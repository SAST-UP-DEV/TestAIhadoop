/**
 * Licensed to the Apache Software Foundation (ASF) under one
 * or more contributor license agreements.  See the NOTICE file
 * distributed with this work for additional information
 * regarding copyright ownership.  The ASF licenses this file
 * to you under the Apache License, Version 2.0 (the
 * "License"); you may not use this file except in compliance
 * with the License.  You may obtain a copy of the License at
 *
 *     http://www.apache.org/licenses/LICENSE-2.0
 *
 * Unless required by applicable law or agreed to in writing, software
 * distributed under the License is distributed on an "AS IS" BASIS,
 * WITHOUT WARRANTIES OR CONDITIONS OF ANY KIND, either express or implied.
 * See the License for the specific language governing permissions and
 * limitations under the License.
 */
package org.apache.hadoop.hdfs.server.namenode;

import static org.apache.hadoop.fs.CommonConfigurationKeysPublic.FS_TRASH_INTERVAL_DEFAULT;
import static org.apache.hadoop.fs.CommonConfigurationKeysPublic.FS_TRASH_INTERVAL_KEY;
import static org.apache.hadoop.fs.CommonConfigurationKeysPublic.IO_FILE_BUFFER_SIZE_DEFAULT;
import static org.apache.hadoop.fs.CommonConfigurationKeysPublic.IO_FILE_BUFFER_SIZE_KEY;
import static org.apache.hadoop.hdfs.DFSConfigKeys.DFS_BLOCK_SIZE_DEFAULT;
import static org.apache.hadoop.hdfs.DFSConfigKeys.DFS_BLOCK_SIZE_KEY;
import static org.apache.hadoop.hdfs.client.HdfsClientConfigKeys.DFS_BYTES_PER_CHECKSUM_DEFAULT;
import static org.apache.hadoop.hdfs.client.HdfsClientConfigKeys.DFS_BYTES_PER_CHECKSUM_KEY;
import static org.apache.hadoop.hdfs.DFSConfigKeys.DFS_CHECKSUM_TYPE_DEFAULT;
import static org.apache.hadoop.hdfs.DFSConfigKeys.DFS_CHECKSUM_TYPE_KEY;
import static org.apache.hadoop.hdfs.client.HdfsClientConfigKeys.DFS_CLIENT_WRITE_PACKET_SIZE_DEFAULT;
import static org.apache.hadoop.hdfs.client.HdfsClientConfigKeys.DFS_CLIENT_WRITE_PACKET_SIZE_KEY;
import static org.apache.hadoop.hdfs.DFSConfigKeys.DFS_ENCRYPT_DATA_TRANSFER_DEFAULT;
import static org.apache.hadoop.hdfs.DFSConfigKeys.DFS_ENCRYPT_DATA_TRANSFER_KEY;
import static org.apache.hadoop.hdfs.DFSConfigKeys.DFS_HA_STANDBY_CHECKPOINTS_DEFAULT;
import static org.apache.hadoop.hdfs.DFSConfigKeys.DFS_HA_STANDBY_CHECKPOINTS_KEY;
import static org.apache.hadoop.hdfs.DFSConfigKeys.DFS_NAMENODE_AUDIT_LOGGERS_KEY;
import static org.apache.hadoop.hdfs.DFSConfigKeys.DFS_NAMENODE_AUDIT_LOG_ASYNC_DEFAULT;
import static org.apache.hadoop.hdfs.DFSConfigKeys.DFS_NAMENODE_AUDIT_LOG_ASYNC_KEY;
import static org.apache.hadoop.hdfs.DFSConfigKeys.DFS_NAMENODE_AUDIT_LOG_TOKEN_TRACKING_ID_DEFAULT;
import static org.apache.hadoop.hdfs.DFSConfigKeys.DFS_NAMENODE_AUDIT_LOG_TOKEN_TRACKING_ID_KEY;
import static org.apache.hadoop.hdfs.DFSConfigKeys.DFS_NAMENODE_CHECKPOINT_TXNS_DEFAULT;
import static org.apache.hadoop.hdfs.DFSConfigKeys.DFS_NAMENODE_CHECKPOINT_TXNS_KEY;
import static org.apache.hadoop.hdfs.DFSConfigKeys.DFS_NAMENODE_DEFAULT_AUDIT_LOGGER_NAME;
import static org.apache.hadoop.hdfs.DFSConfigKeys.DFS_NAMENODE_DELEGATION_KEY_UPDATE_INTERVAL_DEFAULT;
import static org.apache.hadoop.hdfs.DFSConfigKeys.DFS_NAMENODE_DELEGATION_KEY_UPDATE_INTERVAL_KEY;
import static org.apache.hadoop.hdfs.DFSConfigKeys.DFS_NAMENODE_DELEGATION_TOKEN_ALWAYS_USE_DEFAULT;
import static org.apache.hadoop.hdfs.DFSConfigKeys.DFS_NAMENODE_DELEGATION_TOKEN_ALWAYS_USE_KEY;
import static org.apache.hadoop.hdfs.DFSConfigKeys.DFS_NAMENODE_DELEGATION_TOKEN_MAX_LIFETIME_DEFAULT;
import static org.apache.hadoop.hdfs.DFSConfigKeys.DFS_NAMENODE_DELEGATION_TOKEN_MAX_LIFETIME_KEY;
import static org.apache.hadoop.hdfs.DFSConfigKeys.DFS_NAMENODE_DELEGATION_TOKEN_RENEW_INTERVAL_DEFAULT;
import static org.apache.hadoop.hdfs.DFSConfigKeys.DFS_NAMENODE_DELEGATION_TOKEN_RENEW_INTERVAL_KEY;
import static org.apache.hadoop.hdfs.DFSConfigKeys.DFS_NAMENODE_EDITS_DIR_KEY;
import static org.apache.hadoop.hdfs.DFSConfigKeys.DFS_NAMENODE_EDITS_DIR_REQUIRED_KEY;
import static org.apache.hadoop.hdfs.DFSConfigKeys.DFS_NAMENODE_EDIT_LOG_AUTOROLL_CHECK_INTERVAL_MS;
import static org.apache.hadoop.hdfs.DFSConfigKeys.DFS_NAMENODE_EDIT_LOG_AUTOROLL_CHECK_INTERVAL_MS_DEFAULT;
import static org.apache.hadoop.hdfs.DFSConfigKeys.DFS_NAMENODE_EDIT_LOG_AUTOROLL_MULTIPLIER_THRESHOLD;
import static org.apache.hadoop.hdfs.DFSConfigKeys.DFS_NAMENODE_EDIT_LOG_AUTOROLL_MULTIPLIER_THRESHOLD_DEFAULT;
import static org.apache.hadoop.hdfs.DFSConfigKeys.DFS_NAMENODE_ENABLE_RETRY_CACHE_DEFAULT;
import static org.apache.hadoop.hdfs.DFSConfigKeys.DFS_NAMENODE_ENABLE_RETRY_CACHE_KEY;
import static org.apache.hadoop.hdfs.DFSConfigKeys.DFS_NAMENODE_INODE_ATTRIBUTES_PROVIDER_KEY;
import static org.apache.hadoop.hdfs.DFSConfigKeys.DFS_NAMENODE_LAZY_PERSIST_FILE_SCRUB_INTERVAL_SEC;
import static org.apache.hadoop.hdfs.DFSConfigKeys.DFS_NAMENODE_LAZY_PERSIST_FILE_SCRUB_INTERVAL_SEC_DEFAULT;
import static org.apache.hadoop.hdfs.DFSConfigKeys.DFS_NAMENODE_MAX_OBJECTS_DEFAULT;
import static org.apache.hadoop.hdfs.DFSConfigKeys.DFS_NAMENODE_MAX_OBJECTS_KEY;
import static org.apache.hadoop.hdfs.DFSConfigKeys.DFS_NAMENODE_NAME_DIR_KEY;
import static org.apache.hadoop.hdfs.DFSConfigKeys.DFS_NAMENODE_REPLICATION_MIN_DEFAULT;
import static org.apache.hadoop.hdfs.DFSConfigKeys.DFS_NAMENODE_REPLICATION_MIN_KEY;
import static org.apache.hadoop.hdfs.DFSConfigKeys.DFS_NAMENODE_REPL_QUEUE_THRESHOLD_PCT_KEY;
import static org.apache.hadoop.hdfs.DFSConfigKeys.DFS_NAMENODE_RESOURCE_CHECK_INTERVAL_DEFAULT;
import static org.apache.hadoop.hdfs.DFSConfigKeys.DFS_NAMENODE_RESOURCE_CHECK_INTERVAL_KEY;
import static org.apache.hadoop.hdfs.DFSConfigKeys.DFS_NAMENODE_RETRY_CACHE_EXPIRYTIME_MILLIS_DEFAULT;
import static org.apache.hadoop.hdfs.DFSConfigKeys.DFS_NAMENODE_RETRY_CACHE_EXPIRYTIME_MILLIS_KEY;
import static org.apache.hadoop.hdfs.DFSConfigKeys.DFS_NAMENODE_RETRY_CACHE_HEAP_PERCENT_DEFAULT;
import static org.apache.hadoop.hdfs.DFSConfigKeys.DFS_NAMENODE_RETRY_CACHE_HEAP_PERCENT_KEY;
import static org.apache.hadoop.hdfs.DFSConfigKeys.DFS_NAMENODE_SAFEMODE_EXTENSION_KEY;
import static org.apache.hadoop.hdfs.DFSConfigKeys.DFS_NAMENODE_SAFEMODE_MIN_DATANODES_DEFAULT;
import static org.apache.hadoop.hdfs.DFSConfigKeys.DFS_NAMENODE_SAFEMODE_MIN_DATANODES_KEY;
import static org.apache.hadoop.hdfs.DFSConfigKeys.DFS_NAMENODE_SAFEMODE_THRESHOLD_PCT_DEFAULT;
import static org.apache.hadoop.hdfs.DFSConfigKeys.DFS_NAMENODE_SAFEMODE_THRESHOLD_PCT_KEY;
import static org.apache.hadoop.hdfs.DFSConfigKeys.DFS_NAMENODE_SHARED_EDITS_DIR_KEY;
import static org.apache.hadoop.hdfs.DFSConfigKeys.DFS_PERMISSIONS_ENABLED_DEFAULT;
import static org.apache.hadoop.hdfs.DFSConfigKeys.DFS_PERMISSIONS_ENABLED_KEY;
import static org.apache.hadoop.hdfs.DFSConfigKeys.DFS_PERMISSIONS_SUPERUSERGROUP_DEFAULT;
import static org.apache.hadoop.hdfs.DFSConfigKeys.DFS_PERMISSIONS_SUPERUSERGROUP_KEY;
import static org.apache.hadoop.hdfs.DFSConfigKeys.DFS_REPLICATION_DEFAULT;
import static org.apache.hadoop.hdfs.DFSConfigKeys.DFS_REPLICATION_KEY;
import static org.apache.hadoop.hdfs.server.namenode.FSDirStatAndListingOp.*;
import static org.apache.hadoop.util.Time.now;
import static org.apache.hadoop.util.Time.monotonicNow;

import java.io.BufferedWriter;
import java.io.ByteArrayInputStream;
import java.io.DataInput;
import java.io.DataInputStream;
import java.io.DataOutputStream;
import java.io.File;
import java.io.FileNotFoundException;
import java.io.FileOutputStream;
import java.io.IOException;
import java.io.OutputStreamWriter;
import java.io.PrintWriter;
import java.io.StringWriter;
import java.lang.management.ManagementFactory;
import java.net.InetAddress;
import java.net.URI;
import java.security.GeneralSecurityException;
import java.util.ArrayList;
import java.util.Arrays;
import java.util.Collection;
import java.util.Collections;
import java.util.Date;
import java.util.EnumSet;
import java.util.HashMap;
import java.util.HashSet;
import java.util.Iterator;
import java.util.LinkedHashSet;
import java.util.List;
import java.util.Map;
import java.util.Set;
import java.util.TreeMap;
import java.util.concurrent.TimeUnit;
import java.util.concurrent.locks.Condition;
import java.util.concurrent.locks.ReentrantLock;
import java.util.concurrent.locks.ReentrantReadWriteLock;

import javax.management.NotCompliantMBeanException;
import javax.management.ObjectName;
import javax.management.StandardMBean;

import org.apache.commons.logging.Log;
import org.apache.commons.logging.LogFactory;
import org.apache.commons.logging.impl.Log4JLogger;
import org.apache.hadoop.HadoopIllegalArgumentException;
import org.apache.hadoop.classification.InterfaceAudience;
import org.apache.hadoop.conf.Configuration;
import org.apache.hadoop.crypto.CipherSuite;
import org.apache.hadoop.crypto.CryptoProtocolVersion;
import org.apache.hadoop.crypto.key.KeyProvider;
import org.apache.hadoop.crypto.key.KeyProviderCryptoExtension;
import org.apache.hadoop.crypto.key.KeyProviderCryptoExtension.EncryptedKeyVersion;
import org.apache.hadoop.fs.BatchedRemoteIterator.BatchedListEntries;
import org.apache.hadoop.fs.CacheFlag;
import org.apache.hadoop.fs.ContentSummary;
import org.apache.hadoop.fs.CreateFlag;
import org.apache.hadoop.fs.FileStatus;
import org.apache.hadoop.fs.FileSystem;
import org.apache.hadoop.fs.FsServerDefaults;
import org.apache.hadoop.fs.InvalidPathException;
import org.apache.hadoop.fs.Options;
import org.apache.hadoop.fs.Path;
import org.apache.hadoop.fs.StorageType;
import org.apache.hadoop.fs.UnresolvedLinkException;
import org.apache.hadoop.fs.XAttr;
import org.apache.hadoop.fs.XAttrSetFlag;
import org.apache.hadoop.fs.permission.AclEntry;
import org.apache.hadoop.fs.permission.AclStatus;
import org.apache.hadoop.fs.permission.FsAction;
import org.apache.hadoop.fs.permission.FsPermission;
import org.apache.hadoop.fs.permission.PermissionStatus;
import org.apache.hadoop.ha.HAServiceProtocol.HAServiceState;
import org.apache.hadoop.ha.ServiceFailedException;
import org.apache.hadoop.hdfs.DFSConfigKeys;
import org.apache.hadoop.hdfs.DFSUtil;
import org.apache.hadoop.hdfs.HAUtil;
import org.apache.hadoop.hdfs.HdfsConfiguration;
import org.apache.hadoop.hdfs.UnknownCryptoProtocolVersionException;
import org.apache.hadoop.hdfs.protocol.AlreadyBeingCreatedException;
import org.apache.hadoop.hdfs.protocol.Block;
import org.apache.hadoop.hdfs.protocol.BlockStoragePolicy;
import org.apache.hadoop.hdfs.protocol.CacheDirectiveEntry;
import org.apache.hadoop.hdfs.protocol.CacheDirectiveInfo;
import org.apache.hadoop.hdfs.protocol.CachePoolEntry;
import org.apache.hadoop.hdfs.protocol.CachePoolInfo;
import org.apache.hadoop.hdfs.protocol.ClientProtocol;
import org.apache.hadoop.hdfs.protocol.DatanodeID;
import org.apache.hadoop.hdfs.protocol.DatanodeInfo;
import org.apache.hadoop.hdfs.protocol.DirectoryListing;
import org.apache.hadoop.hdfs.protocol.ErasureCodingPolicy;
import org.apache.hadoop.hdfs.protocol.EncryptionZone;
import org.apache.hadoop.hdfs.protocol.ErasureCodingZone;
import org.apache.hadoop.hdfs.protocol.ExtendedBlock;
import org.apache.hadoop.hdfs.protocol.HdfsConstants;
import org.apache.hadoop.hdfs.protocol.HdfsConstants.DatanodeReportType;
import org.apache.hadoop.hdfs.protocol.HdfsConstants.SafeModeAction;
import org.apache.hadoop.hdfs.protocol.HdfsFileStatus;
import org.apache.hadoop.hdfs.protocol.LastBlockWithStatus;
import org.apache.hadoop.hdfs.protocol.LocatedBlock;
import org.apache.hadoop.hdfs.protocol.LocatedBlocks;
import org.apache.hadoop.hdfs.protocol.LocatedStripedBlock;
import org.apache.hadoop.hdfs.protocol.QuotaExceededException;
import org.apache.hadoop.hdfs.protocol.RecoveryInProgressException;
import org.apache.hadoop.hdfs.protocol.RollingUpgradeException;
import org.apache.hadoop.hdfs.protocol.RollingUpgradeInfo;
import org.apache.hadoop.hdfs.protocol.SnapshotAccessControlException;
import org.apache.hadoop.hdfs.protocol.SnapshotDiffReport;
import org.apache.hadoop.hdfs.protocol.SnapshottableDirectoryStatus;
import org.apache.hadoop.hdfs.protocol.datatransfer.ReplaceDatanodeOnFailure;
import org.apache.hadoop.hdfs.security.token.block.BlockTokenIdentifier;
import org.apache.hadoop.hdfs.security.token.delegation.DelegationTokenIdentifier;
import org.apache.hadoop.hdfs.security.token.delegation.DelegationTokenSecretManager;
import org.apache.hadoop.hdfs.security.token.delegation.DelegationTokenSecretManager.SecretManagerState;
import org.apache.hadoop.hdfs.server.blockmanagement.BlockCollection;
import org.apache.hadoop.hdfs.server.blockmanagement.BlockIdManager;
import org.apache.hadoop.hdfs.server.blockmanagement.BlockInfo;
<<<<<<< HEAD
import org.apache.hadoop.hdfs.server.blockmanagement.BlockInfoContiguous;
import org.apache.hadoop.hdfs.server.blockmanagement.BlockInfoStriped;
=======
>>>>>>> cbb24953
import org.apache.hadoop.hdfs.server.blockmanagement.BlockManager;
import org.apache.hadoop.hdfs.server.blockmanagement.BlockUnderConstructionFeature;
import org.apache.hadoop.hdfs.server.blockmanagement.DatanodeDescriptor;
import org.apache.hadoop.hdfs.server.blockmanagement.DatanodeManager;
import org.apache.hadoop.hdfs.server.blockmanagement.DatanodeStatistics;
import org.apache.hadoop.hdfs.server.blockmanagement.DatanodeStorageInfo;
import org.apache.hadoop.hdfs.server.common.HdfsServerConstants.BlockUCState;
import org.apache.hadoop.hdfs.server.common.HdfsServerConstants.NamenodeRole;
import org.apache.hadoop.hdfs.server.common.HdfsServerConstants.RollingUpgradeStartupOption;
import org.apache.hadoop.hdfs.server.common.HdfsServerConstants.StartupOption;
import org.apache.hadoop.hdfs.server.common.Storage;
import org.apache.hadoop.hdfs.server.common.Storage.StorageDirType;
import org.apache.hadoop.hdfs.server.common.Storage.StorageDirectory;
import org.apache.hadoop.hdfs.server.common.Util;
import org.apache.hadoop.hdfs.server.namenode.FsImageProto.SecretManagerSection;
import org.apache.hadoop.hdfs.server.namenode.INode.BlocksMapUpdateInfo;
import org.apache.hadoop.hdfs.server.namenode.JournalSet.JournalAndStream;
import org.apache.hadoop.hdfs.server.namenode.LeaseManager.Lease;
import org.apache.hadoop.hdfs.server.namenode.NNStorage.NameNodeFile;
import org.apache.hadoop.hdfs.server.namenode.NameNode.OperationCategory;
import org.apache.hadoop.hdfs.server.namenode.NameNodeLayoutVersion.Feature;
import org.apache.hadoop.hdfs.server.namenode.ha.EditLogTailer;
import org.apache.hadoop.hdfs.server.namenode.ha.HAContext;
import org.apache.hadoop.hdfs.server.namenode.ha.StandbyCheckpointer;
import org.apache.hadoop.hdfs.server.namenode.metrics.FSNamesystemMBean;
import org.apache.hadoop.hdfs.server.namenode.metrics.NameNodeMetrics;
import org.apache.hadoop.hdfs.server.namenode.snapshot.Snapshot;
import org.apache.hadoop.hdfs.server.namenode.snapshot.SnapshotManager;
import org.apache.hadoop.hdfs.server.namenode.startupprogress.Phase;
import org.apache.hadoop.hdfs.server.namenode.startupprogress.StartupProgress;
import org.apache.hadoop.hdfs.server.namenode.startupprogress.StartupProgress.Counter;
import org.apache.hadoop.hdfs.server.namenode.startupprogress.Status;
import org.apache.hadoop.hdfs.server.namenode.startupprogress.Step;
import org.apache.hadoop.hdfs.server.namenode.startupprogress.StepType;
import org.apache.hadoop.hdfs.server.namenode.top.TopAuditLogger;
import org.apache.hadoop.hdfs.server.namenode.top.TopConf;
import org.apache.hadoop.hdfs.server.namenode.top.metrics.TopMetrics;
import org.apache.hadoop.hdfs.server.namenode.top.window.RollingWindowManager;
import org.apache.hadoop.hdfs.server.namenode.web.resources.NamenodeWebHdfsMethods;
import org.apache.hadoop.hdfs.server.protocol.DatanodeCommand;
import org.apache.hadoop.hdfs.server.protocol.DatanodeRegistration;
import org.apache.hadoop.hdfs.server.protocol.DatanodeStorageReport;
import org.apache.hadoop.hdfs.server.protocol.HeartbeatResponse;
import org.apache.hadoop.hdfs.server.protocol.NNHAStatusHeartbeat;
import org.apache.hadoop.hdfs.server.protocol.NamenodeCommand;
import org.apache.hadoop.hdfs.server.protocol.NamenodeRegistration;
import org.apache.hadoop.hdfs.server.protocol.NamespaceInfo;
import org.apache.hadoop.hdfs.server.protocol.StorageReceivedDeletedBlocks;
import org.apache.hadoop.hdfs.server.protocol.StorageReport;
import org.apache.hadoop.hdfs.server.protocol.VolumeFailureSummary;
import org.apache.hadoop.io.IOUtils;
import org.apache.hadoop.io.Text;
import org.apache.hadoop.ipc.RetriableException;
import org.apache.hadoop.ipc.RetryCache;
import org.apache.hadoop.ipc.Server;
import org.apache.hadoop.ipc.StandbyException;
import org.apache.hadoop.metrics2.annotation.Metric;
import org.apache.hadoop.metrics2.annotation.Metrics;
import org.apache.hadoop.metrics2.lib.DefaultMetricsSystem;
import org.apache.hadoop.metrics2.util.MBeans;
import org.apache.hadoop.net.NetworkTopology;
import org.apache.hadoop.net.Node;
import org.apache.hadoop.security.AccessControlException;
import org.apache.hadoop.security.UserGroupInformation;
import org.apache.hadoop.security.UserGroupInformation.AuthenticationMethod;
import org.apache.hadoop.security.token.SecretManager.InvalidToken;
import org.apache.hadoop.security.token.Token;
import org.apache.hadoop.security.token.TokenIdentifier;
import org.apache.hadoop.security.token.delegation.DelegationKey;
import org.apache.hadoop.util.Daemon;
import org.apache.hadoop.util.DataChecksum;
import org.apache.hadoop.util.ReflectionUtils;
import org.apache.hadoop.util.StringUtils;
import org.apache.hadoop.util.VersionInfo;
import org.apache.log4j.Appender;
import org.apache.log4j.AsyncAppender;
import org.apache.log4j.Logger;
import org.codehaus.jackson.map.ObjectMapper;
import org.mortbay.util.ajax.JSON;

import com.google.common.annotations.VisibleForTesting;
import com.google.common.base.Charsets;
import com.google.common.base.Preconditions;
import com.google.common.collect.ImmutableMap;
import com.google.common.collect.Lists;

/**
 * FSNamesystem is a container of both transient
 * and persisted name-space state, and does all the book-keeping
 * work on a NameNode.
 *
 * Its roles are briefly described below:
 *
 * 1) Is the container for BlockManager, DatanodeManager,
 *    DelegationTokens, LeaseManager, etc. services.
 * 2) RPC calls that modify or inspect the name-space
 *    should get delegated here.
 * 3) Anything that touches only blocks (eg. block reports),
 *    it delegates to BlockManager.
 * 4) Anything that touches only file information (eg. permissions, mkdirs),
 *    it delegates to FSDirectory.
 * 5) Anything that crosses two of the above components should be
 *    coordinated here.
 * 6) Logs mutations to FSEditLog.
 *
 * This class and its contents keep:
 *
 * 1)  Valid fsname --> blocklist  (kept on disk, logged)
 * 2)  Set of all valid blocks (inverted #1)
 * 3)  block --> machinelist (kept in memory, rebuilt dynamically from reports)
 * 4)  machine --> blocklist (inverted #2)
 * 5)  LRU cache of updated-heartbeat machines
 */
@InterfaceAudience.Private
@Metrics(context="dfs")
public class FSNamesystem implements Namesystem, FSNamesystemMBean,
  NameNodeMXBean {
  public static final Log LOG = LogFactory.getLog(FSNamesystem.class);

  private static final ThreadLocal<StringBuilder> auditBuffer =
    new ThreadLocal<StringBuilder>() {
      @Override
      protected StringBuilder initialValue() {
        return new StringBuilder();
      }
  };

  private final BlockIdManager blockIdManager;

  @VisibleForTesting
  public boolean isAuditEnabled() {
    return !isDefaultAuditLogger || auditLog.isInfoEnabled();
  }

  private void logAuditEvent(boolean succeeded, String cmd, String src)
      throws IOException {
    logAuditEvent(succeeded, cmd, src, null, null);
  }
  
  private void logAuditEvent(boolean succeeded, String cmd, String src,
      String dst, HdfsFileStatus stat) throws IOException {
    if (isAuditEnabled() && isExternalInvocation()) {
      logAuditEvent(succeeded, getRemoteUser(), getRemoteIp(),
                    cmd, src, dst, stat);
    }
  }

  private void logAuditEvent(boolean succeeded,
      UserGroupInformation ugi, InetAddress addr, String cmd, String src,
      String dst, HdfsFileStatus stat) {
    FileStatus status = null;
    if (stat != null) {
      Path symlink = stat.isSymlink() ? new Path(stat.getSymlink()) : null;
      Path path = dst != null ? new Path(dst) : new Path(src);
      status = new FileStatus(stat.getLen(), stat.isDir(),
          stat.getReplication(), stat.getBlockSize(),
          stat.getModificationTime(),
          stat.getAccessTime(), stat.getPermission(), stat.getOwner(),
          stat.getGroup(), symlink, path);
    }
    for (AuditLogger logger : auditLoggers) {
      if (logger instanceof HdfsAuditLogger) {
        HdfsAuditLogger hdfsLogger = (HdfsAuditLogger) logger;
        hdfsLogger.logAuditEvent(succeeded, ugi.toString(), addr, cmd, src, dst,
            status, ugi, dtSecretManager);
      } else {
        logger.logAuditEvent(succeeded, ugi.toString(), addr,
            cmd, src, dst, status);
      }
    }
  }

  /**
   * Logger for audit events, noting successful FSNamesystem operations. Emits
   * to FSNamesystem.audit at INFO. Each event causes a set of tab-separated
   * <code>key=value</code> pairs to be written for the following properties:
   * <code>
   * ugi=&lt;ugi in RPC&gt;
   * ip=&lt;remote IP&gt;
   * cmd=&lt;command&gt;
   * src=&lt;src path&gt;
   * dst=&lt;dst path (optional)&gt;
   * perm=&lt;permissions (optional)&gt;
   * </code>
   */
  public static final Log auditLog = LogFactory.getLog(
      FSNamesystem.class.getName() + ".audit");

  static final int DEFAULT_MAX_CORRUPT_FILEBLOCKS_RETURNED = 100;
  static int BLOCK_DELETION_INCREMENT = 1000;
  private final boolean isPermissionEnabled;
  private final UserGroupInformation fsOwner;
  private final String supergroup;
  private final boolean standbyShouldCheckpoint;
  
  // Scan interval is not configurable.
  private static final long DELEGATION_TOKEN_REMOVER_SCAN_INTERVAL =
    TimeUnit.MILLISECONDS.convert(1, TimeUnit.HOURS);
  final DelegationTokenSecretManager dtSecretManager;
  private final boolean alwaysUseDelegationTokensForTests;

  private static final Step STEP_AWAITING_REPORTED_BLOCKS =
    new Step(StepType.AWAITING_REPORTED_BLOCKS);

  // Tracks whether the default audit logger is the only configured audit
  // logger; this allows isAuditEnabled() to return false in case the
  // underlying logger is disabled, and avoid some unnecessary work.
  private final boolean isDefaultAuditLogger;
  private final List<AuditLogger> auditLoggers;

  /** The namespace tree. */
  FSDirectory dir;
  private final BlockManager blockManager;
  private final SnapshotManager snapshotManager;
  private final CacheManager cacheManager;
  private final ErasureCodingPolicyManager ecPolicyManager;
  private final DatanodeStatistics datanodeStatistics;

  private String nameserviceId;

  private volatile RollingUpgradeInfo rollingUpgradeInfo = null;
  /**
   * A flag that indicates whether the checkpointer should checkpoint a rollback
   * fsimage. The edit log tailer sets this flag. The checkpoint will create a
   * rollback fsimage if the flag is true, and then change the flag to false.
   */
  private volatile boolean needRollbackFsImage;

  // Block pool ID used by this namenode
  private String blockPoolId;

  final LeaseManager leaseManager = new LeaseManager(this); 

  volatile Daemon smmthread = null;  // SafeModeMonitor thread
  
  Daemon nnrmthread = null; // NamenodeResourceMonitor thread

  Daemon nnEditLogRoller = null; // NameNodeEditLogRoller thread

  // A daemon to periodically clean up corrupt lazyPersist files
  // from the name space.
  Daemon lazyPersistFileScrubber = null;
  /**
   * When an active namenode will roll its own edit log, in # edits
   */
  private final long editLogRollerThreshold;
  /**
   * Check interval of an active namenode's edit log roller thread 
   */
  private final int editLogRollerInterval;

  /**
   * How frequently we scan and unlink corrupt lazyPersist files.
   * (In seconds)
   */
  private final int lazyPersistFileScrubIntervalSec;

  private volatile boolean hasResourcesAvailable = false;
  private volatile boolean fsRunning = true;
  
  /** The start time of the namesystem. */
  private final long startTime = now();

  /** The interval of namenode checking for the disk space availability */
  private final long resourceRecheckInterval;

  // The actual resource checker instance.
  NameNodeResourceChecker nnResourceChecker;

  private final FsServerDefaults serverDefaults;
  private final ReplaceDatanodeOnFailure dtpReplaceDatanodeOnFailure;

  private volatile SafeModeInfo safeMode;  // safe mode information

  private final long maxFsObjects;          // maximum number of fs objects

  private final long minBlockSize;         // minimum block size
  final long maxBlocksPerFile;     // maximum # of blocks per file

  /** Lock to protect FSNamesystem. */
  private final FSNamesystemLock fsLock;

  /** 
   * Checkpoint lock to protect FSNamesystem modification on standby NNs.
   * Unlike fsLock, it does not affect block updates. On active NNs, this lock
   * does not provide proper protection, because there are operations that
   * modify both block and name system state.  Even on standby, fsLock is 
   * used when block state changes need to be blocked.
   */
  private final ReentrantLock cpLock;

  /**
   * Used when this NN is in standby state to read from the shared edit log.
   */
  private EditLogTailer editLogTailer = null;

  /**
   * Used when this NN is in standby state to perform checkpoints.
   */
  private StandbyCheckpointer standbyCheckpointer;

  /**
   * Reference to the NN's HAContext object. This is only set once
   * {@link #startCommonServices(Configuration, HAContext)} is called. 
   */
  private HAContext haContext;

  private final boolean haEnabled;

  /** flag indicating whether replication queues have been initialized */
  boolean initializedReplQueues = false;

  /**
   * Whether the namenode is in the middle of starting the active service
   */
  private volatile boolean startingActiveService = false;

  private final RetryCache retryCache;

  private KeyProviderCryptoExtension provider = null;

  private volatile boolean imageLoaded = false;
  private final Condition cond;

  private final FSImage fsImage;

  private final TopConf topConf;
  private TopMetrics topMetrics;

  private INodeAttributeProvider inodeAttributeProvider;

  /**
   * Notify that loading of this FSDirectory is complete, and
   * it is imageLoaded for use
   */
  void imageLoadComplete() {
    Preconditions.checkState(!imageLoaded, "FSDirectory already loaded");
    setImageLoaded();
  }

  void setImageLoaded() {
    if(imageLoaded) return;
    writeLock();
    try {
      setImageLoaded(true);
      dir.markNameCacheInitialized();
      cond.signalAll();
    } finally {
      writeUnlock();
    }
  }

  //This is for testing purposes only
  @VisibleForTesting
  boolean isImageLoaded() {
    return imageLoaded;
  }

  // exposed for unit tests
  protected void setImageLoaded(boolean flag) {
    imageLoaded = flag;
  }

  /**
   * Block until the object is imageLoaded to be used.
   */
  void waitForLoadingFSImage() {
    if (!imageLoaded) {
      writeLock();
      try {
        while (!imageLoaded) {
          try {
            cond.await(5000, TimeUnit.MILLISECONDS);
          } catch (InterruptedException ignored) {
          }
        }
      } finally {
        writeUnlock();
      }
    }
  }

  /**
   * Clear all loaded data
   */
  void clear() {
    dir.reset();
    dtSecretManager.reset();
    blockIdManager.clear();
    leaseManager.removeAllLeases();
    snapshotManager.clearSnapshottableDirs();
    cacheManager.clear();
    ecPolicyManager.clear();
    setImageLoaded(false);
    blockManager.clear();
  }

  @VisibleForTesting
  LeaseManager getLeaseManager() {
    return leaseManager;
  }
  
  boolean isHaEnabled() {
    return haEnabled;
  }

  /**
   * Check the supplied configuration for correctness.
   * @param conf Supplies the configuration to validate.
   * @throws IOException if the configuration could not be queried.
   * @throws IllegalArgumentException if the configuration is invalid.
   */
  private static void checkConfiguration(Configuration conf)
      throws IOException {

    final Collection<URI> namespaceDirs =
        FSNamesystem.getNamespaceDirs(conf);
    final Collection<URI> editsDirs =
        FSNamesystem.getNamespaceEditsDirs(conf);
    final Collection<URI> requiredEditsDirs =
        FSNamesystem.getRequiredNamespaceEditsDirs(conf);
    final Collection<URI> sharedEditsDirs =
        FSNamesystem.getSharedEditsDirs(conf);

    for (URI u : requiredEditsDirs) {
      if (u.toString().compareTo(
              DFSConfigKeys.DFS_NAMENODE_EDITS_DIR_DEFAULT) == 0) {
        continue;
      }

      // Each required directory must also be in editsDirs or in
      // sharedEditsDirs.
      if (!editsDirs.contains(u) &&
          !sharedEditsDirs.contains(u)) {
        throw new IllegalArgumentException(
            "Required edits directory " + u.toString() + " not present in " +
            DFSConfigKeys.DFS_NAMENODE_EDITS_DIR_KEY + ". " +
            DFSConfigKeys.DFS_NAMENODE_EDITS_DIR_KEY + "=" +
            editsDirs.toString() + "; " +
            DFSConfigKeys.DFS_NAMENODE_EDITS_DIR_REQUIRED_KEY + "=" +
            requiredEditsDirs.toString() + ". " +
            DFSConfigKeys.DFS_NAMENODE_SHARED_EDITS_DIR_KEY + "=" +
            sharedEditsDirs.toString() + ".");
      }
    }

    if (namespaceDirs.size() == 1) {
      LOG.warn("Only one image storage directory ("
          + DFS_NAMENODE_NAME_DIR_KEY + ") configured. Beware of data loss"
          + " due to lack of redundant storage directories!");
    }
    if (editsDirs.size() == 1) {
      LOG.warn("Only one namespace edits storage directory ("
          + DFS_NAMENODE_EDITS_DIR_KEY + ") configured. Beware of data loss"
          + " due to lack of redundant storage directories!");
    }
  }

  /**
   * Instantiates an FSNamesystem loaded from the image and edits
   * directories specified in the passed Configuration.
   *
   * @param conf the Configuration which specifies the storage directories
   *             from which to load
   * @return an FSNamesystem which contains the loaded namespace
   * @throws IOException if loading fails
   */
  static FSNamesystem loadFromDisk(Configuration conf) throws IOException {

    checkConfiguration(conf);
    FSImage fsImage = new FSImage(conf,
        FSNamesystem.getNamespaceDirs(conf),
        FSNamesystem.getNamespaceEditsDirs(conf));
    FSNamesystem namesystem = new FSNamesystem(conf, fsImage, false);
    StartupOption startOpt = NameNode.getStartupOption(conf);
    if (startOpt == StartupOption.RECOVER) {
      namesystem.setSafeMode(SafeModeAction.SAFEMODE_ENTER);
    }

    long loadStart = monotonicNow();
    try {
      namesystem.loadFSImage(startOpt);
    } catch (IOException ioe) {
      LOG.warn("Encountered exception loading fsimage", ioe);
      fsImage.close();
      throw ioe;
    }
    long timeTakenToLoadFSImage = monotonicNow() - loadStart;
    LOG.info("Finished loading FSImage in " + timeTakenToLoadFSImage + " msecs");
    NameNodeMetrics nnMetrics = NameNode.getNameNodeMetrics();
    if (nnMetrics != null) {
      nnMetrics.setFsImageLoadTime((int) timeTakenToLoadFSImage);
    }
    return namesystem;
  }
  
  FSNamesystem(Configuration conf, FSImage fsImage) throws IOException {
    this(conf, fsImage, false);
  }
  
  /**
   * Create an FSNamesystem associated with the specified image.
   * 
   * Note that this does not load any data off of disk -- if you would
   * like that behavior, use {@link #loadFromDisk(Configuration)}
   *
   * @param conf configuration
   * @param fsImage The FSImage to associate with
   * @param ignoreRetryCache Whether or not should ignore the retry cache setup
   *                         step. For Secondary NN this should be set to true.
   * @throws IOException on bad configuration
   */
  FSNamesystem(Configuration conf, FSImage fsImage, boolean ignoreRetryCache)
      throws IOException {
    provider = DFSUtil.createKeyProviderCryptoExtension(conf);
    if (provider == null) {
      LOG.info("No KeyProvider found.");
    } else {
      LOG.info("Found KeyProvider: " + provider.toString());
    }
    if (conf.getBoolean(DFS_NAMENODE_AUDIT_LOG_ASYNC_KEY,
                        DFS_NAMENODE_AUDIT_LOG_ASYNC_DEFAULT)) {
      LOG.info("Enabling async auditlog");
      enableAsyncAuditLog();
    }
    boolean fair = conf.getBoolean("dfs.namenode.fslock.fair", true);
    LOG.info("fsLock is fair:" + fair);
    fsLock = new FSNamesystemLock(fair);
    cond = fsLock.writeLock().newCondition();
    cpLock = new ReentrantLock();

    this.fsImage = fsImage;
    try {
      resourceRecheckInterval = conf.getLong(
          DFS_NAMENODE_RESOURCE_CHECK_INTERVAL_KEY,
          DFS_NAMENODE_RESOURCE_CHECK_INTERVAL_DEFAULT);

      this.blockManager = new BlockManager(this, conf);
      this.datanodeStatistics = blockManager.getDatanodeManager().getDatanodeStatistics();
      this.blockIdManager = new BlockIdManager(blockManager);

      this.fsOwner = UserGroupInformation.getCurrentUser();
      this.supergroup = conf.get(DFS_PERMISSIONS_SUPERUSERGROUP_KEY, 
                                 DFS_PERMISSIONS_SUPERUSERGROUP_DEFAULT);
      this.isPermissionEnabled = conf.getBoolean(DFS_PERMISSIONS_ENABLED_KEY,
                                                 DFS_PERMISSIONS_ENABLED_DEFAULT);
      LOG.info("fsOwner             = " + fsOwner);
      LOG.info("supergroup          = " + supergroup);
      LOG.info("isPermissionEnabled = " + isPermissionEnabled);

      // block allocation has to be persisted in HA using a shared edits directory
      // so that the standby has up-to-date namespace information
      nameserviceId = DFSUtil.getNamenodeNameServiceId(conf);
      this.haEnabled = HAUtil.isHAEnabled(conf, nameserviceId);  
      
      // Sanity check the HA-related config.
      if (nameserviceId != null) {
        LOG.info("Determined nameservice ID: " + nameserviceId);
      }
      LOG.info("HA Enabled: " + haEnabled);
      if (!haEnabled && HAUtil.usesSharedEditsDir(conf)) {
        LOG.warn("Configured NNs:\n" + DFSUtil.nnAddressesAsString(conf));
        throw new IOException("Invalid configuration: a shared edits dir " +
            "must not be specified if HA is not enabled.");
      }

      // Get the checksum type from config
      String checksumTypeStr = conf.get(DFS_CHECKSUM_TYPE_KEY, DFS_CHECKSUM_TYPE_DEFAULT);
      DataChecksum.Type checksumType;
      try {
         checksumType = DataChecksum.Type.valueOf(checksumTypeStr);
      } catch (IllegalArgumentException iae) {
         throw new IOException("Invalid checksum type in "
            + DFS_CHECKSUM_TYPE_KEY + ": " + checksumTypeStr);
      }

      this.serverDefaults = new FsServerDefaults(
          conf.getLongBytes(DFS_BLOCK_SIZE_KEY, DFS_BLOCK_SIZE_DEFAULT),
          conf.getInt(DFS_BYTES_PER_CHECKSUM_KEY, DFS_BYTES_PER_CHECKSUM_DEFAULT),
          conf.getInt(DFS_CLIENT_WRITE_PACKET_SIZE_KEY, DFS_CLIENT_WRITE_PACKET_SIZE_DEFAULT),
          (short) conf.getInt(DFS_REPLICATION_KEY, DFS_REPLICATION_DEFAULT),
          conf.getInt(IO_FILE_BUFFER_SIZE_KEY, IO_FILE_BUFFER_SIZE_DEFAULT),
          conf.getBoolean(DFS_ENCRYPT_DATA_TRANSFER_KEY, DFS_ENCRYPT_DATA_TRANSFER_DEFAULT),
          conf.getLong(FS_TRASH_INTERVAL_KEY, FS_TRASH_INTERVAL_DEFAULT),
          checksumType);
      
      this.maxFsObjects = conf.getLong(DFS_NAMENODE_MAX_OBJECTS_KEY, 
                                       DFS_NAMENODE_MAX_OBJECTS_DEFAULT);

      this.minBlockSize = conf.getLong(DFSConfigKeys.DFS_NAMENODE_MIN_BLOCK_SIZE_KEY,
          DFSConfigKeys.DFS_NAMENODE_MIN_BLOCK_SIZE_DEFAULT);
      this.maxBlocksPerFile = conf.getLong(DFSConfigKeys.DFS_NAMENODE_MAX_BLOCKS_PER_FILE_KEY,
          DFSConfigKeys.DFS_NAMENODE_MAX_BLOCKS_PER_FILE_DEFAULT);

      this.dtpReplaceDatanodeOnFailure = ReplaceDatanodeOnFailure.get(conf);
      
      this.standbyShouldCheckpoint = conf.getBoolean(
          DFS_HA_STANDBY_CHECKPOINTS_KEY, DFS_HA_STANDBY_CHECKPOINTS_DEFAULT);
      // # edit autoroll threshold is a multiple of the checkpoint threshold 
      this.editLogRollerThreshold = (long)
          (conf.getFloat(
              DFS_NAMENODE_EDIT_LOG_AUTOROLL_MULTIPLIER_THRESHOLD,
              DFS_NAMENODE_EDIT_LOG_AUTOROLL_MULTIPLIER_THRESHOLD_DEFAULT) *
          conf.getLong(
              DFS_NAMENODE_CHECKPOINT_TXNS_KEY,
              DFS_NAMENODE_CHECKPOINT_TXNS_DEFAULT));
      this.editLogRollerInterval = conf.getInt(
          DFS_NAMENODE_EDIT_LOG_AUTOROLL_CHECK_INTERVAL_MS,
          DFS_NAMENODE_EDIT_LOG_AUTOROLL_CHECK_INTERVAL_MS_DEFAULT);

      this.lazyPersistFileScrubIntervalSec = conf.getInt(
          DFS_NAMENODE_LAZY_PERSIST_FILE_SCRUB_INTERVAL_SEC,
          DFS_NAMENODE_LAZY_PERSIST_FILE_SCRUB_INTERVAL_SEC_DEFAULT);

      if (this.lazyPersistFileScrubIntervalSec < 0) {
        throw new IllegalArgumentException(
            DFS_NAMENODE_LAZY_PERSIST_FILE_SCRUB_INTERVAL_SEC
                + " must be zero (for disable) or greater than zero.");
      }

      // For testing purposes, allow the DT secret manager to be started regardless
      // of whether security is enabled.
      alwaysUseDelegationTokensForTests = conf.getBoolean(
          DFS_NAMENODE_DELEGATION_TOKEN_ALWAYS_USE_KEY,
          DFS_NAMENODE_DELEGATION_TOKEN_ALWAYS_USE_DEFAULT);
      
      this.dtSecretManager = createDelegationTokenSecretManager(conf);
      this.dir = new FSDirectory(this, conf);
      this.snapshotManager = new SnapshotManager(dir);
      this.cacheManager = new CacheManager(this, conf, blockManager);
      this.ecPolicyManager = new ErasureCodingPolicyManager();
      this.safeMode = new SafeModeInfo(conf);
      this.topConf = new TopConf(conf);
      this.auditLoggers = initAuditLoggers(conf);
      this.isDefaultAuditLogger = auditLoggers.size() == 1 &&
        auditLoggers.get(0) instanceof DefaultAuditLogger;
      this.retryCache = ignoreRetryCache ? null : initRetryCache(conf);
      Class<? extends INodeAttributeProvider> klass = conf.getClass(
          DFS_NAMENODE_INODE_ATTRIBUTES_PROVIDER_KEY,
          null, INodeAttributeProvider.class);
      if (klass != null) {
        inodeAttributeProvider = ReflectionUtils.newInstance(klass, conf);
        LOG.info("Using INode attribute provider: " + klass.getName());
      }
    } catch(IOException e) {
      LOG.error(getClass().getSimpleName() + " initialization failed.", e);
      close();
      throw e;
    } catch (RuntimeException re) {
      LOG.error(getClass().getSimpleName() + " initialization failed.", re);
      close();
      throw re;
    }
  }

  @VisibleForTesting
  public List<AuditLogger> getAuditLoggers() {
    return auditLoggers;
  }

  @VisibleForTesting
  public RetryCache getRetryCache() {
    return retryCache;
  }

  void lockRetryCache() {
    if (retryCache != null) {
      retryCache.lock();
    }
  }

  void unlockRetryCache() {
    if (retryCache != null) {
      retryCache.unlock();
    }
  }

  /** Whether or not retry cache is enabled */
  boolean hasRetryCache() {
    return retryCache != null;
  }
  
  void addCacheEntryWithPayload(byte[] clientId, int callId, Object payload) {
    if (retryCache != null) {
      retryCache.addCacheEntryWithPayload(clientId, callId, payload);
    }
  }
  
  void addCacheEntry(byte[] clientId, int callId) {
    if (retryCache != null) {
      retryCache.addCacheEntry(clientId, callId);
    }
  }

  @VisibleForTesting
  public KeyProviderCryptoExtension getProvider() {
    return provider;
  }

  @VisibleForTesting
  static RetryCache initRetryCache(Configuration conf) {
    boolean enable = conf.getBoolean(DFS_NAMENODE_ENABLE_RETRY_CACHE_KEY,
                                     DFS_NAMENODE_ENABLE_RETRY_CACHE_DEFAULT);
    LOG.info("Retry cache on namenode is " + (enable ? "enabled" : "disabled"));
    if (enable) {
      float heapPercent = conf.getFloat(
          DFS_NAMENODE_RETRY_CACHE_HEAP_PERCENT_KEY,
          DFS_NAMENODE_RETRY_CACHE_HEAP_PERCENT_DEFAULT);
      long entryExpiryMillis = conf.getLong(
          DFS_NAMENODE_RETRY_CACHE_EXPIRYTIME_MILLIS_KEY,
          DFS_NAMENODE_RETRY_CACHE_EXPIRYTIME_MILLIS_DEFAULT);
      LOG.info("Retry cache will use " + heapPercent
          + " of total heap and retry cache entry expiry time is "
          + entryExpiryMillis + " millis");
      long entryExpiryNanos = entryExpiryMillis * 1000 * 1000;
      return new RetryCache("NameNodeRetryCache", heapPercent,
          entryExpiryNanos);
    }
    return null;
  }

  private List<AuditLogger> initAuditLoggers(Configuration conf) {
    // Initialize the custom access loggers if configured.
    Collection<String> alClasses = conf.getStringCollection(DFS_NAMENODE_AUDIT_LOGGERS_KEY);
    List<AuditLogger> auditLoggers = Lists.newArrayList();
    if (alClasses != null && !alClasses.isEmpty()) {
      for (String className : alClasses) {
        try {
          AuditLogger logger;
          if (DFS_NAMENODE_DEFAULT_AUDIT_LOGGER_NAME.equals(className)) {
            logger = new DefaultAuditLogger();
          } else {
            logger = (AuditLogger) Class.forName(className).newInstance();
          }
          logger.initialize(conf);
          auditLoggers.add(logger);
        } catch (RuntimeException re) {
          throw re;
        } catch (Exception e) {
          throw new RuntimeException(e);
        }
      }
    }

    // Make sure there is at least one logger installed.
    if (auditLoggers.isEmpty()) {
      auditLoggers.add(new DefaultAuditLogger());
    }

    // Add audit logger to calculate top users
    if (topConf.isEnabled) {
      topMetrics = new TopMetrics(conf, topConf.nntopReportingPeriodsMs);
      auditLoggers.add(new TopAuditLogger(topMetrics));
    }

    return Collections.unmodifiableList(auditLoggers);
  }

  private void loadFSImage(StartupOption startOpt) throws IOException {
    final FSImage fsImage = getFSImage();

    // format before starting up if requested
    if (startOpt == StartupOption.FORMAT) {
      
      fsImage.format(this, fsImage.getStorage().determineClusterId());// reuse current id

      startOpt = StartupOption.REGULAR;
    }
    boolean success = false;
    writeLock();
    try {
      // We shouldn't be calling saveNamespace if we've come up in standby state.
      MetaRecoveryContext recovery = startOpt.createRecoveryContext();
      final boolean staleImage
          = fsImage.recoverTransitionRead(startOpt, this, recovery);
      if (RollingUpgradeStartupOption.ROLLBACK.matches(startOpt)) {
        rollingUpgradeInfo = null;
      }
      final boolean needToSave = staleImage && !haEnabled && !isRollingUpgrade(); 
      LOG.info("Need to save fs image? " + needToSave
          + " (staleImage=" + staleImage + ", haEnabled=" + haEnabled
          + ", isRollingUpgrade=" + isRollingUpgrade() + ")");
      if (needToSave) {
        fsImage.saveNamespace(this);
      } else {
        // No need to save, so mark the phase done.
        StartupProgress prog = NameNode.getStartupProgress();
        prog.beginPhase(Phase.SAVING_CHECKPOINT);
        prog.endPhase(Phase.SAVING_CHECKPOINT);
      }
      // This will start a new log segment and write to the seen_txid file, so
      // we shouldn't do it when coming up in standby state
      if (!haEnabled || (haEnabled && startOpt == StartupOption.UPGRADE)
          || (haEnabled && startOpt == StartupOption.UPGRADEONLY)) {
        fsImage.openEditLogForWrite(getEffectiveLayoutVersion());
      }
      success = true;
    } finally {
      if (!success) {
        fsImage.close();
      }
      writeUnlock();
    }
    imageLoadComplete();
  }

  private void startSecretManager() {
    if (dtSecretManager != null) {
      try {
        dtSecretManager.startThreads();
      } catch (IOException e) {
        // Inability to start secret manager
        // can't be recovered from.
        throw new RuntimeException(e);
      }
    }
  }
  
  private void startSecretManagerIfNecessary() {
    boolean shouldRun = shouldUseDelegationTokens() &&
      !isInSafeMode() && getEditLog().isOpenForWrite();
    boolean running = dtSecretManager.isRunning();
    if (shouldRun && !running) {
      startSecretManager();
    }
  }

  private void stopSecretManager() {
    if (dtSecretManager != null) {
      dtSecretManager.stopThreads();
    }
  }
  
  /** 
   * Start services common to both active and standby states
   */
  void startCommonServices(Configuration conf, HAContext haContext) throws IOException {
    this.registerMBean(); // register the MBean for the FSNamesystemState
    writeLock();
    this.haContext = haContext;
    try {
      nnResourceChecker = new NameNodeResourceChecker(conf);
      checkAvailableResources();
      assert safeMode != null && !isPopulatingReplQueues();
      StartupProgress prog = NameNode.getStartupProgress();
      prog.beginPhase(Phase.SAFEMODE);
      long completeBlocksTotal = getCompleteBlocksTotal();
      prog.setTotal(Phase.SAFEMODE, STEP_AWAITING_REPORTED_BLOCKS,
          completeBlocksTotal);
      setBlockTotal(completeBlocksTotal);
      blockManager.activate(conf);
    } finally {
      writeUnlock();
    }
    
    registerMXBean();
    DefaultMetricsSystem.instance().register(this);
    if (inodeAttributeProvider != null) {
      inodeAttributeProvider.start();
      dir.setINodeAttributeProvider(inodeAttributeProvider);
    }
    snapshotManager.registerMXBean();
  }
  
  /** 
   * Stop services common to both active and standby states
   */
  void stopCommonServices() {
    writeLock();
    if (inodeAttributeProvider != null) {
      dir.setINodeAttributeProvider(null);
      inodeAttributeProvider.stop();
    }
    try {
      if (blockManager != null) blockManager.close();
    } finally {
      writeUnlock();
    }
    RetryCache.clear(retryCache);
  }
  
  /**
   * Start services required in active state
   * @throws IOException
   */
  void startActiveServices() throws IOException {
    startingActiveService = true;
    LOG.info("Starting services required for active state");
    writeLock();
    try {
      FSEditLog editLog = getFSImage().getEditLog();
      
      if (!editLog.isOpenForWrite()) {
        // During startup, we're already open for write during initialization.
        editLog.initJournalsForWrite();
        // May need to recover
        editLog.recoverUnclosedStreams();
        
        LOG.info("Catching up to latest edits from old active before " +
            "taking over writer role in edits logs");
        editLogTailer.catchupDuringFailover();
        
        blockManager.setPostponeBlocksFromFuture(false);
        blockManager.getDatanodeManager().markAllDatanodesStale();
        blockManager.clearQueues();
        blockManager.processAllPendingDNMessages();

        // Only need to re-process the queue, If not in SafeMode.
        if (!isInSafeMode()) {
          LOG.info("Reprocessing replication and invalidation queues");
          initializeReplQueues();
        }

        if (LOG.isDebugEnabled()) {
          LOG.debug("NameNode metadata after re-processing " +
              "replication and invalidation queues during failover:\n" +
              metaSaveAsString());
        }
        
        long nextTxId = getFSImage().getLastAppliedTxId() + 1;
        LOG.info("Will take over writing edit logs at txnid " + 
            nextTxId);
        editLog.setNextTxId(nextTxId);

        getFSImage().editLog.openForWrite(getEffectiveLayoutVersion());
      }

      // Enable quota checks.
      dir.enableQuotaChecks();
      if (haEnabled) {
        // Renew all of the leases before becoming active.
        // This is because, while we were in standby mode,
        // the leases weren't getting renewed on this NN.
        // Give them all a fresh start here.
        leaseManager.renewAllLeases();
      }
      leaseManager.startMonitor();
      startSecretManagerIfNecessary();

      //ResourceMonitor required only at ActiveNN. See HDFS-2914
      this.nnrmthread = new Daemon(new NameNodeResourceMonitor());
      nnrmthread.start();

      nnEditLogRoller = new Daemon(new NameNodeEditLogRoller(
          editLogRollerThreshold, editLogRollerInterval));
      nnEditLogRoller.start();

      if (lazyPersistFileScrubIntervalSec > 0) {
        lazyPersistFileScrubber = new Daemon(new LazyPersistFileScrubber(
            lazyPersistFileScrubIntervalSec));
        lazyPersistFileScrubber.start();
      } else {
        LOG.warn("Lazy persist file scrubber is disabled,"
            + " configured scrub interval is zero.");
      }

      cacheManager.startMonitorThread();
      blockManager.getDatanodeManager().setShouldSendCachingCommands(true);
    } finally {
      startingActiveService = false;
      checkSafeMode();
      writeUnlock();
    }
  }

  private boolean inActiveState() {
    return haContext != null &&
        haContext.getState().getServiceState() == HAServiceState.ACTIVE;
  }
  
  /**
   * Initialize replication queues.
   */
  private void initializeReplQueues() {
    LOG.info("initializing replication queues");
    blockManager.processMisReplicatedBlocks();
    initializedReplQueues = true;
  }

  /**
   * @return Whether the namenode is transitioning to active state and is in the
   *         middle of the {@link #startActiveServices()}
   */
  public boolean inTransitionToActive() {
    return haEnabled && inActiveState() && startingActiveService;
  }

  private boolean shouldUseDelegationTokens() {
    return UserGroupInformation.isSecurityEnabled() ||
      alwaysUseDelegationTokensForTests;
  }

  /** 
   * Stop services required in active state
   */
  void stopActiveServices() {
    LOG.info("Stopping services started for active state");
    writeLock();
    try {
      stopSecretManager();
      leaseManager.stopMonitor();
      if (nnrmthread != null) {
        ((NameNodeResourceMonitor) nnrmthread.getRunnable()).stopMonitor();
        nnrmthread.interrupt();
      }
      if (nnEditLogRoller != null) {
        ((NameNodeEditLogRoller)nnEditLogRoller.getRunnable()).stop();
        nnEditLogRoller.interrupt();
      }
      if (lazyPersistFileScrubber != null) {
        ((LazyPersistFileScrubber) lazyPersistFileScrubber.getRunnable()).stop();
        lazyPersistFileScrubber.interrupt();
      }
      if (dir != null && getFSImage() != null) {
        if (getFSImage().editLog != null) {
          getFSImage().editLog.close();
        }
        // Update the fsimage with the last txid that we wrote
        // so that the tailer starts from the right spot.
        getFSImage().updateLastAppliedTxIdFromWritten();
      }
      if (cacheManager != null) {
        cacheManager.stopMonitorThread();
        cacheManager.clearDirectiveStats();
      }
      if (blockManager != null) {
        blockManager.getDatanodeManager().clearPendingCachingCommands();
        blockManager.getDatanodeManager().setShouldSendCachingCommands(false);
        // Don't want to keep replication queues when not in Active.
        blockManager.clearQueues();
      }
      initializedReplQueues = false;
    } finally {
      writeUnlock();
    }
  }
  
  /**
   * Start services required in standby state 
   * 
   * @throws IOException
   */
  void startStandbyServices(final Configuration conf) throws IOException {
    LOG.info("Starting services required for standby state");
    if (!getFSImage().editLog.isOpenForRead()) {
      // During startup, we're already open for read.
      getFSImage().editLog.initSharedJournalsForRead();
    }
    
    blockManager.setPostponeBlocksFromFuture(true);

    // Disable quota checks while in standby.
    dir.disableQuotaChecks();
    editLogTailer = new EditLogTailer(this, conf);
    editLogTailer.start();
    if (standbyShouldCheckpoint) {
      standbyCheckpointer = new StandbyCheckpointer(conf, this);
      standbyCheckpointer.start();
    }
  }

  /**
   * Called when the NN is in Standby state and the editlog tailer tails the
   * OP_ROLLING_UPGRADE_START.
   */
  void triggerRollbackCheckpoint() {
    setNeedRollbackFsImage(true);
    if (standbyCheckpointer != null) {
      standbyCheckpointer.triggerRollbackCheckpoint();
    }
  }

  /**
   * Called while the NN is in Standby state, but just about to be
   * asked to enter Active state. This cancels any checkpoints
   * currently being taken.
   */
  void prepareToStopStandbyServices() throws ServiceFailedException {
    if (standbyCheckpointer != null) {
      standbyCheckpointer.cancelAndPreventCheckpoints(
          "About to leave standby state");
    }
  }

  /** Stop services required in standby state */
  void stopStandbyServices() throws IOException {
    LOG.info("Stopping services started for standby state");
    if (standbyCheckpointer != null) {
      standbyCheckpointer.stop();
    }
    if (editLogTailer != null) {
      editLogTailer.stop();
    }
    if (dir != null && getFSImage() != null && getFSImage().editLog != null) {
      getFSImage().editLog.close();
    }
  }
  
  @Override
  public void checkOperation(OperationCategory op) throws StandbyException {
    if (haContext != null) {
      // null in some unit tests
      haContext.checkOperation(op);
    }
  }
  
  /**
   * @throws RetriableException
   *           If 1) The NameNode is in SafeMode, 2) HA is enabled, and 3)
   *           NameNode is in active state
   * @throws SafeModeException
   *           Otherwise if NameNode is in SafeMode.
   */
  void checkNameNodeSafeMode(String errorMsg)
      throws RetriableException, SafeModeException {
    if (isInSafeMode()) {
      SafeModeException se = newSafemodeException(errorMsg);
      if (haEnabled && haContext != null
          && haContext.getState().getServiceState() == HAServiceState.ACTIVE
          && shouldRetrySafeMode(this.safeMode)) {
        throw new RetriableException(se);
      } else {
        throw se;
      }
    }
  }

  private SafeModeException newSafemodeException(String errorMsg) {
    return new SafeModeException(errorMsg + ". Name node is in safe " +
        "mode.\n" + safeMode.getTurnOffTip());
  }

  boolean isPermissionEnabled() {
    return isPermissionEnabled;
  }

  /**
   * We already know that the safemode is on. We will throw a RetriableException
   * if the safemode is not manual or caused by low resource.
   */
  private boolean shouldRetrySafeMode(SafeModeInfo safeMode) {
    if (safeMode == null) {
      return false;
    } else {
      return !safeMode.isManual() && !safeMode.areResourcesLow();
    }
  }
  
  public static Collection<URI> getNamespaceDirs(Configuration conf) {
    return getStorageDirs(conf, DFS_NAMENODE_NAME_DIR_KEY);
  }

  /**
   * Get all edits dirs which are required. If any shared edits dirs are
   * configured, these are also included in the set of required dirs.
   * 
   * @param conf the HDFS configuration.
   * @return all required dirs.
   */
  public static Collection<URI> getRequiredNamespaceEditsDirs(Configuration conf) {
    Set<URI> ret = new HashSet<URI>();
    ret.addAll(getStorageDirs(conf, DFS_NAMENODE_EDITS_DIR_REQUIRED_KEY));
    ret.addAll(getSharedEditsDirs(conf));
    return ret;
  }

  private static Collection<URI> getStorageDirs(Configuration conf,
                                                String propertyName) {
    Collection<String> dirNames = conf.getTrimmedStringCollection(propertyName);
    StartupOption startOpt = NameNode.getStartupOption(conf);
    if(startOpt == StartupOption.IMPORT) {
      // In case of IMPORT this will get rid of default directories 
      // but will retain directories specified in hdfs-site.xml
      // When importing image from a checkpoint, the name-node can
      // start with empty set of storage directories.
      Configuration cE = new HdfsConfiguration(false);
      cE.addResource("core-default.xml");
      cE.addResource("core-site.xml");
      cE.addResource("hdfs-default.xml");
      Collection<String> dirNames2 = cE.getTrimmedStringCollection(propertyName);
      dirNames.removeAll(dirNames2);
      if(dirNames.isEmpty())
        LOG.warn("!!! WARNING !!!" +
          "\n\tThe NameNode currently runs without persistent storage." +
          "\n\tAny changes to the file system meta-data may be lost." +
          "\n\tRecommended actions:" +
          "\n\t\t- shutdown and restart NameNode with configured \"" 
          + propertyName + "\" in hdfs-site.xml;" +
          "\n\t\t- use Backup Node as a persistent and up-to-date storage " +
          "of the file system meta-data.");
    } else if (dirNames.isEmpty()) {
      dirNames = Collections.singletonList(
          DFSConfigKeys.DFS_NAMENODE_EDITS_DIR_DEFAULT);
    }
    return Util.stringCollectionAsURIs(dirNames);
  }

  /**
   * Return an ordered list of edits directories to write to.
   * The list is ordered such that all shared edits directories
   * are ordered before non-shared directories, and any duplicates
   * are removed. The order they are specified in the configuration
   * is retained.
   * @return Collection of shared edits directories.
   * @throws IOException if multiple shared edits directories are configured
   */
  public static List<URI> getNamespaceEditsDirs(Configuration conf)
      throws IOException {
    return getNamespaceEditsDirs(conf, true);
  }
  
  public static List<URI> getNamespaceEditsDirs(Configuration conf,
      boolean includeShared)
      throws IOException {
    // Use a LinkedHashSet so that order is maintained while we de-dup
    // the entries.
    LinkedHashSet<URI> editsDirs = new LinkedHashSet<URI>();
    
    if (includeShared) {
      List<URI> sharedDirs = getSharedEditsDirs(conf);
  
      // Fail until multiple shared edits directories are supported (HDFS-2782)
      if (sharedDirs.size() > 1) {
        throw new IOException(
            "Multiple shared edits directories are not yet supported");
      }
  
      // First add the shared edits dirs. It's critical that the shared dirs
      // are added first, since JournalSet syncs them in the order they are listed,
      // and we need to make sure all edits are in place in the shared storage
      // before they are replicated locally. See HDFS-2874.
      for (URI dir : sharedDirs) {
        if (!editsDirs.add(dir)) {
          LOG.warn("Edits URI " + dir + " listed multiple times in " + 
              DFS_NAMENODE_SHARED_EDITS_DIR_KEY + ". Ignoring duplicates.");
        }
      }
    }    
    // Now add the non-shared dirs.
    for (URI dir : getStorageDirs(conf, DFS_NAMENODE_EDITS_DIR_KEY)) {
      if (!editsDirs.add(dir)) {
        LOG.warn("Edits URI " + dir + " listed multiple times in " + 
            DFS_NAMENODE_SHARED_EDITS_DIR_KEY + " and " +
            DFS_NAMENODE_EDITS_DIR_KEY + ". Ignoring duplicates.");
      }
    }

    if (editsDirs.isEmpty()) {
      // If this is the case, no edit dirs have been explicitly configured.
      // Image dirs are to be used for edits too.
      return Lists.newArrayList(getNamespaceDirs(conf));
    } else {
      return Lists.newArrayList(editsDirs);
    }
  }
  
  /**
   * Returns edit directories that are shared between primary and secondary.
   * @param conf configuration
   * @return collection of edit directories from {@code conf}
   */
  public static List<URI> getSharedEditsDirs(Configuration conf) {
    // don't use getStorageDirs here, because we want an empty default
    // rather than the dir in /tmp
    Collection<String> dirNames = conf.getTrimmedStringCollection(
        DFS_NAMENODE_SHARED_EDITS_DIR_KEY);
    return Util.stringCollectionAsURIs(dirNames);
  }

  @Override
  public void readLock() {
    this.fsLock.readLock().lock();
  }
  @Override
  public void readUnlock() {
    this.fsLock.readLock().unlock();
  }
  @Override
  public void writeLock() {
    this.fsLock.writeLock().lock();
  }
  @Override
  public void writeLockInterruptibly() throws InterruptedException {
    this.fsLock.writeLock().lockInterruptibly();
  }
  @Override
  public void writeUnlock() {
    this.fsLock.writeLock().unlock();
  }
  @Override
  public boolean hasWriteLock() {
    return this.fsLock.isWriteLockedByCurrentThread();
  }
  @Override
  public boolean hasReadLock() {
    return this.fsLock.getReadHoldCount() > 0 || hasWriteLock();
  }

  public int getReadHoldCount() {
    return this.fsLock.getReadHoldCount();
  }

  public int getWriteHoldCount() {
    return this.fsLock.getWriteHoldCount();
  }

  /** Lock the checkpoint lock */
  public void cpLock() {
    this.cpLock.lock();
  }

  /** Lock the checkpoint lock interrupibly */
  public void cpLockInterruptibly() throws InterruptedException {
    this.cpLock.lockInterruptibly();
  }

  /** Unlock the checkpoint lock */
  public void cpUnlock() {
    this.cpLock.unlock();
  }
    

  NamespaceInfo getNamespaceInfo() {
    readLock();
    try {
      return unprotectedGetNamespaceInfo();
    } finally {
      readUnlock();
    }
  }

  /**
   * Version of @see #getNamespaceInfo() that is not protected by a lock.
   */
  NamespaceInfo unprotectedGetNamespaceInfo() {
    return new NamespaceInfo(getFSImage().getStorage().getNamespaceID(),
        getClusterId(), getBlockPoolId(),
        getFSImage().getStorage().getCTime());
  }

  /**
   * Close down this file system manager.
   * Causes heartbeat and lease daemons to stop; waits briefly for
   * them to finish, but a short timeout returns control back to caller.
   */
  void close() {
    fsRunning = false;
    try {
      stopCommonServices();
      if (smmthread != null) smmthread.interrupt();
    } finally {
      // using finally to ensure we also wait for lease daemon
      try {
        stopActiveServices();
        stopStandbyServices();
      } catch (IOException ie) {
      } finally {
        IOUtils.cleanup(LOG, dir);
        IOUtils.cleanup(LOG, fsImage);
      }
    }
  }

  @Override
  public boolean isRunning() {
    return fsRunning;
  }
  
  @Override
  public boolean isInStandbyState() {
    if (haContext == null || haContext.getState() == null) {
      // We're still starting up. In this case, if HA is
      // on for the cluster, we always start in standby. Otherwise
      // start in active.
      return haEnabled;
    }

    return HAServiceState.STANDBY == haContext.getState().getServiceState();
  }

  /**
   * Dump all metadata into specified file
   */
  void metaSave(String filename) throws IOException {
    checkSuperuserPrivilege();
    checkOperation(OperationCategory.UNCHECKED);
    writeLock();
    try {
      checkOperation(OperationCategory.UNCHECKED);
      File file = new File(System.getProperty("hadoop.log.dir"), filename);
      PrintWriter out = new PrintWriter(new BufferedWriter(
          new OutputStreamWriter(new FileOutputStream(file), Charsets.UTF_8)));
      metaSave(out);
      out.flush();
      out.close();
    } finally {
      writeUnlock();
    }
  }

  private void metaSave(PrintWriter out) {
    assert hasWriteLock();
    long totalInodes = this.dir.totalInodes();
    long totalBlocks = this.getBlocksTotal();
    out.println(totalInodes + " files and directories, " + totalBlocks
        + " blocks = " + (totalInodes + totalBlocks)
        + " total filesystem objects");

    blockManager.metaSave(out);
  }

  private String metaSaveAsString() {
    StringWriter sw = new StringWriter();
    PrintWriter pw = new PrintWriter(sw);
    metaSave(pw);
    pw.flush();
    return sw.toString();
  }

  FsServerDefaults getServerDefaults() throws StandbyException {
    checkOperation(OperationCategory.READ);
    return serverDefaults;
  }

  /////////////////////////////////////////////////////////
  //
  // These methods are called by HadoopFS clients
  //
  /////////////////////////////////////////////////////////
  /**
   * Set permissions for an existing file.
   * @throws IOException
   */
  void setPermission(String src, FsPermission permission) throws IOException {
    HdfsFileStatus auditStat;
    checkOperation(OperationCategory.WRITE);
    writeLock();
    try {
      checkOperation(OperationCategory.WRITE);
      checkNameNodeSafeMode("Cannot set permission for " + src);
      auditStat = FSDirAttrOp.setPermission(dir, src, permission);
    } catch (AccessControlException e) {
      logAuditEvent(false, "setPermission", src);
      throw e;
    } finally {
      writeUnlock();
    }
    getEditLog().logSync();
    logAuditEvent(true, "setPermission", src, null, auditStat);
  }

  /**
   * Set owner for an existing file.
   * @throws IOException
   */
  void setOwner(String src, String username, String group)
      throws IOException {
    HdfsFileStatus auditStat;
    checkOperation(OperationCategory.WRITE);
    writeLock();
    try {
      checkOperation(OperationCategory.WRITE);
      checkNameNodeSafeMode("Cannot set owner for " + src);
      auditStat = FSDirAttrOp.setOwner(dir, src, username, group);
    } catch (AccessControlException e) {
      logAuditEvent(false, "setOwner", src);
      throw e;
    } finally {
      writeUnlock();
    }
    getEditLog().logSync();
    logAuditEvent(true, "setOwner", src, null, auditStat);
  }

  /**
   * Get block locations within the specified range.
   * @see ClientProtocol#getBlockLocations(String, long, long)
   */
  LocatedBlocks getBlockLocations(String clientMachine, String srcArg,
      long offset, long length) throws IOException {
    checkOperation(OperationCategory.READ);
    GetBlockLocationsResult res = null;
    FSPermissionChecker pc = getPermissionChecker();
    readLock();
    try {
      checkOperation(OperationCategory.READ);
      res = FSDirStatAndListingOp.getBlockLocations(
          dir, pc, srcArg, offset, length, true);
      if (isInSafeMode()) {
        for (LocatedBlock b : res.blocks.getLocatedBlocks()) {
          // if safemode & no block locations yet then throw safemodeException
          if ((b.getLocations() == null) || (b.getLocations().length == 0)) {
            SafeModeException se = newSafemodeException(
                "Zero blocklocations for " + srcArg);
            if (haEnabled && haContext != null &&
                haContext.getState().getServiceState() == HAServiceState.ACTIVE) {
              throw new RetriableException(se);
            } else {
              throw se;
            }
          }
        }
      }
    } catch (AccessControlException e) {
      logAuditEvent(false, "open", srcArg);
      throw e;
    } finally {
      readUnlock();
    }

    logAuditEvent(true, "open", srcArg);

    if (!isInSafeMode() && res.updateAccessTime()) {
      byte[][] pathComponents = FSDirectory.getPathComponentsForReservedPath(
          srcArg);
      String src = srcArg;
      writeLock();
      final long now = now();
      try {
        checkOperation(OperationCategory.WRITE);
        /**
         * Resolve the path again and update the atime only when the file
         * exists.
         *
         * XXX: Races can still occur even after resolving the path again.
         * For example:
         *
         * <ul>
         *   <li>Get the block location for "/a/b"</li>
         *   <li>Rename "/a/b" to "/c/b"</li>
         *   <li>The second resolution still points to "/a/b", which is
         *   wrong.</li>
         * </ul>
         *
         * The behavior is incorrect but consistent with the one before
         * HDFS-7463. A better fix is to change the edit log of SetTime to
         * use inode id instead of a path.
         */
        src = dir.resolvePath(pc, srcArg, pathComponents);
        final INodesInPath iip = dir.getINodesInPath(src, true);
        INode inode = iip.getLastINode();
        boolean updateAccessTime = inode != null &&
            now > inode.getAccessTime() + dir.getAccessTimePrecision();
        if (!isInSafeMode() && updateAccessTime) {
          boolean changed = FSDirAttrOp.setTimes(dir,
              inode, -1, now, false, iip.getLatestSnapshotId());
          if (changed) {
            getEditLog().logTimes(src, -1, now);
          }
        }
      } catch (Throwable e) {
        LOG.warn("Failed to update the access time of " + src, e);
      } finally {
        writeUnlock();
      }
    }

    LocatedBlocks blocks = res.blocks;
    if (blocks != null) {
      List<LocatedBlock> blkList = blocks.getLocatedBlocks();
      if (blkList == null || blkList.size() == 0 ||
          blkList.get(0) instanceof LocatedStripedBlock) {
        // no need to sort locations for striped blocks
        return blocks;
      }
      blockManager.getDatanodeManager().sortLocatedBlocks(
          clientMachine, blkList);

      // lastBlock is not part of getLocatedBlocks(), might need to sort it too
      LocatedBlock lastBlock = blocks.getLastLocatedBlock();
      if (lastBlock != null) {
        ArrayList<LocatedBlock> lastBlockList = Lists.newArrayList(lastBlock);
        blockManager.getDatanodeManager().sortLocatedBlocks(
            clientMachine, lastBlockList);
      }
    }
    return blocks;
  }

  /**
   * Moves all the blocks from {@code srcs} and appends them to {@code target}
   * To avoid rollbacks we will verify validity of ALL of the args
   * before we start actual move.
   * 
   * This does not support ".inodes" relative path
   * @param target target to concat into
   * @param srcs file that will be concatenated
   * @throws IOException on error
   */
  void concat(String target, String [] srcs, boolean logRetryCache)
      throws IOException {
    waitForLoadingFSImage();
    HdfsFileStatus stat = null;
    boolean success = false;
    writeLock();
    try {
      checkOperation(OperationCategory.WRITE);
      checkNameNodeSafeMode("Cannot concat " + target);
      stat = FSDirConcatOp.concat(dir, target, srcs, logRetryCache);
      success = true;
    } finally {
      writeUnlock();
      if (success) {
        getEditLog().logSync();
      }
      logAuditEvent(success, "concat", Arrays.toString(srcs), target, stat);
    }
  }

  /**
   * stores the modification and access time for this inode. 
   * The access time is precise up to an hour. The transaction, if needed, is
   * written to the edits log but is not flushed.
   */
  void setTimes(String src, long mtime, long atime) throws IOException {
    HdfsFileStatus auditStat;
    checkOperation(OperationCategory.WRITE);
    writeLock();
    try {
      checkOperation(OperationCategory.WRITE);
      checkNameNodeSafeMode("Cannot set times " + src);
      auditStat = FSDirAttrOp.setTimes(dir, src, mtime, atime);
    } catch (AccessControlException e) {
      logAuditEvent(false, "setTimes", src);
      throw e;
    } finally {
      writeUnlock();
    }
    getEditLog().logSync();
    logAuditEvent(true, "setTimes", src, null, auditStat);
  }

  /**
   * Truncate file to a lower length.
   * Truncate cannot be reverted / recovered from as it causes data loss.
   * Truncation at block boundary is atomic, otherwise it requires
   * block recovery to truncate the last block of the file.
   *
   * @return true if client does not need to wait for block recovery,
   *         false if client needs to wait for block recovery.
   */
  boolean truncate(String src, long newLength, String clientName,
      String clientMachine, long mtime) throws IOException,
      UnresolvedLinkException {

    requireEffectiveLayoutVersionForFeature(Feature.TRUNCATE);
    final FSDirTruncateOp.TruncateResult r;
    try {
      NameNode.stateChangeLog.debug(
          "DIR* NameSystem.truncate: src={} newLength={}", src, newLength);
      if (newLength < 0) {
        throw new HadoopIllegalArgumentException(
            "Cannot truncate to a negative file size: " + newLength + ".");
      }
      final FSPermissionChecker pc = getPermissionChecker();
      checkOperation(OperationCategory.WRITE);
      writeLock();
      BlocksMapUpdateInfo toRemoveBlocks = new BlocksMapUpdateInfo();
      try {
        checkOperation(OperationCategory.WRITE);
        checkNameNodeSafeMode("Cannot truncate for " + src);
        r = FSDirTruncateOp.truncate(this, src, newLength, clientName,
            clientMachine, mtime, toRemoveBlocks, pc);
      } finally {
        writeUnlock();
      }
      getEditLog().logSync();
      if (!toRemoveBlocks.getToDeleteList().isEmpty()) {
        removeBlocks(toRemoveBlocks);
        toRemoveBlocks.clear();
      }
      logAuditEvent(true, "truncate", src, null, r.getFileStatus());
    } catch (AccessControlException e) {
      logAuditEvent(false, "truncate", src);
      throw e;
    }
    return r.getResult();
  }

  /**
   * Create a symbolic link.
   */
  void createSymlink(String target, String link,
      PermissionStatus dirPerms, boolean createParent, boolean logRetryCache)
      throws IOException {
    if (!FileSystem.areSymlinksEnabled()) {
      throw new UnsupportedOperationException("Symlinks not supported");
    }
    waitForLoadingFSImage();
    HdfsFileStatus auditStat = null;
    writeLock();
    try {
      checkOperation(OperationCategory.WRITE);
      checkNameNodeSafeMode("Cannot create symlink " + link);
      auditStat = FSDirSymlinkOp.createSymlinkInt(this, target, link, dirPerms,
                                                  createParent, logRetryCache);
    } catch (AccessControlException e) {
      logAuditEvent(false, "createSymlink", link, target, null);
      throw e;
    } finally {
      writeUnlock();
    }
    getEditLog().logSync();
    logAuditEvent(true, "createSymlink", link, target, auditStat);
  }

  /**
   * Set replication for an existing file.
   * 
   * The NameNode sets new replication and schedules either replication of 
   * under-replicated data blocks or removal of the excessive block copies 
   * if the blocks are over-replicated.
   * 
   * @see ClientProtocol#setReplication(String, short)
   * @param src file name
   * @param replication new replication
   * @return true if successful; 
   *         false if file does not exist or is a directory
   */
  boolean setReplication(final String src, final short replication)
      throws IOException {
    boolean success = false;
    waitForLoadingFSImage();
    checkOperation(OperationCategory.WRITE);
    writeLock();
    try {
      checkOperation(OperationCategory.WRITE);
      checkNameNodeSafeMode("Cannot set replication for " + src);
      success = FSDirAttrOp.setReplication(dir, blockManager, src, replication);
    } catch (AccessControlException e) {
      logAuditEvent(false, "setReplication", src);
      throw e;
    } finally {
      writeUnlock();
    }
    if (success) {
      getEditLog().logSync();
      logAuditEvent(true, "setReplication", src);
    }
    return success;
  }

  /**
   * Set the storage policy for a file or a directory.
   *
   * @param src file/directory path
   * @param policyName storage policy name
   */
  void setStoragePolicy(String src, String policyName) throws IOException {
    HdfsFileStatus auditStat;
    waitForLoadingFSImage();
    checkOperation(OperationCategory.WRITE);
    writeLock();
    try {
      checkOperation(OperationCategory.WRITE);
      checkNameNodeSafeMode("Cannot set storage policy for " + src);
      auditStat = FSDirAttrOp.setStoragePolicy(dir, blockManager, src,
                                               policyName);
    } catch (AccessControlException e) {
      logAuditEvent(false, "setStoragePolicy", src);
      throw e;
    } finally {
      writeUnlock();
    }
    getEditLog().logSync();
    logAuditEvent(true, "setStoragePolicy", src, null, auditStat);
  }

  /**
   * Get the storage policy for a file or a directory.
   *
   * @param src
   *          file/directory path
   * @return storage policy object
   */
  BlockStoragePolicy getStoragePolicy(String src) throws IOException {
    checkOperation(OperationCategory.READ);
    waitForLoadingFSImage();
    readLock();
    try {
      checkOperation(OperationCategory.READ);
      return FSDirAttrOp.getStoragePolicy(dir, blockManager, src);
    } finally {
      readUnlock();
    }
  }

  /**
   * @return All the existing block storage policies
   */
  BlockStoragePolicy[] getStoragePolicies() throws IOException {
    checkOperation(OperationCategory.READ);
    waitForLoadingFSImage();
    readLock();
    try {
      checkOperation(OperationCategory.READ);
      return FSDirAttrOp.getStoragePolicies(blockManager);
    } finally {
      readUnlock();
    }
  }

  long getPreferredBlockSize(String src) throws IOException {
    checkOperation(OperationCategory.READ);
    readLock();
    try {
      checkOperation(OperationCategory.READ);
      return FSDirAttrOp.getPreferredBlockSize(dir, src);
    } finally {
      readUnlock();
    }
  }

  /**
   * If the file is within an encryption zone, select the appropriate 
   * CryptoProtocolVersion from the list provided by the client. Since the
   * client may be newer, we need to handle unknown versions.
   *
   * @param zone EncryptionZone of the file
   * @param supportedVersions List of supported protocol versions
   * @return chosen protocol version
   * @throws IOException
   */
  CryptoProtocolVersion chooseProtocolVersion(
      EncryptionZone zone, CryptoProtocolVersion[] supportedVersions)
      throws UnknownCryptoProtocolVersionException, UnresolvedLinkException,
        SnapshotAccessControlException {
    Preconditions.checkNotNull(zone);
    Preconditions.checkNotNull(supportedVersions);
    // Right now, we only support a single protocol version,
    // so simply look for it in the list of provided options
    final CryptoProtocolVersion required = zone.getVersion();

    for (CryptoProtocolVersion c : supportedVersions) {
      if (c.equals(CryptoProtocolVersion.UNKNOWN)) {
        if (LOG.isDebugEnabled()) {
          LOG.debug("Ignoring unknown CryptoProtocolVersion provided by " +
              "client: " + c.getUnknownValue());
        }
        continue;
      }
      if (c.equals(required)) {
        return c;
      }
    }
    throw new UnknownCryptoProtocolVersionException(
        "No crypto protocol versions provided by the client are supported."
            + " Client provided: " + Arrays.toString(supportedVersions)
            + " NameNode supports: " + Arrays.toString(CryptoProtocolVersion
            .values()));
  }

  /**
   * Invoke KeyProvider APIs to generate an encrypted data encryption key for an
   * encryption zone. Should not be called with any locks held.
   *
   * @param ezKeyName key name of an encryption zone
   * @return New EDEK, or null if ezKeyName is null
   * @throws IOException
   */
  private EncryptedKeyVersion generateEncryptedDataEncryptionKey(String
      ezKeyName) throws IOException {
    if (ezKeyName == null) {
      return null;
    }
    EncryptedKeyVersion edek = null;
    try {
      edek = provider.generateEncryptedKey(ezKeyName);
    } catch (GeneralSecurityException e) {
      throw new IOException(e);
    }
    Preconditions.checkNotNull(edek);
    return edek;
  }

  /**
   * Create a new file entry in the namespace.
   * 
   * For description of parameters and exceptions thrown see
   * {@link ClientProtocol#create}, except it returns valid file status upon
   * success
   */
  HdfsFileStatus startFile(String src, PermissionStatus permissions,
      String holder, String clientMachine, EnumSet<CreateFlag> flag,
      boolean createParent, short replication, long blockSize, 
      CryptoProtocolVersion[] supportedVersions, boolean logRetryCache)
      throws IOException {

    HdfsFileStatus status;
    try {
      status = startFileInt(src, permissions, holder, clientMachine, flag,
          createParent, replication, blockSize, supportedVersions,
          logRetryCache);
    } catch (AccessControlException e) {
      logAuditEvent(false, "create", src);
      throw e;
    }
    logAuditEvent(true, "create", src, null, status);
    return status;
  }

  private HdfsFileStatus startFileInt(final String src,
      PermissionStatus permissions, String holder, String clientMachine,
      EnumSet<CreateFlag> flag, boolean createParent, short replication,
      long blockSize, CryptoProtocolVersion[] supportedVersions,
      boolean logRetryCache)
      throws IOException {
    if (NameNode.stateChangeLog.isDebugEnabled()) {
      StringBuilder builder = new StringBuilder();
      builder.append("DIR* NameSystem.startFile: src=").append(src)
          .append(", holder=").append(holder)
          .append(", clientMachine=").append(clientMachine)
          .append(", createParent=").append(createParent)
          .append(", replication=").append(replication)
          .append(", createFlag=").append(flag.toString())
          .append(", blockSize=").append(blockSize)
          .append(", supportedVersions=")
          .append(supportedVersions == null ? null : Arrays.toString
              (supportedVersions));
      NameNode.stateChangeLog.debug(builder.toString());
    }
    if (!DFSUtil.isValidName(src)) {
      throw new InvalidPathException(src);
    }

    checkOperation(OperationCategory.READ);
    readLock();
    try {
      checkOperation(OperationCategory.READ);
      if (!FSDirErasureCodingOp.isInErasureCodingZone(this, src)) {
        blockManager.verifyReplication(src, replication, clientMachine);
      }
    } finally {
      readUnlock();
    }
    
    checkOperation(OperationCategory.WRITE);
    if (blockSize < minBlockSize) {
      throw new IOException("Specified block size is less than configured" +
          " minimum value (" + DFSConfigKeys.DFS_NAMENODE_MIN_BLOCK_SIZE_KEY
          + "): " + blockSize + " < " + minBlockSize);
    }

    FSPermissionChecker pc = getPermissionChecker();
    waitForLoadingFSImage();

    /**
     * If the file is in an encryption zone, we optimistically create an
     * EDEK for the file by calling out to the configured KeyProvider.
     * Since this typically involves doing an RPC, we take the readLock
     * initially, then drop it to do the RPC.
     * 
     * Since the path can flip-flop between being in an encryption zone and not
     * in the meantime, we need to recheck the preconditions when we retake the
     * lock to do the create. If the preconditions are not met, we throw a
     * special RetryStartFileException to ask the DFSClient to try the create
     * again later.
     */
    FSDirWriteFileOp.EncryptionKeyInfo ezInfo = null;

    if (provider != null) {
      readLock();
      try {
        checkOperation(OperationCategory.READ);
        ezInfo = FSDirWriteFileOp
            .getEncryptionKeyInfo(this, pc, src, supportedVersions);
      } finally {
        readUnlock();
      }

      // Generate EDEK if necessary while not holding the lock
      if (ezInfo != null) {
        ezInfo.edek = generateEncryptedDataEncryptionKey(ezInfo.ezKeyName);
      }
      EncryptionFaultInjector.getInstance().startFileAfterGenerateKey();
    }

    boolean skipSync = false;
    HdfsFileStatus stat = null;

    // Proceed with the create, using the computed cipher suite and
    // generated EDEK
    BlocksMapUpdateInfo toRemoveBlocks = new BlocksMapUpdateInfo();
    writeLock();
    try {
      checkOperation(OperationCategory.WRITE);
      checkNameNodeSafeMode("Cannot create file" + src);
      dir.writeLock();
      try {
        stat = FSDirWriteFileOp.startFile(this, pc, src, permissions, holder,
                                          clientMachine, flag, createParent,
                                          replication, blockSize, ezInfo,
                                          toRemoveBlocks, logRetryCache);
      } finally {
        dir.writeUnlock();
      }
    } catch (IOException e) {
      skipSync = e instanceof StandbyException;
      throw e;
    } finally {
      writeUnlock();
      // There might be transactions logged while trying to recover the lease.
      // They need to be sync'ed even when an exception was thrown.
      if (!skipSync) {
        getEditLog().logSync();
        removeBlocks(toRemoveBlocks);
        toRemoveBlocks.clear();
      }
    }

    return stat;
  }

  /**
   * Recover lease;
   * Immediately revoke the lease of the current lease holder and start lease
   * recovery so that the file can be forced to be closed.
   * 
   * @param src the path of the file to start lease recovery
   * @param holder the lease holder's name
   * @param clientMachine the client machine's name
   * @return true if the file is already closed or
   *         if the lease can be released and the file can be closed.
   * @throws IOException
   */
  boolean recoverLease(String src, String holder, String clientMachine)
      throws IOException {
    if (!DFSUtil.isValidName(src)) {
      throw new IOException("Invalid file name: " + src);
    }
  
    boolean skipSync = false;
    FSPermissionChecker pc = getPermissionChecker();
    checkOperation(OperationCategory.WRITE);
    byte[][] pathComponents = FSDirectory.getPathComponentsForReservedPath(src);
    writeLock();
    try {
      checkOperation(OperationCategory.WRITE);
      checkNameNodeSafeMode("Cannot recover the lease of " + src);
      src = dir.resolvePath(pc, src, pathComponents);
      final INodesInPath iip = dir.getINodesInPath4Write(src);
      final INodeFile inode = INodeFile.valueOf(iip.getLastINode(), src);
      if (!inode.isUnderConstruction()) {
        return true;
      }
      if (isPermissionEnabled) {
        dir.checkPathAccess(pc, iip, FsAction.WRITE);
      }
  
      return recoverLeaseInternal(RecoverLeaseOp.RECOVER_LEASE,
          iip, src, holder, clientMachine, true);
    } catch (StandbyException se) {
      skipSync = true;
      throw se;
    } finally {
      writeUnlock();
      // There might be transactions logged while trying to recover the lease.
      // They need to be sync'ed even when an exception was thrown.
      if (!skipSync) {
        getEditLog().logSync();
      }
    }
  }

  enum RecoverLeaseOp {
    CREATE_FILE,
    APPEND_FILE,
    TRUNCATE_FILE,
    RECOVER_LEASE;
    
    private String getExceptionMessage(String src, String holder,
        String clientMachine, String reason) {
      return "Failed to " + this + " " + src + " for " + holder +
          " on " + clientMachine + " because " + reason;
    }
  }

  boolean recoverLeaseInternal(RecoverLeaseOp op, INodesInPath iip,
      String src, String holder, String clientMachine, boolean force)
      throws IOException {
    assert hasWriteLock();
    INodeFile file = iip.getLastINode().asFile();
    if (file.isUnderConstruction()) {
      //
      // If the file is under construction , then it must be in our
      // leases. Find the appropriate lease record.
      //
      Lease lease = leaseManager.getLease(holder);

      if (!force && lease != null) {
        Lease leaseFile = leaseManager.getLease(file);
        if (leaseFile != null && leaseFile.equals(lease)) {
          // We found the lease for this file but the original
          // holder is trying to obtain it again.
          throw new AlreadyBeingCreatedException(
              op.getExceptionMessage(src, holder, clientMachine,
                  holder + " is already the current lease holder."));
        }
      }
      //
      // Find the original holder.
      //
      FileUnderConstructionFeature uc = file.getFileUnderConstructionFeature();
      String clientName = uc.getClientName();
      lease = leaseManager.getLease(clientName);
      if (lease == null) {
        throw new AlreadyBeingCreatedException(
            op.getExceptionMessage(src, holder, clientMachine,
                "the file is under construction but no leases found."));
      }
      if (force) {
        // close now: no need to wait for soft lease expiration and 
        // close only the file src
        LOG.info("recoverLease: " + lease + ", src=" + src +
          " from client " + clientName);
        return internalReleaseLease(lease, src, iip, holder);
      } else {
        assert lease.getHolder().equals(clientName) :
          "Current lease holder " + lease.getHolder() +
          " does not match file creator " + clientName;
        //
        // If the original holder has not renewed in the last SOFTLIMIT 
        // period, then start lease recovery.
        //
        if (lease.expiredSoftLimit()) {
          LOG.info("startFile: recover " + lease + ", src=" + src + " client "
              + clientName);
          if (internalReleaseLease(lease, src, iip, null)) {
            return true;
          } else {
            throw new RecoveryInProgressException(
                op.getExceptionMessage(src, holder, clientMachine,
                    "lease recovery is in progress. Try again later."));
          }
        } else {
          final BlockInfo lastBlock = file.getLastBlock();
          if (lastBlock != null
              && lastBlock.getBlockUCState() == BlockUCState.UNDER_RECOVERY) {
            throw new RecoveryInProgressException(
                op.getExceptionMessage(src, holder, clientMachine,
                    "another recovery is in progress by "
                        + clientName + " on " + uc.getClientMachine()));
          } else {
            throw new AlreadyBeingCreatedException(
                op.getExceptionMessage(src, holder, clientMachine,
                    "this file lease is currently owned by "
                        + clientName + " on " + uc.getClientMachine()));
          }
        }
      }
    } else {
      return true;
     }
  }

  /**
   * Append to an existing file in the namespace.
   */
  LastBlockWithStatus appendFile(String srcArg, String holder,
      String clientMachine, EnumSet<CreateFlag> flag, boolean logRetryCache)
      throws IOException {
    boolean newBlock = flag.contains(CreateFlag.NEW_BLOCK);
    if (newBlock) {
      requireEffectiveLayoutVersionForFeature(Feature.APPEND_NEW_BLOCK);
    }

    NameNode.stateChangeLog.debug(
        "DIR* NameSystem.appendFile: src={}, holder={}, clientMachine={}",
        srcArg, holder, clientMachine);
    try {
      boolean skipSync = false;
      LastBlockWithStatus lbs = null;
      final FSPermissionChecker pc = getPermissionChecker();
      checkOperation(OperationCategory.WRITE);
      writeLock();
      try {
        checkOperation(OperationCategory.WRITE);
        checkNameNodeSafeMode("Cannot append to file" + srcArg);
        lbs = FSDirAppendOp.appendFile(this, srcArg, pc, holder, clientMachine,
            newBlock, logRetryCache);
      } catch (StandbyException se) {
        skipSync = true;
        throw se;
      } finally {
        writeUnlock();
        // There might be transactions logged while trying to recover the lease
        // They need to be sync'ed even when an exception was thrown.
        if (!skipSync) {
          getEditLog().logSync();
        }
      }
      logAuditEvent(true, "append", srcArg);
      return lbs;
    } catch (AccessControlException e) {
      logAuditEvent(false, "append", srcArg);
      throw e;
    }
  }

  ExtendedBlock getExtendedBlock(Block blk) {
    return new ExtendedBlock(blockPoolId, blk);
  }
  
  void setBlockPoolId(String bpid) {
    blockPoolId = bpid;
    blockManager.setBlockPoolId(blockPoolId);
  }

  /**
   * The client would like to obtain an additional block for the indicated
   * filename (which is being written-to).  Return an array that consists
   * of the block, plus a set of machines.  The first on this list should
   * be where the client writes data.  Subsequent items in the list must
   * be provided in the connection to the first datanode.
   *
   * Make sure the previous blocks have been reported by datanodes and
   * are replicated.  Will return an empty 2-elt array if we want the
   * client to "try again later".
   */
  LocatedBlock getAdditionalBlock(
      String src, long fileId, String clientName, ExtendedBlock previous,
      DatanodeInfo[] excludedNodes, String[] favoredNodes) throws IOException {
    NameNode.stateChangeLog.debug("BLOCK* getAdditionalBlock: {}  inodeId {}" +
        " for {}", src, fileId, clientName);

    waitForLoadingFSImage();
    LocatedBlock[] onRetryBlock = new LocatedBlock[1];
    FSDirWriteFileOp.ValidateAddBlockResult r;
    FSPermissionChecker pc = getPermissionChecker();
    checkOperation(OperationCategory.READ);
    readLock();
    try {
      checkOperation(OperationCategory.READ);
      r = FSDirWriteFileOp.validateAddBlock(this, pc, src, fileId, clientName,
                                            previous, onRetryBlock);
    } finally {
      readUnlock();
    }

    if (r == null) {
      assert onRetryBlock[0] != null : "Retry block is null";
      // This is a retry. Just return the last block.
      return onRetryBlock[0];
    }

    DatanodeStorageInfo[] targets = FSDirWriteFileOp.chooseTargetForNewBlock(
        blockManager, src, excludedNodes, favoredNodes, r);

    checkOperation(OperationCategory.WRITE);
    writeLock();
    LocatedBlock lb;
    try {
      checkOperation(OperationCategory.WRITE);
      lb = FSDirWriteFileOp.storeAllocatedBlock(
          this, src, fileId, clientName, previous, targets);
    } finally {
      writeUnlock();
    }
    getEditLog().logSync();
    return lb;
  }

  /** @see ClientProtocol#getAdditionalDatanode */
  LocatedBlock getAdditionalDatanode(String src, long fileId,
      final ExtendedBlock blk, final DatanodeInfo[] existings,
      final String[] storageIDs,
      final Set<Node> excludes,
      final int numAdditionalNodes, final String clientName
      ) throws IOException {
    //check if the feature is enabled
    dtpReplaceDatanodeOnFailure.checkEnabled();

    Node clientnode = null;
    String clientMachine;
    final long preferredblocksize;
    final byte storagePolicyID;
    final List<DatanodeStorageInfo> chosen;
    final boolean isStriped;
    checkOperation(OperationCategory.READ);
    byte[][] pathComponents = FSDirectory.getPathComponentsForReservedPath(src);
    FSPermissionChecker pc = getPermissionChecker();
    readLock();
    try {
      checkOperation(OperationCategory.READ);
      //check safe mode
      checkNameNodeSafeMode("Cannot add datanode; src=" + src + ", blk=" + blk);
      src = dir.resolvePath(pc, src, pathComponents);

      //check lease
      final INode inode;
      if (fileId == HdfsConstants.GRANDFATHER_INODE_ID) {
        // Older clients may not have given us an inode ID to work with.
        // In this case, we have to try to resolve the path and hope it
        // hasn't changed or been deleted since the file was opened for write.
        inode = dir.getINode(src);
      } else {
        inode = dir.getInode(fileId);
        if (inode != null) src = inode.getFullPathName();
      }
      final INodeFile file = checkLease(src, clientName, inode, fileId);
      clientMachine = file.getFileUnderConstructionFeature().getClientMachine();
      clientnode = blockManager.getDatanodeManager().getDatanodeByHost(clientMachine);
      preferredblocksize = file.getPreferredBlockSize();
      storagePolicyID = file.getStoragePolicyID();
      isStriped = file.isStriped();

      //find datanode storages
      final DatanodeManager dm = blockManager.getDatanodeManager();
      chosen = Arrays.asList(dm.getDatanodeStorageInfos(existings, storageIDs));
    } finally {
      readUnlock();
    }

    if (clientnode == null) {
      clientnode = FSDirWriteFileOp.getClientNode(blockManager, clientMachine);
    }

    // choose new datanodes.
    final DatanodeStorageInfo[] targets = blockManager.chooseTarget4AdditionalDatanode(
        src, numAdditionalNodes, clientnode, chosen, 
        excludes, preferredblocksize, storagePolicyID, isStriped);
    final LocatedBlock lb = BlockManager.newLocatedBlock(
        blk, targets, -1, false);
    blockManager.setBlockToken(lb, BlockTokenIdentifier.AccessMode.COPY);
    return lb;
  }

  /**
   * The client would like to let go of the given block
   */
  void abandonBlock(ExtendedBlock b, long fileId, String src, String holder)
      throws IOException {
    NameNode.stateChangeLog.debug(
        "BLOCK* NameSystem.abandonBlock: {} of file {}", b, src);
    waitForLoadingFSImage();
    checkOperation(OperationCategory.WRITE);
    FSPermissionChecker pc = getPermissionChecker();
    writeLock();
    try {
      checkOperation(OperationCategory.WRITE);
      checkNameNodeSafeMode("Cannot abandon block " + b + " for file" + src);
      FSDirWriteFileOp.abandonBlock(dir, pc, b, fileId, src, holder);
      NameNode.stateChangeLog.debug("BLOCK* NameSystem.abandonBlock: {} is " +
          "removed from pendingCreates", b);
    } finally {
      writeUnlock();
    }
    getEditLog().logSync();
  }

  INodeFile checkLease(
      String src, String holder, INode inode, long fileId)
      throws LeaseExpiredException, FileNotFoundException {
    assert hasReadLock();
    final String ident = src + " (inode " + fileId + ")";
    if (inode == null) {
      Lease lease = leaseManager.getLease(holder);
      throw new FileNotFoundException(
          "No lease on " + ident + ": File does not exist. "
          + (lease != null ? lease.toString()
              : "Holder " + holder + " does not have any open files."));
    }
    if (!inode.isFile()) {
      Lease lease = leaseManager.getLease(holder);
      throw new LeaseExpiredException(
          "No lease on " + ident + ": INode is not a regular file. "
              + (lease != null ? lease.toString()
              : "Holder " + holder + " does not have any open files."));
    }
    final INodeFile file = inode.asFile();
    if (!file.isUnderConstruction()) {
      Lease lease = leaseManager.getLease(holder);
      throw new LeaseExpiredException(
          "No lease on " + ident + ": File is not open for writing. "
          + (lease != null ? lease.toString()
              : "Holder " + holder + " does not have any open files."));
    }
    // No further modification is allowed on a deleted file.
    // A file is considered deleted, if it is not in the inodeMap or is marked
    // as deleted in the snapshot feature.
    if (isFileDeleted(file)) {
      throw new FileNotFoundException(src);
    }
    String clientName = file.getFileUnderConstructionFeature().getClientName();
    if (holder != null && !clientName.equals(holder)) {
      throw new LeaseExpiredException("Lease mismatch on " + ident +
          " owned by " + clientName + " but is accessed by " + holder);
    }
    return file;
  }
 
  /**
   * Complete in-progress write to the given file.
   * @return true if successful, false if the client should continue to retry
   *         (e.g if not all blocks have reached minimum replication yet)
   * @throws IOException on error (eg lease mismatch, file not open, file deleted)
   */
  boolean completeFile(final String src, String holder,
                       ExtendedBlock last, long fileId)
    throws IOException {
    boolean success = false;
    checkOperation(OperationCategory.WRITE);
    waitForLoadingFSImage();
    FSPermissionChecker pc = getPermissionChecker();
    writeLock();
    try {
      checkOperation(OperationCategory.WRITE);
      checkNameNodeSafeMode("Cannot complete file " + src);
      success = FSDirWriteFileOp.completeFile(this, pc, src, holder, last,
                                              fileId);
    } finally {
      writeUnlock();
    }
    getEditLog().logSync();
    if (success) {
      NameNode.stateChangeLog.info("DIR* completeFile: " + src
          + " is closed by " + holder);
    }
    return success;
  }

  /**
   * Create new block with a unique block id and a new generation stamp.
   * @param isStriped is the file under striping or contiguous layout?
   */
  Block createNewBlock(boolean isStriped) throws IOException {
    assert hasWriteLock();
    Block b = new Block(nextBlockId(isStriped), 0, 0);
    // Increment the generation stamp for every new block.
    b.setGenerationStamp(nextGenerationStamp(false));
    return b;
  }

  /**
   * Check that the indicated file's blocks are present and
   * replicated.  If not, return false. If checkall is true, then check
   * all blocks, otherwise check only penultimate block.
   */
  boolean checkFileProgress(String src, INodeFile v, boolean checkall) {
    assert hasReadLock();
    if (checkall) {
      return blockManager.checkBlocksProperlyReplicated(src, v
          .getBlocks());
    } else {
      // check the penultimate block of this file
      BlockInfo b = v.getPenultimateBlock();
      return b == null ||
          blockManager.checkBlocksProperlyReplicated(
              src, new BlockInfo[] { b });
    }
  }

  /**
   * Change the indicated filename. 
   * @deprecated Use {@link #renameTo(String, String, boolean,
   * Options.Rename...)} instead.
   */
  @Deprecated
  boolean renameTo(String src, String dst, boolean logRetryCache)
      throws IOException {
    waitForLoadingFSImage();
    FSDirRenameOp.RenameOldResult ret = null;
    writeLock();
    try {
      checkOperation(OperationCategory.WRITE);
      checkNameNodeSafeMode("Cannot rename " + src);
      ret = FSDirRenameOp.renameToInt(dir, src, dst, logRetryCache);
    } catch (AccessControlException e)  {
      logAuditEvent(false, "rename", src, dst, null);
      throw e;
    } finally {
      writeUnlock();
    }
    boolean success = ret != null && ret.success;
    if (success) {
      getEditLog().logSync();
    }
    logAuditEvent(success, "rename", src, dst,
        ret == null ? null : ret.auditStat);
    return success;
  }

  void renameTo(final String src, final String dst,
                boolean logRetryCache, Options.Rename... options)
      throws IOException {
    waitForLoadingFSImage();
    Map.Entry<BlocksMapUpdateInfo, HdfsFileStatus> res = null;
    writeLock();
    try {
      checkOperation(OperationCategory.WRITE);
      checkNameNodeSafeMode("Cannot rename " + src);
      res = FSDirRenameOp.renameToInt(dir, src, dst, logRetryCache, options);
    } catch (AccessControlException e) {
      logAuditEvent(false, "rename (options=" + Arrays.toString(options) +
          ")", src, dst, null);
      throw e;
    } finally {
      writeUnlock();
    }

    getEditLog().logSync();

    BlocksMapUpdateInfo collectedBlocks = res.getKey();
    HdfsFileStatus auditStat = res.getValue();
    if (!collectedBlocks.getToDeleteList().isEmpty()) {
      removeBlocks(collectedBlocks);
      collectedBlocks.clear();
    }

    logAuditEvent(true, "rename (options=" + Arrays.toString(options) +
        ")", src, dst, auditStat);
  }

  /**
   * Remove the indicated file from namespace.
   * 
   * @see ClientProtocol#delete(String, boolean) for detailed description and 
   * description of exceptions
   */
  boolean delete(String src, boolean recursive, boolean logRetryCache)
      throws IOException {
    waitForLoadingFSImage();
    BlocksMapUpdateInfo toRemovedBlocks = null;
    writeLock();
    boolean ret = false;
    try {
      checkOperation(OperationCategory.WRITE);
      checkNameNodeSafeMode("Cannot delete " + src);
      toRemovedBlocks = FSDirDeleteOp.delete(
          this, src, recursive, logRetryCache);
      ret = toRemovedBlocks != null;
    } catch (AccessControlException e) {
      logAuditEvent(false, "delete", src);
      throw e;
    } finally {
      writeUnlock();
    }
    getEditLog().logSync();
    if (toRemovedBlocks != null) {
      removeBlocks(toRemovedBlocks); // Incremental deletion of blocks
    }
    logAuditEvent(true, "delete", src);
    return ret;
  }

  FSPermissionChecker getPermissionChecker()
      throws AccessControlException {
    return dir.getPermissionChecker();
  }

  /**
   * From the given list, incrementally remove the blocks from blockManager
   * Writelock is dropped and reacquired every BLOCK_DELETION_INCREMENT to
   * ensure that other waiters on the lock can get in. See HDFS-2938
   * 
   * @param blocks
   *          An instance of {@link BlocksMapUpdateInfo} which contains a list
   *          of blocks that need to be removed from blocksMap
   */
  void removeBlocks(BlocksMapUpdateInfo blocks) {
    List<BlockInfo> toDeleteList = blocks.getToDeleteList();
    Iterator<BlockInfo> iter = toDeleteList.iterator();
    while (iter.hasNext()) {
      writeLock();
      try {
        for (int i = 0; i < BLOCK_DELETION_INCREMENT && iter.hasNext(); i++) {
          blockManager.removeBlock(iter.next());
        }
      } finally {
        writeUnlock();
      }
    }
  }
  
  /**
   * Remove leases and inodes related to a given path
   * @param removedUCFiles INodes whose leases need to be released
   * @param removedINodes Containing the list of inodes to be removed from
   *                      inodesMap
   * @param acquireINodeMapLock Whether to acquire the lock for inode removal
   */
  void removeLeasesAndINodes(List<Long> removedUCFiles,
      List<INode> removedINodes,
      final boolean acquireINodeMapLock) {
    assert hasWriteLock();
    leaseManager.removeLeases(removedUCFiles);
    // remove inodes from inodesMap
    if (removedINodes != null) {
      if (acquireINodeMapLock) {
        dir.writeLock();
      }
      try {
        dir.removeFromInodeMap(removedINodes);
      } finally {
        if (acquireINodeMapLock) {
          dir.writeUnlock();
        }
      }
      removedINodes.clear();
    }
  }

  /**
   * Removes the blocks from blocksmap and updates the safemode blocks total
   * 
   * @param blocks
   *          An instance of {@link BlocksMapUpdateInfo} which contains a list
   *          of blocks that need to be removed from blocksMap
   */
  void removeBlocksAndUpdateSafemodeTotal(BlocksMapUpdateInfo blocks) {
    assert hasWriteLock();
    // In the case that we are a Standby tailing edits from the
    // active while in safe-mode, we need to track the total number
    // of blocks and safe blocks in the system.
    boolean trackBlockCounts = isSafeModeTrackingBlocks();
    int numRemovedComplete = 0, numRemovedSafe = 0;

    for (BlockInfo b : blocks.getToDeleteList()) {
      if (trackBlockCounts) {
        if (b.isComplete()) {
          numRemovedComplete++;
          if (blockManager.hasMinStorage(b, b.numNodes())) {
            numRemovedSafe++;
          }
        }
      }
      blockManager.removeBlock(b);
    }
    if (trackBlockCounts) {
      if (LOG.isDebugEnabled()) {
        LOG.debug("Adjusting safe-mode totals for deletion."
            + "decreasing safeBlocks by " + numRemovedSafe
            + ", totalBlocks by " + numRemovedComplete);
      }
      adjustSafeModeBlockTotals(-numRemovedSafe, -numRemovedComplete);
    }
  }

  /**
   * @see SafeModeInfo#shouldIncrementallyTrackBlocks
   */
  private boolean isSafeModeTrackingBlocks() {
    if (!haEnabled) {
      // Never track blocks incrementally in non-HA code.
      return false;
    }
    SafeModeInfo sm = this.safeMode;
    return sm != null && sm.shouldIncrementallyTrackBlocks();
  }

  /**
   * Get the file info for a specific file.
   *
   * @param src The string representation of the path to the file
   * @param resolveLink whether to throw UnresolvedLinkException
   *        if src refers to a symlink
   *
   * @throws AccessControlException if access is denied
   * @throws UnresolvedLinkException if a symlink is encountered.
   *
   * @return object containing information regarding the file
   *         or null if file not found
   * @throws StandbyException
   */
  HdfsFileStatus getFileInfo(final String src, boolean resolveLink)
    throws IOException {
    checkOperation(OperationCategory.READ);
    HdfsFileStatus stat = null;
    readLock();
    try {
      checkOperation(OperationCategory.READ);
      stat = FSDirStatAndListingOp.getFileInfo(dir, src, resolveLink);
    } catch (AccessControlException e) {
      logAuditEvent(false, "getfileinfo", src);
      throw e;
    } finally {
      readUnlock();
    }
    logAuditEvent(true, "getfileinfo", src);
    return stat;
  }

  /**
   * Returns true if the file is closed
   */
  boolean isFileClosed(final String src) throws IOException {
    checkOperation(OperationCategory.READ);
    readLock();
    try {
      checkOperation(OperationCategory.READ);
      return FSDirStatAndListingOp.isFileClosed(dir, src);
    } catch (AccessControlException e) {
      logAuditEvent(false, "isFileClosed", src);
      throw e;
    } finally {
      readUnlock();
    }
  }

  /**
   * Create all the necessary directories
   */
  boolean mkdirs(String src, PermissionStatus permissions,
      boolean createParent) throws IOException {
    HdfsFileStatus auditStat = null;
    checkOperation(OperationCategory.WRITE);
    writeLock();
    try {
      checkOperation(OperationCategory.WRITE);
      checkNameNodeSafeMode("Cannot create directory " + src);
      auditStat = FSDirMkdirOp.mkdirs(this, src, permissions, createParent);
    } catch (AccessControlException e) {
      logAuditEvent(false, "mkdirs", src);
      throw e;
    } finally {
      writeUnlock();
    }
    getEditLog().logSync();
    logAuditEvent(true, "mkdirs", src, null, auditStat);
    return true;
  }

  /**
   * Get the content summary for a specific file/dir.
   *
   * @param src The string representation of the path to the file
   *
   * @throws AccessControlException if access is denied
   * @throws UnresolvedLinkException if a symlink is encountered.
   * @throws FileNotFoundException if no file exists
   * @throws StandbyException
   * @throws IOException for issues with writing to the audit log
   *
   * @return object containing information regarding the file
   *         or null if file not found
   */
  ContentSummary getContentSummary(final String src) throws IOException {
    readLock();
    boolean success = true;
    try {
      return FSDirStatAndListingOp.getContentSummary(dir, src);
    } catch (AccessControlException ace) {
      success = false;
      throw ace;
    } finally {
      readUnlock();
      logAuditEvent(success, "contentSummary", src);
    }
  }

  /**
   * Set the namespace quota and storage space quota for a directory.
   * See {@link ClientProtocol#setQuota(String, long, long, StorageType)} for the
   * contract.
   * 
   * Note: This does not support ".inodes" relative path.
   */
  void setQuota(String src, long nsQuota, long ssQuota, StorageType type)
      throws IOException {
    if (type != null) {
      requireEffectiveLayoutVersionForFeature(Feature.QUOTA_BY_STORAGE_TYPE);
    }
    checkOperation(OperationCategory.WRITE);
    writeLock();
    boolean success = false;
    try {
      checkOperation(OperationCategory.WRITE);
      checkNameNodeSafeMode("Cannot set quota on " + src);
      FSDirAttrOp.setQuota(dir, src, nsQuota, ssQuota, type);
      success = true;
    } finally {
      writeUnlock();
      if (success) {
        getEditLog().logSync();
      }
      logAuditEvent(success, "setQuota", src);
    }
  }

  /** Persist all metadata about this file.
   * @param src The string representation of the path
   * @param fileId The inode ID that we're fsyncing.  Older clients will pass
   *               INodeId.GRANDFATHER_INODE_ID here.
   * @param clientName The string representation of the client
   * @param lastBlockLength The length of the last block 
   *                        under construction reported from client.
   * @throws IOException if path does not exist
   */
  void fsync(String src, long fileId, String clientName, long lastBlockLength)
      throws IOException {
    NameNode.stateChangeLog.info("BLOCK* fsync: " + src + " for " + clientName);
    checkOperation(OperationCategory.WRITE);
    byte[][] pathComponents = FSDirectory.getPathComponentsForReservedPath(src);

    FSPermissionChecker pc = getPermissionChecker();
    waitForLoadingFSImage();
    writeLock();
    try {
      checkOperation(OperationCategory.WRITE);
      checkNameNodeSafeMode("Cannot fsync file " + src);
      src = dir.resolvePath(pc, src, pathComponents);
      final INode inode;
      if (fileId == HdfsConstants.GRANDFATHER_INODE_ID) {
        // Older clients may not have given us an inode ID to work with.
        // In this case, we have to try to resolve the path and hope it
        // hasn't changed or been deleted since the file was opened for write.
        inode = dir.getINode(src);
      } else {
        inode = dir.getInode(fileId);
        if (inode != null) src = inode.getFullPathName();
      }
      final INodeFile pendingFile = checkLease(src, clientName, inode, fileId);
      if (lastBlockLength > 0) {
        pendingFile.getFileUnderConstructionFeature().updateLengthOfLastBlock(
            pendingFile, lastBlockLength);
      }
      FSDirWriteFileOp.persistBlocks(dir, src, pendingFile, false);
    } finally {
      writeUnlock();
    }
    getEditLog().logSync();
  }

  /**
   * Move a file that is being written to be immutable.
   * @param src The filename
   * @param lease The lease for the client creating the file
   * @param recoveryLeaseHolder reassign lease to this holder if the last block
   *        needs recovery; keep current holder if null.
   * @throws AlreadyBeingCreatedException if file is waiting to achieve minimal
   *         replication;<br>
   *         RecoveryInProgressException if lease recovery is in progress.<br>
   *         IOException in case of an error.
   * @return true  if file has been successfully finalized and closed or 
   *         false if block recovery has been initiated. Since the lease owner
   *         has been changed and logged, caller should call logSync().
   */
  boolean internalReleaseLease(Lease lease, String src, INodesInPath iip,
      String recoveryLeaseHolder) throws IOException {
    LOG.info("Recovering " + lease + ", src=" + src);
    assert !isInSafeMode();
    assert hasWriteLock();

    final INodeFile pendingFile = iip.getLastINode().asFile();
    int nrBlocks = pendingFile.numBlocks();
    BlockInfo[] blocks = pendingFile.getBlocks();

    int nrCompleteBlocks;
    BlockInfo curBlock = null;
    for(nrCompleteBlocks = 0; nrCompleteBlocks < nrBlocks; nrCompleteBlocks++) {
      curBlock = blocks[nrCompleteBlocks];
      if(!curBlock.isComplete())
        break;
      assert blockManager.hasMinStorage(curBlock) :
              "A COMPLETE block is not minimally replicated in " + src;
    }

    // If there are no incomplete blocks associated with this file,
    // then reap lease immediately and close the file.
    if(nrCompleteBlocks == nrBlocks) {
      finalizeINodeFileUnderConstruction(src, pendingFile,
          iip.getLatestSnapshotId());
      NameNode.stateChangeLog.warn("BLOCK*"
        + " internalReleaseLease: All existing blocks are COMPLETE,"
        + " lease removed, file closed.");
      return true;  // closed!
    }

    // Only the last and the penultimate blocks may be in non COMPLETE state.
    // If the penultimate block is not COMPLETE, then it must be COMMITTED.
    if(nrCompleteBlocks < nrBlocks - 2 ||
       nrCompleteBlocks == nrBlocks - 2 &&
         curBlock != null &&
         curBlock.getBlockUCState() != BlockUCState.COMMITTED) {
      final String message = "DIR* NameSystem.internalReleaseLease: "
        + "attempt to release a create lock on "
        + src + " but file is already closed.";
      NameNode.stateChangeLog.warn(message);
      throw new IOException(message);
    }

    // The last block is not COMPLETE, and
    // that the penultimate block if exists is either COMPLETE or COMMITTED
    final BlockInfo lastBlock = pendingFile.getLastBlock();
    BlockUCState lastBlockState = lastBlock.getBlockUCState();
    BlockInfo penultimateBlock = pendingFile.getPenultimateBlock();

    // If penultimate block doesn't exist then its minReplication is met
<<<<<<< HEAD
    boolean penultimateBlockMinStorage = penultimateBlock == null ||
        blockManager.hasMinStorage(penultimateBlock);
=======
    boolean penultimateBlockMinReplication = penultimateBlock == null
        || blockManager.checkMinReplication(penultimateBlock);
>>>>>>> cbb24953

    switch(lastBlockState) {
    case COMPLETE:
      assert false : "Already checked that the last block is incomplete";
      break;
    case COMMITTED:
      // Close file if committed blocks are minimally replicated
      if(penultimateBlockMinStorage &&
          blockManager.hasMinStorage(lastBlock)) {
        finalizeINodeFileUnderConstruction(src, pendingFile,
            iip.getLatestSnapshotId());
        NameNode.stateChangeLog.warn("BLOCK*"
          + " internalReleaseLease: Committed blocks are minimally replicated,"
          + " lease removed, file closed.");
        return true;  // closed!
      }
      // Cannot close file right now, since some blocks 
      // are not yet minimally replicated.
      // This may potentially cause infinite loop in lease recovery
      // if there are no valid replicas on data-nodes.
      String message = "DIR* NameSystem.internalReleaseLease: " +
          "Failed to release lease for file " + src +
          ". Committed blocks are waiting to be minimally replicated." +
          " Try again later.";
      NameNode.stateChangeLog.warn(message);
      throw new AlreadyBeingCreatedException(message);
    case UNDER_CONSTRUCTION:
    case UNDER_RECOVERY:
<<<<<<< HEAD
      final BlockUnderConstructionFeature uc = lastBlock.getUnderConstructionFeature();
=======
      BlockUnderConstructionFeature uc =
          lastBlock.getUnderConstructionFeature();
>>>>>>> cbb24953
      // determine if last block was intended to be truncated
      Block recoveryBlock = uc.getTruncateBlock();
      boolean truncateRecovery = recoveryBlock != null;
      boolean copyOnTruncate = truncateRecovery &&
          recoveryBlock.getBlockId() != lastBlock.getBlockId();
      assert !copyOnTruncate ||
          recoveryBlock.getBlockId() < lastBlock.getBlockId() &&
          recoveryBlock.getGenerationStamp() < lastBlock.getGenerationStamp() &&
          recoveryBlock.getNumBytes() > lastBlock.getNumBytes() :
            "wrong recoveryBlock";

      // setup the last block locations from the blockManager if not known
      if (uc.getNumExpectedLocations() == 0) {
<<<<<<< HEAD
        uc.setExpectedLocations(lastBlock, blockManager.getStorages(lastBlock),
            lastBlock.isStriped());
=======
        uc.setExpectedLocations(lastBlock,
            blockManager.getStorages(lastBlock));
>>>>>>> cbb24953
      }

      if (uc.getNumExpectedLocations() == 0 && lastBlock.getNumBytes() == 0) {
        // There is no datanode reported to this block.
        // may be client have crashed before writing data to pipeline.
        // This blocks doesn't need any recovery.
        // We can remove this block and close the file.
        pendingFile.removeLastBlock(lastBlock);
        finalizeINodeFileUnderConstruction(src, pendingFile,
            iip.getLatestSnapshotId());
        NameNode.stateChangeLog.warn("BLOCK* internalReleaseLease: "
            + "Removed empty last block and closed file.");
        return true;
      }
      // start recovery of the last block for this file
<<<<<<< HEAD
      long blockRecoveryId =
          nextGenerationStamp(blockIdManager.isLegacyBlock(lastBlock));
=======
      long blockRecoveryId = nextGenerationStamp(
          blockIdManager.isLegacyBlock(lastBlock));
>>>>>>> cbb24953
      lease = reassignLease(lease, src, recoveryLeaseHolder, pendingFile);
      if(copyOnTruncate) {
        lastBlock.setGenerationStamp(blockRecoveryId);
      } else if(truncateRecovery) {
        recoveryBlock.setGenerationStamp(blockRecoveryId);
      }
      uc.initializeBlockRecovery(lastBlock, blockRecoveryId);
      leaseManager.renewLease(lease);
      // Cannot close file right now, since the last block requires recovery.
      // This may potentially cause infinite loop in lease recovery
      // if there are no valid replicas on data-nodes.
      NameNode.stateChangeLog.warn(
                "DIR* NameSystem.internalReleaseLease: " +
                "File " + src + " has not been closed." +
               " Lease recovery is in progress. " +
                "RecoveryId = " + blockRecoveryId + " for block " + lastBlock);
      break;
    }
    return false;
  }

  private Lease reassignLease(Lease lease, String src, String newHolder,
      INodeFile pendingFile) {
    assert hasWriteLock();
    if(newHolder == null)
      return lease;
    // The following transaction is not synced. Make sure it's sync'ed later.
    logReassignLease(lease.getHolder(), src, newHolder);
    return reassignLeaseInternal(lease, newHolder, pendingFile);
  }
  
  Lease reassignLeaseInternal(Lease lease, String newHolder, INodeFile pendingFile) {
    assert hasWriteLock();
    pendingFile.getFileUnderConstructionFeature().setClientName(newHolder);
    return leaseManager.reassignLease(lease, pendingFile, newHolder);
  }

  void commitOrCompleteLastBlock(
      final INodeFile fileINode, final INodesInPath iip,
      final Block commitBlock) throws IOException {
    assert hasWriteLock();
    Preconditions.checkArgument(fileINode.isUnderConstruction());
    if (!blockManager.commitOrCompleteLastBlock(fileINode, commitBlock)) {
      return;
    }

    // Adjust disk space consumption if required
    final long diff;
    final short replicationFactor;
    if (fileINode.isStriped()) {
      final ErasureCodingZone ecZone = FSDirErasureCodingOp
          .getErasureCodingZone(this, iip);
      final ErasureCodingPolicy ecPolicy = ecZone.getErasureCodingPolicy();
      final short numDataUnits = (short) ecPolicy.getNumDataUnits();
      final short numParityUnits = (short) ecPolicy.getNumParityUnits();

      final long numBlocks = numDataUnits + numParityUnits;
      final long fullBlockGroupSize =
          fileINode.getPreferredBlockSize() * numBlocks;

      final BlockInfoStriped striped = new BlockInfoStriped(commitBlock,
          ecPolicy);
      final long actualBlockGroupSize = striped.spaceConsumed();

      diff = fullBlockGroupSize - actualBlockGroupSize;
      replicationFactor = (short) 1;
    } else {
      diff = fileINode.getPreferredBlockSize() - commitBlock.getNumBytes();
      replicationFactor = fileINode.getFileReplication();
    }
    if (diff > 0) {
      try {
        dir.updateSpaceConsumed(iip, 0, -diff, replicationFactor);
      } catch (IOException e) {
        LOG.warn("Unexpected exception while updating disk space.", e);
      }
    }
  }

  void finalizeINodeFileUnderConstruction(
      String src, INodeFile pendingFile, int latestSnapshot) throws IOException {
    assert hasWriteLock();

    FileUnderConstructionFeature uc = pendingFile.getFileUnderConstructionFeature();
    Preconditions.checkArgument(uc != null);
    leaseManager.removeLease(uc.getClientName(), pendingFile);

    pendingFile.recordModification(latestSnapshot);

    // The file is no longer pending.
    // Create permanent INode, update blocks. No need to replace the inode here
    // since we just remove the uc feature from pendingFile
    pendingFile.toCompleteFile(now());

    waitForLoadingFSImage();
    // close file and persist block allocations for this file
    closeFile(src, pendingFile);

    blockManager.checkReplication(pendingFile);
  }

  @VisibleForTesting
  BlockInfo getStoredBlock(Block block) {
    return blockManager.getStoredBlock(block);
  }
  
  @Override
<<<<<<< HEAD
  public boolean isInSnapshot(BlockCollection bc) {
    assert hasReadLock();
=======
  public boolean isInSnapshot(BlockInfo blockUC) {
    assert hasReadLock();
    final BlockCollection bc = blockManager.getBlockCollection(blockUC);
>>>>>>> cbb24953
    if (bc == null || !(bc instanceof INodeFile)
        || !bc.isUnderConstruction()) {
      return false;
    }

    String fullName = bc.getName();
    try {
      if (fullName != null && fullName.startsWith(Path.SEPARATOR)
          && dir.getINode(fullName) == bc) {
        // If file exists in normal path then no need to look in snapshot
        return false;
      }
    } catch (UnresolvedLinkException e) {
      LOG.error("Error while resolving the link : " + fullName, e);
      return false;
    }
    /*
     * 1. if bc is under construction and also with snapshot, and
     * bc is not in the current fsdirectory tree, bc must represent a snapshot
     * file. 
     * 2. if fullName is not an absolute path, bc cannot be existent in the 
     * current fsdirectory tree. 
     * 3. if bc is not the current node associated with fullName, bc must be a
     * snapshot inode.
     */
    return true;
  }

  @Override
  public BlockCollection getBlockCollection(long id) {
    INode inode = getFSDirectory().getInode(id);
    return inode == null ? null : inode.asFile();
  }

  void commitBlockSynchronization(ExtendedBlock oldBlock,
      long newgenerationstamp, long newlength,
      boolean closeFile, boolean deleteblock, DatanodeID[] newtargets,
      String[] newtargetstorages) throws IOException {
    LOG.info("commitBlockSynchronization(oldBlock=" + oldBlock
             + ", newgenerationstamp=" + newgenerationstamp
             + ", newlength=" + newlength
             + ", newtargets=" + Arrays.asList(newtargets)
             + ", closeFile=" + closeFile
             + ", deleteBlock=" + deleteblock
             + ")");
    checkOperation(OperationCategory.WRITE);
    String src = "";
    waitForLoadingFSImage();
    writeLock();
    boolean copyTruncate = false;
    BlockInfo truncatedBlock = null;
    try {
      checkOperation(OperationCategory.WRITE);
      // If a DN tries to commit to the standby, the recovery will
      // fail, and the next retry will succeed on the new NN.
  
      checkNameNodeSafeMode(
          "Cannot commitBlockSynchronization while in safe mode");
      final BlockInfo storedBlock = getStoredBlock(
          ExtendedBlock.getLocalBlock(oldBlock));
      if (storedBlock == null) {
        if (deleteblock) {
          // This may be a retry attempt so ignore the failure
          // to locate the block.
          if (LOG.isDebugEnabled()) {
            LOG.debug("Block (=" + oldBlock + ") not found");
          }
          return;
        } else {
          throw new IOException("Block (=" + oldBlock + ") not found");
        }
      }
      final long oldGenerationStamp = storedBlock.getGenerationStamp();
      final long oldNumBytes = storedBlock.getNumBytes();
      //
      // The implementation of delete operation (see @deleteInternal method)
      // first removes the file paths from namespace, and delays the removal
      // of blocks to later time for better performance. When
      // commitBlockSynchronization (this method) is called in between, the
      // blockCollection of storedBlock could have been assigned to null by
      // the delete operation, throw IOException here instead of NPE; if the
      // file path is already removed from namespace by the delete operation,
      // throw FileNotFoundException here, so not to proceed to the end of
      // this method to add a CloseOp to the edit log for an already deleted
      // file (See HDFS-6825).
      //
      if (storedBlock.isDeleted()) {
        throw new IOException("The blockCollection of " + storedBlock
            + " is null, likely because the file owning this block was"
            + " deleted and the block removal is delayed");
      }
      long bcId = storedBlock.getBlockCollectionId();
      INodeFile iFile = ((INode)getBlockCollection(bcId)).asFile();
      if (isFileDeleted(iFile)) {
        throw new FileNotFoundException("File not found: "
            + iFile.getFullPathName() + ", likely due to delayed block"
            + " removal");
      }
      if ((!iFile.isUnderConstruction() || storedBlock.isComplete()) &&
          iFile.getLastBlock().isComplete()) {
        if (LOG.isDebugEnabled()) {
          LOG.debug("Unexpected block (=" + oldBlock
                    + ") since the file (=" + iFile.getLocalName()
                    + ") is not under construction");
        }
        return;
      }

      truncatedBlock = iFile.getLastBlock();
<<<<<<< HEAD
      final long recoveryId = truncatedBlock.getUnderConstructionFeature()
=======
      long recoveryId = truncatedBlock.getUnderConstructionFeature()
>>>>>>> cbb24953
          .getBlockRecoveryId();
      copyTruncate = truncatedBlock.getBlockId() != storedBlock.getBlockId();
      if(recoveryId != newgenerationstamp) {
        throw new IOException("The recovery id " + newgenerationstamp
                              + " does not match current recovery id "
                              + recoveryId + " for block " + oldBlock);
      }

      if (deleteblock) {
        Block blockToDel = ExtendedBlock.getLocalBlock(oldBlock);
        boolean remove = iFile.removeLastBlock(blockToDel) != null;
        if (remove) {
          blockManager.removeBlock(storedBlock);
        }
      } else {
        // update last block
        if(!copyTruncate) {
          storedBlock.setGenerationStamp(newgenerationstamp);
          storedBlock.setNumBytes(newlength);
        }

        // find the DatanodeDescriptor objects
        ArrayList<DatanodeDescriptor> trimmedTargets =
            new ArrayList<DatanodeDescriptor>(newtargets.length);
        ArrayList<String> trimmedStorages =
            new ArrayList<String>(newtargets.length);
        if (newtargets.length > 0) {
          for (int i = 0; i < newtargets.length; ++i) {
            // try to get targetNode
            DatanodeDescriptor targetNode =
                blockManager.getDatanodeManager().getDatanode(newtargets[i]);
            if (targetNode != null) {
              trimmedTargets.add(targetNode);
              trimmedStorages.add(newtargetstorages[i]);
            } else if (LOG.isDebugEnabled()) {
              LOG.debug("DatanodeDescriptor (=" + newtargets[i] + ") not found");
            }
          }
        }
        if ((closeFile) && !trimmedTargets.isEmpty()) {
          // the file is getting closed. Insert block locations into blockManager.
          // Otherwise fsck will report these blocks as MISSING, especially if the
          // blocksReceived from Datanodes take a long time to arrive.
          for (int i = 0; i < trimmedTargets.size(); i++) {
            DatanodeStorageInfo storageInfo =
                trimmedTargets.get(i).getStorageInfo(trimmedStorages.get(i));
            if (storageInfo != null) {
              if(copyTruncate) {
                storageInfo.addBlock(truncatedBlock, truncatedBlock);
              } else {
                storageInfo.addBlock(storedBlock, storedBlock);
              }
            }
          }
        }

        // add pipeline locations into the INodeUnderConstruction
        DatanodeStorageInfo[] trimmedStorageInfos =
            blockManager.getDatanodeManager().getDatanodeStorageInfos(
                trimmedTargets.toArray(new DatanodeID[trimmedTargets.size()]),
                trimmedStorages.toArray(new String[trimmedStorages.size()]));
        if(copyTruncate) {
          iFile.convertLastBlockToUC(truncatedBlock, trimmedStorageInfos);
        } else {
          iFile.convertLastBlockToUC(storedBlock, trimmedStorageInfos);
          if (closeFile) {
            blockManager.markBlockReplicasAsCorrupt(oldBlock.getLocalBlock(),
                storedBlock, oldGenerationStamp, oldNumBytes,
                trimmedStorageInfos);
          }
        }
      }

      if (closeFile) {
        if(copyTruncate) {
          src = closeFileCommitBlocks(iFile, truncatedBlock);
          if(!iFile.isBlockInLatestSnapshot((BlockInfoContiguous) storedBlock)) {
            blockManager.removeBlock(storedBlock);
          }
        } else {
          src = closeFileCommitBlocks(iFile, storedBlock);
        }
      } else {
        // If this commit does not want to close the file, persist blocks
        src = iFile.getFullPathName();
        FSDirWriteFileOp.persistBlocks(dir, src, iFile, false);
      }
    } finally {
      writeUnlock();
    }
    getEditLog().logSync();
    if (closeFile) {
      LOG.info("commitBlockSynchronization(oldBlock=" + oldBlock
          + ", file=" + src
          + (copyTruncate ? ", newBlock=" + truncatedBlock
              : ", newgenerationstamp=" + newgenerationstamp)
          + ", newlength=" + newlength
          + ", newtargets=" + Arrays.asList(newtargets) + ") successful");
    } else {
      LOG.info("commitBlockSynchronization(" + oldBlock + ") successful");
    }
  }

  /**
   * @param pendingFile open file that needs to be closed
   * @param storedBlock last block
   * @return Path of the file that was closed.
   * @throws IOException on error
   */
  @VisibleForTesting
  String closeFileCommitBlocks(INodeFile pendingFile, BlockInfo storedBlock)
      throws IOException {
    final INodesInPath iip = INodesInPath.fromINode(pendingFile);
    final String src = iip.getPath();

    // commit the last block and complete it if it has minimum replicas
    commitOrCompleteLastBlock(pendingFile, iip, storedBlock);

    //remove lease, close file
    finalizeINodeFileUnderConstruction(src, pendingFile,
                                       Snapshot.findLatestSnapshot(pendingFile,
                                                                   Snapshot.CURRENT_STATE_ID));

    return src;
  }

  /**
   * Renew the lease(s) held by the given client
   */
  void renewLease(String holder) throws IOException {
    checkOperation(OperationCategory.WRITE);
    readLock();
    try {
      checkOperation(OperationCategory.WRITE);
      checkNameNodeSafeMode("Cannot renew lease for " + holder);
      leaseManager.renewLease(holder);
    } finally {
      readUnlock();
    }
  }

  /**
   * Get a partial listing of the indicated directory
   *
   * @param src the directory name
   * @param startAfter the name to start after
   * @param needLocation if blockLocations need to be returned
   * @return a partial listing starting after startAfter
   * 
   * @throws AccessControlException if access is denied
   * @throws UnresolvedLinkException if symbolic link is encountered
   * @throws IOException if other I/O error occurred
   */
  DirectoryListing getListing(String src, byte[] startAfter,
      boolean needLocation) 
      throws IOException {
    checkOperation(OperationCategory.READ);
    DirectoryListing dl = null;
    readLock();
    try {
      checkOperation(NameNode.OperationCategory.READ);
      dl = getListingInt(dir, src, startAfter, needLocation);
    } catch (AccessControlException e) {
      logAuditEvent(false, "listStatus", src);
      throw e;
    } finally {
      readUnlock();
    }
    logAuditEvent(true, "listStatus", src);
    return dl;
  }

  /////////////////////////////////////////////////////////
  //
  // These methods are called by datanodes
  //
  /////////////////////////////////////////////////////////
  /**
   * Register Datanode.
   * <p>
   * The purpose of registration is to identify whether the new datanode
   * serves a new data storage, and will report new data block copies,
   * which the namenode was not aware of; or the datanode is a replacement
   * node for the data storage that was previously served by a different
   * or the same (in terms of host:port) datanode.
   * The data storages are distinguished by their storageIDs. When a new
   * data storage is reported the namenode issues a new unique storageID.
   * <p>
   * Finally, the namenode returns its namespaceID as the registrationID
   * for the datanodes. 
   * namespaceID is a persistent attribute of the name space.
   * The registrationID is checked every time the datanode is communicating
   * with the namenode. 
   * Datanodes with inappropriate registrationID are rejected.
   * If the namenode stops, and then restarts it can restore its 
   * namespaceID and will continue serving the datanodes that has previously
   * registered with the namenode without restarting the whole cluster.
   * 
   * @see org.apache.hadoop.hdfs.server.datanode.DataNode
   */
  void registerDatanode(DatanodeRegistration nodeReg) throws IOException {
    writeLock();
    try {
      getBlockManager().getDatanodeManager().registerDatanode(nodeReg);
      checkSafeMode();
    } finally {
      writeUnlock();
    }
  }
  
  /**
   * Get registrationID for datanodes based on the namespaceID.
   * 
   * @see #registerDatanode(DatanodeRegistration)
   * @return registration ID
   */
  String getRegistrationID() {
    return Storage.getRegistrationID(getFSImage().getStorage());
  }

  /**
   * The given node has reported in.  This method should:
   * 1) Record the heartbeat, so the datanode isn't timed out
   * 2) Adjust usage stats for future block allocation
   * 
   * If a substantial amount of time passed since the last datanode 
   * heartbeat then request an immediate block report.  
   * 
   * @return an array of datanode commands 
   * @throws IOException
   */
  HeartbeatResponse handleHeartbeat(DatanodeRegistration nodeReg,
      StorageReport[] reports, long cacheCapacity, long cacheUsed,
      int xceiverCount, int xmitsInProgress, int failedVolumes,
      VolumeFailureSummary volumeFailureSummary,
      boolean requestFullBlockReportLease) throws IOException {
    readLock();
    try {
      //get datanode commands
      final int maxTransfer = blockManager.getMaxReplicationStreams()
          - xmitsInProgress;
      DatanodeCommand[] cmds = blockManager.getDatanodeManager().handleHeartbeat(
          nodeReg, reports, blockPoolId, cacheCapacity, cacheUsed,
          xceiverCount, maxTransfer, failedVolumes, volumeFailureSummary);
      long blockReportLeaseId = 0;
      if (requestFullBlockReportLease) {
        blockReportLeaseId =  blockManager.requestBlockReportLeaseId(nodeReg);
      }
      //create ha status
      final NNHAStatusHeartbeat haState = new NNHAStatusHeartbeat(
          haContext.getState().getServiceState(),
          getFSImage().getLastAppliedOrWrittenTxId());

      return new HeartbeatResponse(cmds, haState, rollingUpgradeInfo,
          blockReportLeaseId);
    } finally {
      readUnlock();
    }
  }

  /**
   * Returns whether or not there were available resources at the last check of
   * resources.
   *
   * @return true if there were sufficient resources available, false otherwise.
   */
  boolean nameNodeHasResourcesAvailable() {
    return hasResourcesAvailable;
  }

  /**
   * Perform resource checks and cache the results.
   */
  void checkAvailableResources() {
    Preconditions.checkState(nnResourceChecker != null,
        "nnResourceChecker not initialized");
    hasResourcesAvailable = nnResourceChecker.hasAvailableDiskSpace();
  }

  /**
   * Close file.
   * @param path
   * @param file
   */
  private void closeFile(String path, INodeFile file) {
    assert hasWriteLock();
    waitForLoadingFSImage();
    // file is closed
    getEditLog().logCloseFile(path, file);
    NameNode.stateChangeLog.debug("closeFile: {} with {} blocks is persisted" +
        " to the file system", path, file.getBlocks().length);
  }

  /**
   * Periodically calls hasAvailableResources of NameNodeResourceChecker, and if
   * there are found to be insufficient resources available, causes the NN to
   * enter safe mode. If resources are later found to have returned to
   * acceptable levels, this daemon will cause the NN to exit safe mode.
   */
  class NameNodeResourceMonitor implements Runnable  {
    boolean shouldNNRmRun = true;
    @Override
    public void run () {
      try {
        while (fsRunning && shouldNNRmRun) {
          checkAvailableResources();
          if(!nameNodeHasResourcesAvailable()) {
            String lowResourcesMsg = "NameNode low on available disk space. ";
            if (!isInSafeMode()) {
              LOG.warn(lowResourcesMsg + "Entering safe mode.");
            } else {
              LOG.warn(lowResourcesMsg + "Already in safe mode.");
            }
            enterSafeMode(true);
          }
          try {
            Thread.sleep(resourceRecheckInterval);
          } catch (InterruptedException ie) {
            // Deliberately ignore
          }
        }
      } catch (Exception e) {
        FSNamesystem.LOG.error("Exception in NameNodeResourceMonitor: ", e);
      }
    }

    public void stopMonitor() {
      shouldNNRmRun = false;
    }
 }

  class NameNodeEditLogRoller implements Runnable {

    private boolean shouldRun = true;
    private final long rollThreshold;
    private final long sleepIntervalMs;

    public NameNodeEditLogRoller(long rollThreshold, int sleepIntervalMs) {
        this.rollThreshold = rollThreshold;
        this.sleepIntervalMs = sleepIntervalMs;
    }

    @Override
    public void run() {
      while (fsRunning && shouldRun) {
        try {
          FSEditLog editLog = getFSImage().getEditLog();
          long numEdits =
              editLog.getLastWrittenTxId() - editLog.getCurSegmentTxId();
          if (numEdits > rollThreshold) {
            FSNamesystem.LOG.info("NameNode rolling its own edit log because"
                + " number of edits in open segment exceeds threshold of "
                + rollThreshold);
            rollEditLog();
          }
        } catch (Exception e) {
          FSNamesystem.LOG.error("Swallowing exception in "
              + NameNodeEditLogRoller.class.getSimpleName() + ":", e);
        }
        try {
          Thread.sleep(sleepIntervalMs);
        } catch (InterruptedException e) {
          FSNamesystem.LOG.info(NameNodeEditLogRoller.class.getSimpleName()
              + " was interrupted, exiting");
          break;
        }
      }
    }

    public void stop() {
      shouldRun = false;
    }
  }

  /**
   * Daemon to periodically scan the namespace for lazyPersist files
   * with missing blocks and unlink them.
   */
  class LazyPersistFileScrubber implements Runnable {
    private volatile boolean shouldRun = true;
    final int scrubIntervalSec;
    public LazyPersistFileScrubber(final int scrubIntervalSec) {
      this.scrubIntervalSec = scrubIntervalSec;
    }

    /**
     * Periodically go over the list of lazyPersist files with missing
     * blocks and unlink them from the namespace.
     */
    private void clearCorruptLazyPersistFiles()
        throws IOException {

      BlockStoragePolicy lpPolicy = blockManager.getStoragePolicy("LAZY_PERSIST");

      List<BlockCollection> filesToDelete = new ArrayList<>();
      boolean changed = false;
      writeLock();
      try {
        final Iterator<BlockInfo> it =
            blockManager.getCorruptReplicaBlockIterator();

        while (it.hasNext()) {
          Block b = it.next();
<<<<<<< HEAD
          BlockInfo blockInfo = getStoredBlock(b);
          if (blockInfo.getBlockCollection().getStoragePolicyID()
              == lpPolicy.getId()) {
            filesToDelete.add(blockInfo.getBlockCollection());
=======
          BlockInfo blockInfo = blockManager.getStoredBlock(b);
          BlockCollection bc = getBlockCollection(
              blockInfo.getBlockCollectionId());
          if (bc.getStoragePolicyID() == lpPolicy.getId()) {
            filesToDelete.add(bc);
>>>>>>> cbb24953
          }
        }

        for (BlockCollection bc : filesToDelete) {
          LOG.warn("Removing lazyPersist file " + bc.getName() + " with no replicas.");
          BlocksMapUpdateInfo toRemoveBlocks =
              FSDirDeleteOp.deleteInternal(
                  FSNamesystem.this, bc.getName(),
                  INodesInPath.fromINode((INodeFile) bc), false);
          changed |= toRemoveBlocks != null;
          if (toRemoveBlocks != null) {
            removeBlocks(toRemoveBlocks); // Incremental deletion of blocks
          }
        }
      } finally {
        writeUnlock();
      }
      if (changed) {
        getEditLog().logSync();
      }
    }

    @Override
    public void run() {
      while (fsRunning && shouldRun) {
        try {
          if (!isInSafeMode()) {
            clearCorruptLazyPersistFiles();
          } else {
            if (FSNamesystem.LOG.isDebugEnabled()) {
              FSNamesystem.LOG
                  .debug("Namenode is in safemode, skipping scrubbing of corrupted lazy-persist files.");
            }
          }
          Thread.sleep(scrubIntervalSec * 1000);
        } catch (InterruptedException e) {
          FSNamesystem.LOG.info(
              "LazyPersistFileScrubber was interrupted, exiting");
          break;
        } catch (Exception e) {
          FSNamesystem.LOG.error(
              "Ignoring exception in LazyPersistFileScrubber:", e);
        }
      }
    }

    public void stop() {
      shouldRun = false;
    }
  }

  public FSImage getFSImage() {
    return fsImage;
  }

  public FSEditLog getEditLog() {
    return getFSImage().getEditLog();
  }

  @Metric({"MissingBlocks", "Number of missing blocks"})
  public long getMissingBlocksCount() {
    // not locking
    return blockManager.getMissingBlocksCount();
  }

  @Metric({"MissingReplOneBlocks", "Number of missing blocks " +
      "with replication factor 1"})
  public long getMissingReplOneBlocksCount() {
    // not locking
    return blockManager.getMissingReplOneBlocksCount();
  }
  
  @Metric({"ExpiredHeartbeats", "Number of expired heartbeats"})
  public int getExpiredHeartbeats() {
    return datanodeStatistics.getExpiredHeartbeats();
  }
  
  @Metric({"TransactionsSinceLastCheckpoint",
      "Number of transactions since last checkpoint"})
  public long getTransactionsSinceLastCheckpoint() {
    return getFSImage().getLastAppliedOrWrittenTxId() -
        getFSImage().getStorage().getMostRecentCheckpointTxId();
  }
  
  @Metric({"TransactionsSinceLastLogRoll",
      "Number of transactions since last edit log roll"})
  public long getTransactionsSinceLastLogRoll() {
    if (isInStandbyState() || !getEditLog().isSegmentOpen()) {
      return 0;
    } else {
      return getEditLog().getLastWrittenTxId() -
        getEditLog().getCurSegmentTxId() + 1;
    }
  }
  
  @Metric({"LastWrittenTransactionId", "Transaction ID written to the edit log"})
  public long getLastWrittenTransactionId() {
    return getEditLog().getLastWrittenTxId();
  }
  
  @Metric({"LastCheckpointTime",
      "Time in milliseconds since the epoch of the last checkpoint"})
  public long getLastCheckpointTime() {
    return getFSImage().getStorage().getMostRecentCheckpointTime();
  }

  /** @see ClientProtocol#getStats() */
  long[] getStats() {
    final long[] stats = datanodeStatistics.getStats();
    stats[ClientProtocol.GET_STATS_UNDER_REPLICATED_IDX] = getUnderReplicatedBlocks();
    stats[ClientProtocol.GET_STATS_CORRUPT_BLOCKS_IDX] = getCorruptReplicaBlocks();
    stats[ClientProtocol.GET_STATS_MISSING_BLOCKS_IDX] = getMissingBlocksCount();
    stats[ClientProtocol.GET_STATS_MISSING_REPL_ONE_BLOCKS_IDX] =
        getMissingReplOneBlocksCount();
    return stats;
  }

  @Override // FSNamesystemMBean
  @Metric({"CapacityTotal",
      "Total raw capacity of data nodes in bytes"})
  public long getCapacityTotal() {
    return datanodeStatistics.getCapacityTotal();
  }

  @Metric({"CapacityTotalGB",
      "Total raw capacity of data nodes in GB"})
  public float getCapacityTotalGB() {
    return DFSUtil.roundBytesToGB(getCapacityTotal());
  }

  @Override // FSNamesystemMBean
  @Metric({"CapacityUsed",
      "Total used capacity across all data nodes in bytes"})
  public long getCapacityUsed() {
    return datanodeStatistics.getCapacityUsed();
  }

  @Metric({"CapacityUsedGB",
      "Total used capacity across all data nodes in GB"})
  public float getCapacityUsedGB() {
    return DFSUtil.roundBytesToGB(getCapacityUsed());
  }

  @Override // FSNamesystemMBean
  @Metric({"CapacityRemaining", "Remaining capacity in bytes"})
  public long getCapacityRemaining() {
    return datanodeStatistics.getCapacityRemaining();
  }

  @Metric({"CapacityRemainingGB", "Remaining capacity in GB"})
  public float getCapacityRemainingGB() {
    return DFSUtil.roundBytesToGB(getCapacityRemaining());
  }

  @Metric({"CapacityUsedNonDFS",
      "Total space used by data nodes for non DFS purposes in bytes"})
  public long getCapacityUsedNonDFS() {
    return datanodeStatistics.getCapacityUsedNonDFS();
  }

  /**
   * Total number of connections.
   */
  @Override // FSNamesystemMBean
  @Metric
  public int getTotalLoad() {
    return datanodeStatistics.getXceiverCount();
  }
  
  @Metric({ "SnapshottableDirectories", "Number of snapshottable directories" })
  public int getNumSnapshottableDirs() {
    return this.snapshotManager.getNumSnapshottableDirs();
  }

  @Metric({ "Snapshots", "The number of snapshots" })
  public int getNumSnapshots() {
    return this.snapshotManager.getNumSnapshots();
  }

  @Override
  public String getSnapshotStats() {
    Map<String, Object> info = new HashMap<String, Object>();
    info.put("SnapshottableDirectories", this.getNumSnapshottableDirs());
    info.put("Snapshots", this.getNumSnapshots());
    return JSON.toString(info);
  }

  @Override // FSNamesystemMBean
  @Metric({ "NumEncryptionZones", "The number of encryption zones" })
  public int getNumEncryptionZones() {
    return dir.ezManager.getNumEncryptionZones();
  }

  /**
   * Returns the length of the wait Queue for the FSNameSystemLock.
   *
   * A larger number here indicates lots of threads are waiting for
   * FSNameSystemLock.
   *
   * @return int - Number of Threads waiting to acquire FSNameSystemLock
   */
  @Override
  @Metric({"LockQueueLength", "Number of threads waiting to " +
      "acquire FSNameSystemLock"})
  public int getFsLockQueueLength() {
    return fsLock.getQueueLength();
  }

  int getNumberOfDatanodes(DatanodeReportType type) {
    readLock();
    try {
      return getBlockManager().getDatanodeManager().getDatanodeListForReport(
          type).size(); 
    } finally {
      readUnlock();
    }
  }

  DatanodeInfo[] datanodeReport(final DatanodeReportType type
      ) throws AccessControlException, StandbyException {
    checkSuperuserPrivilege();
    checkOperation(OperationCategory.UNCHECKED);
    readLock();
    try {
      checkOperation(OperationCategory.UNCHECKED);
      final DatanodeManager dm = getBlockManager().getDatanodeManager();      
      final List<DatanodeDescriptor> results = dm.getDatanodeListForReport(type);

      DatanodeInfo[] arr = new DatanodeInfo[results.size()];
      for (int i=0; i<arr.length; i++) {
        arr[i] = new DatanodeInfo(results.get(i));
      }
      return arr;
    } finally {
      readUnlock();
    }
  }

  DatanodeStorageReport[] getDatanodeStorageReport(final DatanodeReportType type
      ) throws AccessControlException, StandbyException {
    checkSuperuserPrivilege();
    checkOperation(OperationCategory.UNCHECKED);
    readLock();
    try {
      checkOperation(OperationCategory.UNCHECKED);
      final DatanodeManager dm = getBlockManager().getDatanodeManager();      
      final List<DatanodeDescriptor> datanodes = dm.getDatanodeListForReport(type);

      DatanodeStorageReport[] reports = new DatanodeStorageReport[datanodes.size()];
      for (int i = 0; i < reports.length; i++) {
        final DatanodeDescriptor d = datanodes.get(i);
        reports[i] = new DatanodeStorageReport(new DatanodeInfo(d),
            d.getStorageReports());
      }
      return reports;
    } finally {
      readUnlock();
    }
  }

  /**
   * Save namespace image.
   * This will save current namespace into fsimage file and empty edits file.
   * Requires superuser privilege and safe mode.
   */
  boolean saveNamespace(final long timeWindow, final long txGap)
      throws IOException {
    checkOperation(OperationCategory.UNCHECKED);
    checkSuperuserPrivilege();

    boolean saved = false;
    cpLock();  // Block if a checkpointing is in progress on standby.
    readLock();
    try {
      checkOperation(OperationCategory.UNCHECKED);

      if (!isInSafeMode()) {
        throw new IOException("Safe mode should be turned ON "
            + "in order to create namespace image.");
      }
      saved = getFSImage().saveNamespace(timeWindow, txGap, this);
    } finally {
      readUnlock();
      cpUnlock();
    }
    if (saved) {
      LOG.info("New namespace image has been created");
    }
    return saved;
  }
  
  /**
   * Enables/Disables/Checks restoring failed storage replicas if the storage becomes available again.
   * Requires superuser privilege.
   * 
   * @throws AccessControlException if superuser privilege is violated.
   */
  boolean restoreFailedStorage(String arg) throws AccessControlException,
      StandbyException {
    checkSuperuserPrivilege();
    checkOperation(OperationCategory.UNCHECKED);
    cpLock();  // Block if a checkpointing is in progress on standby.
    writeLock();
    try {
      checkOperation(OperationCategory.UNCHECKED);
      
      // if it is disabled - enable it and vice versa.
      if(arg.equals("check"))
        return getFSImage().getStorage().getRestoreFailedStorage();
      
      boolean val = arg.equals("true");  // false if not
      getFSImage().getStorage().setRestoreFailedStorage(val);
      
      return val;
    } finally {
      writeUnlock();
      cpUnlock();
    }
  }

  Date getStartTime() {
    return new Date(startTime); 
  }
    
  void finalizeUpgrade() throws IOException {
    checkSuperuserPrivilege();
    checkOperation(OperationCategory.UNCHECKED);
    cpLock();  // Block if a checkpointing is in progress on standby.
    writeLock();
    try {
      checkOperation(OperationCategory.UNCHECKED);
      getFSImage().finalizeUpgrade(this.isHaEnabled() && inActiveState());
    } finally {
      writeUnlock();
      cpUnlock();
    }
  }

  void refreshNodes() throws IOException {
    checkOperation(OperationCategory.UNCHECKED);
    checkSuperuserPrivilege();
    getBlockManager().getDatanodeManager().refreshNodes(new HdfsConfiguration());
  }

  void setBalancerBandwidth(long bandwidth) throws IOException {
    checkOperation(OperationCategory.UNCHECKED);
    checkSuperuserPrivilege();
    getBlockManager().getDatanodeManager().setBalancerBandwidth(bandwidth);
  }

  /**
   * SafeModeInfo contains information related to the safe mode.
   * <p>
   * An instance of {@link SafeModeInfo} is created when the name node
   * enters safe mode.
   * <p>
   * During name node startup {@link SafeModeInfo} counts the number of
   * <em>safe blocks</em>, those that have at least the minimal number of
   * replicas, and calculates the ratio of safe blocks to the total number
   * of blocks in the system, which is the size of blocks in
   * {@link FSNamesystem#blockManager}. When the ratio reaches the
   * {@link #threshold} it starts the SafeModeMonitor daemon in order
   * to monitor whether the safe mode {@link #extension} is passed.
   * Then it leaves safe mode and destroys itself.
   * <p>
   * If safe mode is turned on manually then the number of safe blocks is
   * not tracked because the name node is not intended to leave safe mode
   * automatically in the case.
   *
   * @see ClientProtocol#setSafeMode(HdfsConstants.SafeModeAction, boolean)
   */
  public class SafeModeInfo {
    // configuration fields
    /** Safe mode threshold condition %.*/
    private final double threshold;
    /** Safe mode minimum number of datanodes alive */
    private final int datanodeThreshold;
    /**
     * Safe mode extension after the threshold.
     * Make it volatile so that getSafeModeTip can read the latest value
     * without taking a lock.
     */
    private volatile int extension;
    /** Min replication required by safe mode. */
    private final int safeReplication;
    /** threshold for populating needed replication queues */
    private final double replQueueThreshold;
    // internal fields
    /** Time when threshold was reached.
     * <br> -1 safe mode is off
     * <br> 0 safe mode is on, and threshold is not reached yet
     * <br> >0 safe mode is on, but we are in extension period 
     */
    private long reached = -1;  
    private long reachedTimestamp = -1;
    /** Total number of blocks. */
    int blockTotal; 
    /** Number of safe blocks. */
    int blockSafe;
    /** Number of blocks needed to satisfy safe mode threshold condition */
    private int blockThreshold;
    /** Number of blocks needed before populating replication queues */
    private int blockReplQueueThreshold;
    /** time of the last status printout */
    private long lastStatusReport = 0;
    /**
     * Was safemode entered automatically because available resources were low.
     * Make it volatile so that getSafeModeTip can read the latest value
     * without taking a lock.
     */
    private volatile boolean resourcesLow = false;
    /** Should safemode adjust its block totals as blocks come in */
    private boolean shouldIncrementallyTrackBlocks = false;
    /** counter for tracking startup progress of reported blocks */
    private Counter awaitingReportedBlocksCounter;
    
    /**
     * Creates SafeModeInfo when the name node enters
     * automatic safe mode at startup.
     *  
     * @param conf configuration
     */
    private SafeModeInfo(Configuration conf) {
      this.threshold = conf.getFloat(DFS_NAMENODE_SAFEMODE_THRESHOLD_PCT_KEY,
          DFS_NAMENODE_SAFEMODE_THRESHOLD_PCT_DEFAULT);
      if(threshold > 1.0) {
        LOG.warn("The threshold value should't be greater than 1, threshold: " + threshold);
      }
      this.datanodeThreshold = conf.getInt(
        DFS_NAMENODE_SAFEMODE_MIN_DATANODES_KEY,
        DFS_NAMENODE_SAFEMODE_MIN_DATANODES_DEFAULT);
      this.extension = conf.getInt(DFS_NAMENODE_SAFEMODE_EXTENSION_KEY, 0);
      this.safeReplication = conf.getInt(DFS_NAMENODE_REPLICATION_MIN_KEY, 
                                         DFS_NAMENODE_REPLICATION_MIN_DEFAULT);
      
      LOG.info(DFS_NAMENODE_SAFEMODE_THRESHOLD_PCT_KEY + " = " + threshold);
      LOG.info(DFS_NAMENODE_SAFEMODE_MIN_DATANODES_KEY + " = " + datanodeThreshold);
      LOG.info(DFS_NAMENODE_SAFEMODE_EXTENSION_KEY + "     = " + extension);

      // default to safe mode threshold (i.e., don't populate queues before leaving safe mode)
      this.replQueueThreshold = 
        conf.getFloat(DFS_NAMENODE_REPL_QUEUE_THRESHOLD_PCT_KEY,
                      (float) threshold);
      this.blockTotal = 0; 
      this.blockSafe = 0;
    }

    /**
     * In the HA case, the StandbyNode can be in safemode while the namespace
     * is modified by the edit log tailer. In this case, the number of total
     * blocks changes as edits are processed (eg blocks are added and deleted).
     * However, we don't want to do the incremental tracking during the
     * startup-time loading process -- only once the initial total has been
     * set after the image has been loaded.
     */
    private boolean shouldIncrementallyTrackBlocks() {
      return shouldIncrementallyTrackBlocks;
    }

    /**
     * Creates SafeModeInfo when safe mode is entered manually, or because
     * available resources are low.
     *
     * The {@link #threshold} is set to 1.5 so that it could never be reached.
     * {@link #blockTotal} is set to -1 to indicate that safe mode is manual.
     * 
     * @see SafeModeInfo
     */
    private SafeModeInfo(boolean resourcesLow) {
      this.threshold = 1.5f;  // this threshold can never be reached
      this.datanodeThreshold = Integer.MAX_VALUE;
      this.extension = Integer.MAX_VALUE;
      this.safeReplication = Short.MAX_VALUE + 1; // more than maxReplication
      this.replQueueThreshold = 1.5f; // can never be reached
      this.blockTotal = -1;
      this.blockSafe = -1;
      this.resourcesLow = resourcesLow;
      enter();
      reportStatus("STATE* Safe mode is ON.", true);
    }
      
    /**
     * Check if safe mode is on.
     * @return true if in safe mode
     */
    private synchronized boolean isOn() {
      doConsistencyCheck();
      return this.reached >= 0;
    }
      
    /**
     * Enter safe mode.
     */
    private void enter() {
      this.reached = 0;
      this.reachedTimestamp = 0;
    }
      
    /**
     * Leave safe mode.
     * <p>
     * Check for invalid, under- & over-replicated blocks in the end of startup.
     */
    private synchronized void leave() {
      // if not done yet, initialize replication queues.
      // In the standby, do not populate repl queues
      if (!isPopulatingReplQueues() && shouldPopulateReplQueues()) {
        initializeReplQueues();
      }
      long timeInSafemode = now() - startTime;
      NameNode.stateChangeLog.info("STATE* Leaving safe mode after " 
                                    + timeInSafemode/1000 + " secs");
      NameNode.getNameNodeMetrics().setSafeModeTime((int) timeInSafemode);

      //Log the following only once (when transitioning from ON -> OFF)
      if (reached >= 0) {
        NameNode.stateChangeLog.info("STATE* Safe mode is OFF"); 
      }
      reached = -1;
      reachedTimestamp = -1;
      safeMode = null;
      final NetworkTopology nt = blockManager.getDatanodeManager().getNetworkTopology();
      NameNode.stateChangeLog.info("STATE* Network topology has "
          + nt.getNumOfRacks() + " racks and "
          + nt.getNumOfLeaves() + " datanodes");
      NameNode.stateChangeLog.info("STATE* UnderReplicatedBlocks has "
          + blockManager.numOfUnderReplicatedBlocks() + " blocks");

      startSecretManagerIfNecessary();

      // If startup has not yet completed, end safemode phase.
      StartupProgress prog = NameNode.getStartupProgress();
      if (prog.getStatus(Phase.SAFEMODE) != Status.COMPLETE) {
        prog.endStep(Phase.SAFEMODE, STEP_AWAITING_REPORTED_BLOCKS);
        prog.endPhase(Phase.SAFEMODE);
      }
    }

    /**
     * Check whether we have reached the threshold for 
     * initializing replication queues.
     */
    private synchronized boolean canInitializeReplQueues() {
      return shouldPopulateReplQueues()
          && blockSafe >= blockReplQueueThreshold;
    }
      
    /** 
     * Safe mode can be turned off iff 
     * the threshold is reached and 
     * the extension time have passed.
     * @return true if can leave or false otherwise.
     */
    private synchronized boolean canLeave() {
      if (reached == 0) {
        return false;
      }

      if (monotonicNow() - reached < extension) {
        reportStatus("STATE* Safe mode ON, in safe mode extension.", false);
        return false;
      }

      if (needEnter()) {
        reportStatus("STATE* Safe mode ON, thresholds not met.", false);
        return false;
      }

      return true;
    }
      
    /** 
     * There is no need to enter safe mode 
     * if DFS is empty or {@link #threshold} == 0
     */
    private boolean needEnter() {
      return (threshold != 0 && blockSafe < blockThreshold) ||
        (datanodeThreshold != 0 && getNumLiveDataNodes() < datanodeThreshold) ||
        (!nameNodeHasResourcesAvailable());
    }
      
    /**
     * Check and trigger safe mode if needed. 
     */
    private void checkMode() {
      // Have to have write-lock since leaving safemode initializes
      // repl queues, which requires write lock
      assert hasWriteLock();
      if (inTransitionToActive()) {
        return;
      }
      // if smmthread is already running, the block threshold must have been 
      // reached before, there is no need to enter the safe mode again
      if (smmthread == null && needEnter()) {
        enter();
        // check if we are ready to initialize replication queues
        if (canInitializeReplQueues() && !isPopulatingReplQueues()
            && !haEnabled) {
          initializeReplQueues();
        }
        reportStatus("STATE* Safe mode ON.", false);
        return;
      }
      // the threshold is reached or was reached before
      if (!isOn() ||                           // safe mode is off
          extension <= 0 || threshold <= 0) {  // don't need to wait
        this.leave(); // leave safe mode
        return;
      }
      if (reached > 0) {  // threshold has already been reached before
        reportStatus("STATE* Safe mode ON.", false);
        return;
      }
      // start monitor
      reached = monotonicNow();
      reachedTimestamp = now();
      if (smmthread == null) {
        smmthread = new Daemon(new SafeModeMonitor());
        smmthread.start();
        reportStatus("STATE* Safe mode extension entered.", true);
      }

      // check if we are ready to initialize replication queues
      if (canInitializeReplQueues() && !isPopulatingReplQueues() && !haEnabled) {
        initializeReplQueues();
      }
    }
      
    /**
     * Set total number of blocks.
     */
    private synchronized void setBlockTotal(int total) {
      this.blockTotal = total;
      this.blockThreshold = (int) (blockTotal * threshold);
      this.blockReplQueueThreshold = 
        (int) (blockTotal * replQueueThreshold);
      if (haEnabled) {
        // After we initialize the block count, any further namespace
        // modifications done while in safe mode need to keep track
        // of the number of total blocks in the system.
        this.shouldIncrementallyTrackBlocks = true;
      }
      if(blockSafe < 0)
        this.blockSafe = 0;
      checkMode();
    }
      
    /**
     * Increment number of safe blocks if current block has 
     * reached minimal replication.
     * @param storageNum current number of replicas or number of internal blocks
     *                   of a striped block group
     * @param storedBlock current storedBlock which is either a
     *                    BlockInfoContiguous or a BlockInfoStriped
     */
    private synchronized void incrementSafeBlockCount(short storageNum,
        BlockInfo storedBlock) {
      final int safe = storedBlock.isStriped() ?
          ((BlockInfoStriped) storedBlock).getRealDataBlockNum() : safeReplication;
      if (storageNum == safe) {
        this.blockSafe++;

        // Report startup progress only if we haven't completed startup yet.
        StartupProgress prog = NameNode.getStartupProgress();
        if (prog.getStatus(Phase.SAFEMODE) != Status.COMPLETE) {
          if (this.awaitingReportedBlocksCounter == null) {
            this.awaitingReportedBlocksCounter = prog.getCounter(Phase.SAFEMODE,
              STEP_AWAITING_REPORTED_BLOCKS);
          }
          this.awaitingReportedBlocksCounter.increment();
        }

        checkMode();
      }
    }
      
    /**
     * Decrement number of safe blocks if current block has 
     * fallen below minimal replication.
     * @param replication current replication 
     */
    private synchronized void decrementSafeBlockCount(short replication) {
      if (replication == safeReplication-1) {
        this.blockSafe--;
        //blockSafe is set to -1 in manual / low resources safemode
        assert blockSafe >= 0 || isManual() || areResourcesLow();
        checkMode();
      }
    }

    /**
     * Check if safe mode was entered manually
     */
    private boolean isManual() {
      return extension == Integer.MAX_VALUE;
    }

    /**
     * Set manual safe mode.
     */
    private synchronized void setManual() {
      extension = Integer.MAX_VALUE;
    }

    /**
     * Check if safe mode was entered due to resources being low.
     */
    private boolean areResourcesLow() {
      return resourcesLow;
    }

    /**
     * Set that resources are low for this instance of safe mode.
     */
    private void setResourcesLow() {
      resourcesLow = true;
    }

    /**
     * A tip on how safe mode is to be turned off: manually or automatically.
     */
    String getTurnOffTip() {
      if(!isOn()) {
        return "Safe mode is OFF.";
      }

      //Manual OR low-resource safemode. (Admin intervention required)
      String adminMsg = "It was turned on manually. ";
      if (areResourcesLow()) {
        adminMsg = "Resources are low on NN. Please add or free up more "
          + "resources then turn off safe mode manually. NOTE:  If you turn off"
          + " safe mode before adding resources, "
          + "the NN will immediately return to safe mode. ";
      }
      if (isManual() || areResourcesLow()) {
        return adminMsg
          + "Use \"hdfs dfsadmin -safemode leave\" to turn safe mode off.";
      }

      boolean thresholdsMet = true;
      int numLive = getNumLiveDataNodes();
      String msg = "";
      if (blockSafe < blockThreshold) {
        msg += String.format(
          "The reported blocks %d needs additional %d"
          + " blocks to reach the threshold %.4f of total blocks %d.%n",
                blockSafe, (blockThreshold - blockSafe), threshold, blockTotal);
        thresholdsMet = false;
      } else {
        msg += String.format("The reported blocks %d has reached the threshold"
            + " %.4f of total blocks %d. ", blockSafe, threshold, blockTotal);
      }
      if (numLive < datanodeThreshold) {
        msg += String.format(
          "The number of live datanodes %d needs an additional %d live "
          + "datanodes to reach the minimum number %d.%n",
          numLive, (datanodeThreshold - numLive), datanodeThreshold);
        thresholdsMet = false;
      } else {
        msg += String.format("The number of live datanodes %d has reached "
            + "the minimum number %d. ",
            numLive, datanodeThreshold);
      }
      msg += (reached > 0) ? "In safe mode extension. " : "";
      msg += "Safe mode will be turned off automatically ";

      if (!thresholdsMet) {
        msg += "once the thresholds have been reached.";
      } else if (reached + extension - monotonicNow() > 0) {
        msg += ("in " + (reached + extension - monotonicNow()) / 1000 + " seconds.");
      } else {
        msg += "soon.";
      }

      return msg;
    }

    /**
     * Print status every 20 seconds.
     */
    private void reportStatus(String msg, boolean rightNow) {
      long curTime = now();
      if(!rightNow && (curTime - lastStatusReport < 20 * 1000))
        return;
      NameNode.stateChangeLog.info(msg + " \n" + getTurnOffTip());
      lastStatusReport = curTime;
    }

    @Override
    public String toString() {
      String resText = "Current safe blocks = " 
        + blockSafe 
        + ". Target blocks = " + blockThreshold + " for threshold = %" + threshold
        + ". Minimal replication = " + safeReplication + ".";
      if (reached > 0) 
        resText += " Threshold was reached " + new Date(reachedTimestamp) + ".";
      return resText;
    }
      
    /**
     * Checks consistency of the class state.
     * This is costly so only runs if asserts are enabled.
     */
    private void doConsistencyCheck() {
      boolean assertsOn = false;
      assert assertsOn = true; // set to true if asserts are on
      if (!assertsOn) return;
      
      if (blockTotal == -1 && blockSafe == -1) {
        return; // manual safe mode
      }
      int activeBlocks = blockManager.getActiveBlockCount();
      if ((blockTotal != activeBlocks) &&
          !(blockSafe >= 0 && blockSafe <= blockTotal)) {
        throw new AssertionError(
            " SafeMode: Inconsistent filesystem state: "
        + "SafeMode data: blockTotal=" + blockTotal
        + " blockSafe=" + blockSafe + "; "
        + "BlockManager data: active="  + activeBlocks);
      }
    }

    private synchronized void adjustBlockTotals(int deltaSafe, int deltaTotal) {
      if (!shouldIncrementallyTrackBlocks) {
        return;
      }
      assert haEnabled;
      
      if (LOG.isDebugEnabled()) {
        LOG.debug("Adjusting block totals from " +
            blockSafe + "/" + blockTotal + " to " +
            (blockSafe + deltaSafe) + "/" + (blockTotal + deltaTotal));
      }
      assert blockSafe + deltaSafe >= 0 : "Can't reduce blockSafe " +
        blockSafe + " by " + deltaSafe + ": would be negative";
      assert blockTotal + deltaTotal >= 0 : "Can't reduce blockTotal " +
        blockTotal + " by " + deltaTotal + ": would be negative";
      
      blockSafe += deltaSafe;
      setBlockTotal(blockTotal + deltaTotal);
    }
  }
    
  /**
   * Periodically check whether it is time to leave safe mode.
   * This thread starts when the threshold level is reached.
   *
   */
  class SafeModeMonitor implements Runnable {
    /** interval in msec for checking safe mode: {@value} */
    private static final long recheckInterval = 1000;
      
    /**
     */
    @Override
    public void run() {
      while (fsRunning) {
        writeLock();
        try {
          if (safeMode == null) { // Not in safe mode.
            break;
          }
          if (safeMode.canLeave()) {
            // Leave safe mode.
            safeMode.leave();
            smmthread = null;
            break;
          }
        } finally {
          writeUnlock();
        }

        try {
          Thread.sleep(recheckInterval);
        } catch (InterruptedException ie) {
          // Ignored
        }
      }
      if (!fsRunning) {
        LOG.info("NameNode is being shutdown, exit SafeModeMonitor thread");
      }
    }
  }
    
  boolean setSafeMode(SafeModeAction action) throws IOException {
    if (action != SafeModeAction.SAFEMODE_GET) {
      checkSuperuserPrivilege();
      switch(action) {
      case SAFEMODE_LEAVE: // leave safe mode
        leaveSafeMode();
        break;
      case SAFEMODE_ENTER: // enter safe mode
        enterSafeMode(false);
        break;
      default:
        LOG.error("Unexpected safe mode action");
      }
    }
    return isInSafeMode();
  }

  @Override
  public void checkSafeMode() {
    // safeMode is volatile, and may be set to null at any time
    SafeModeInfo safeMode = this.safeMode;
    if (safeMode != null) {
      safeMode.checkMode();
    }
  }

  @Override
  public boolean isInSafeMode() {
    // safeMode is volatile, and may be set to null at any time
    SafeModeInfo safeMode = this.safeMode;
    if (safeMode == null)
      return false;
    return safeMode.isOn();
  }

  @Override
  public boolean isInStartupSafeMode() {
    // safeMode is volatile, and may be set to null at any time
    SafeModeInfo safeMode = this.safeMode;
    if (safeMode == null)
      return false;
    // If the NN is in safemode, and not due to manual / low resources, we
    // assume it must be because of startup. If the NN had low resources during
    // startup, we assume it came out of startup safemode and it is now in low
    // resources safemode
    return !safeMode.isManual() && !safeMode.areResourcesLow()
      && safeMode.isOn();
  }

  /**
   * Check if replication queues are to be populated
   * @return true when node is HAState.Active and not in the very first safemode
   */
  @Override
  public boolean isPopulatingReplQueues() {
    if (!shouldPopulateReplQueues()) {
      return false;
    }
    return initializedReplQueues;
  }

  private boolean shouldPopulateReplQueues() {
    if(haContext == null || haContext.getState() == null)
      return false;
    return haContext.getState().shouldPopulateReplQueues();
  }

  @Override
  public void incrementSafeBlockCount(int storageNum, BlockInfo storedBlock) {
    // safeMode is volatile, and may be set to null at any time
    SafeModeInfo safeMode = this.safeMode;
    if (safeMode == null)
      return;
    safeMode.incrementSafeBlockCount((short) storageNum, storedBlock);
  }

  @Override
  public void decrementSafeBlockCount(BlockInfo b) {
    // safeMode is volatile, and may be set to null at any time
    SafeModeInfo safeMode = this.safeMode;
    if (safeMode == null) // mostly true
      return;
    BlockInfo storedBlock = getStoredBlock(b);
    if (storedBlock.isComplete()) {
      safeMode.decrementSafeBlockCount((short)blockManager.countNodes(b).liveReplicas());
    }
  }
  
  /**
   * Adjust the total number of blocks safe and expected during safe mode.
   * If safe mode is not currently on, this is a no-op.
   * @param deltaSafe the change in number of safe blocks
   * @param deltaTotal the change i nnumber of total blocks expected
   */
  @Override
  public void adjustSafeModeBlockTotals(int deltaSafe, int deltaTotal) {
    // safeMode is volatile, and may be set to null at any time
    SafeModeInfo safeMode = this.safeMode;
    if (safeMode == null)
      return;
    safeMode.adjustBlockTotals(deltaSafe, deltaTotal);
  }

  /**
   * Set the total number of blocks in the system. 
   */
  public void setBlockTotal(long completeBlocksTotal) {
    // safeMode is volatile, and may be set to null at any time
    SafeModeInfo safeMode = this.safeMode;
    if (safeMode == null)
      return;
    safeMode.setBlockTotal((int) completeBlocksTotal);
  }

  /**
   * Get the total number of blocks in the system. 
   */
  @Override // FSNamesystemMBean
  @Metric
  public long getBlocksTotal() {
    return blockManager.getTotalBlocks();
  }

  /**
   * Get the number of files under construction in the system.
   */
  @Metric({ "NumFilesUnderConstruction",
      "Number of files under construction" })
  public long getNumFilesUnderConstruction() {
    return leaseManager.countPath();
  }

  /**
   * Get the total number of active clients holding lease in the system.
   */
  @Metric({ "NumActiveClients", "Number of active clients holding lease" })
  public long getNumActiveClients() {
    return leaseManager.countLease();
  }

  /**
   * Get the total number of COMPLETE blocks in the system.
   * For safe mode only complete blocks are counted.
   * This is invoked only during NN startup and checkpointing.
   */
  public long getCompleteBlocksTotal() {
    // Calculate number of blocks under construction
    long numUCBlocks = 0;
    readLock();
    try {
      numUCBlocks = leaseManager.getNumUnderConstructionBlocks();
      return getBlocksTotal() - numUCBlocks;
    } finally {
      readUnlock();
    }
  }

  /**
   * Enter safe mode. If resourcesLow is false, then we assume it is manual
   * @throws IOException
   */
  void enterSafeMode(boolean resourcesLow) throws IOException {
    writeLock();
    try {
      // Stop the secret manager, since rolling the master key would
      // try to write to the edit log
      stopSecretManager();

      // Ensure that any concurrent operations have been fully synced
      // before entering safe mode. This ensures that the FSImage
      // is entirely stable on disk as soon as we're in safe mode.
      boolean isEditlogOpenForWrite = getEditLog().isOpenForWrite();
      // Before Editlog is in OpenForWrite mode, editLogStream will be null. So,
      // logSyncAll call can be called only when Edlitlog is in OpenForWrite mode
      if (isEditlogOpenForWrite) {
        getEditLog().logSyncAll();
      }
      if (!isInSafeMode()) {
        safeMode = new SafeModeInfo(resourcesLow);
        return;
      }
      if (resourcesLow) {
        safeMode.setResourcesLow();
      } else {
        safeMode.setManual();
      }
      if (isEditlogOpenForWrite) {
        getEditLog().logSyncAll();
      }
      NameNode.stateChangeLog.info("STATE* Safe mode is ON"
          + safeMode.getTurnOffTip());
    } finally {
      writeUnlock();
    }
  }

  /**
   * Leave safe mode.
   */
  void leaveSafeMode() {
    writeLock();
    try {
      if (!isInSafeMode()) {
        NameNode.stateChangeLog.info("STATE* Safe mode is already OFF"); 
        return;
      }
      safeMode.leave();
    } finally {
      writeUnlock();
    }
  }
    
  String getSafeModeTip() {
    // There is no need to take readLock.
    // Don't use isInSafeMode as this.safeMode might be set to null.
    // after isInSafeMode returns.
    boolean inSafeMode;
    SafeModeInfo safeMode = this.safeMode;
    if (safeMode == null) {
      inSafeMode = false;
    } else {
      inSafeMode = safeMode.isOn();
    }

    if (!inSafeMode) {
      return "";
    } else {
      return safeMode.getTurnOffTip();
    }
  }

  CheckpointSignature rollEditLog() throws IOException {
    checkSuperuserPrivilege();
    checkOperation(OperationCategory.JOURNAL);
    writeLock();
    try {
      checkOperation(OperationCategory.JOURNAL);
      checkNameNodeSafeMode("Log not rolled");
      if (Server.isRpcInvocation()) {
        LOG.info("Roll Edit Log from " + Server.getRemoteAddress());
      }
      return getFSImage().rollEditLog(getEffectiveLayoutVersion());
    } finally {
      writeUnlock();
    }
  }

  NamenodeCommand startCheckpoint(NamenodeRegistration backupNode,
      NamenodeRegistration activeNamenode) throws IOException {
    checkOperation(OperationCategory.CHECKPOINT);
    writeLock();
    try {
      checkOperation(OperationCategory.CHECKPOINT);
      checkNameNodeSafeMode("Checkpoint not started");
      
      LOG.info("Start checkpoint for " + backupNode.getAddress());
      NamenodeCommand cmd = getFSImage().startCheckpoint(backupNode,
          activeNamenode, getEffectiveLayoutVersion());
      getEditLog().logSync();
      return cmd;
    } finally {
      writeUnlock();
    }
  }

  public void processIncrementalBlockReport(final DatanodeID nodeID,
      final StorageReceivedDeletedBlocks srdb)
      throws IOException {
    writeLock();
    try {
      blockManager.processIncrementalBlockReport(nodeID, srdb);
    } finally {
      writeUnlock();
    }
  }
  
  void endCheckpoint(NamenodeRegistration registration,
                            CheckpointSignature sig) throws IOException {
    checkOperation(OperationCategory.CHECKPOINT);
    readLock();
    try {
      checkOperation(OperationCategory.CHECKPOINT);
      checkNameNodeSafeMode("Checkpoint not ended");
      LOG.info("End checkpoint for " + registration.getAddress());
      getFSImage().endCheckpoint(sig);
    } finally {
      readUnlock();
    }
  }

  PermissionStatus createFsOwnerPermissions(FsPermission permission) {
    return new PermissionStatus(fsOwner.getShortUserName(), supergroup, permission);
  }

  @Override
  public void checkSuperuserPrivilege()
      throws AccessControlException {
    if (isPermissionEnabled) {
      FSPermissionChecker pc = getPermissionChecker();
      pc.checkSuperuserPrivilege();
    }
  }

  /**
   * Check to see if we have exceeded the limit on the number
   * of inodes.
   */
  void checkFsObjectLimit() throws IOException {
    if (maxFsObjects != 0 &&
        maxFsObjects <= dir.totalInodes() + getBlocksTotal()) {
      throw new IOException("Exceeded the configured number of objects " +
                             maxFsObjects + " in the filesystem.");
    }
  }

  /**
   * Get the total number of objects in the system. 
   */
  @Override // FSNamesystemMBean
  public long getMaxObjects() {
    return maxFsObjects;
  }

  @Override // FSNamesystemMBean
  @Metric
  public long getFilesTotal() {
    // There is no need to take fSNamesystem's lock as
    // FSDirectory has its own lock.
    return this.dir.totalInodes();
  }

  @Override // FSNamesystemMBean
  @Metric
  public long getPendingReplicationBlocks() {
    return blockManager.getPendingReplicationBlocksCount();
  }

  @Override // FSNamesystemMBean
  @Metric
  public long getUnderReplicatedBlocks() {
    return blockManager.getUnderReplicatedBlocksCount();
  }

  /** Returns number of blocks with corrupt replicas */
  @Metric({"CorruptBlocks", "Number of blocks with corrupt replicas"})
  public long getCorruptReplicaBlocks() {
    return blockManager.getCorruptReplicaBlocksCount();
  }

  @Override // FSNamesystemMBean
  @Metric
  public long getScheduledReplicationBlocks() {
    return blockManager.getScheduledReplicationBlocksCount();
  }

  @Override
  @Metric
  public long getPendingDeletionBlocks() {
    return blockManager.getPendingDeletionBlocksCount();
  }

  @Override
  public long getBlockDeletionStartTime() {
    return startTime + blockManager.getStartupDelayBlockDeletionInMs();
  }

  @Metric
  public long getExcessBlocks() {
    return blockManager.getExcessBlocksCount();
  }
  
  // HA-only metric
  @Metric
  public long getPostponedMisreplicatedBlocks() {
    return blockManager.getPostponedMisreplicatedBlocksCount();
  }

  // HA-only metric
  @Metric
  public int getPendingDataNodeMessageCount() {
    return blockManager.getPendingDataNodeMessageCount();
  }
  
  // HA-only metric
  @Metric
  public String getHAState() {
    return haContext.getState().toString();
  }

  // HA-only metric
  @Metric
  public long getMillisSinceLastLoadedEdits() {
    if (isInStandbyState() && editLogTailer != null) {
      return monotonicNow() - editLogTailer.getLastLoadTimeMs();
    } else {
      return 0;
    }
  }
  
  @Metric
  public int getBlockCapacity() {
    return blockManager.getCapacity();
  }

  @Override // FSNamesystemMBean
  public String getFSState() {
    return isInSafeMode() ? "safeMode" : "Operational";
  }
  
  private ObjectName mbeanName;
  private ObjectName mxbeanName;

  /**
   * Register the FSNamesystem MBean using the name
   *        "hadoop:service=NameNode,name=FSNamesystemState"
   */
  private void registerMBean() {
    // We can only implement one MXBean interface, so we keep the old one.
    try {
      StandardMBean bean = new StandardMBean(this, FSNamesystemMBean.class);
      mbeanName = MBeans.register("NameNode", "FSNamesystemState", bean);
    } catch (NotCompliantMBeanException e) {
      throw new RuntimeException("Bad MBean setup", e);
    }

    LOG.info("Registered FSNamesystemState MBean");
  }

  /**
   * shutdown FSNamesystem
   */
  void shutdown() {
    if (snapshotManager != null) {
      snapshotManager.shutdown();
    }
    if (mbeanName != null) {
      MBeans.unregister(mbeanName);
      mbeanName = null;
    }
    if (mxbeanName != null) {
      MBeans.unregister(mxbeanName);
      mxbeanName = null;
    }
    if (dir != null) {
      dir.shutdown();
    }
    if (blockManager != null) {
      blockManager.shutdown();
    }
  }

  @Override // FSNamesystemMBean
  public int getNumLiveDataNodes() {
    return getBlockManager().getDatanodeManager().getNumLiveDataNodes();
  }

  @Override // FSNamesystemMBean
  public int getNumDeadDataNodes() {
    return getBlockManager().getDatanodeManager().getNumDeadDataNodes();
  }
  
  @Override // FSNamesystemMBean
  public int getNumDecomLiveDataNodes() {
    final List<DatanodeDescriptor> live = new ArrayList<DatanodeDescriptor>();
    getBlockManager().getDatanodeManager().fetchDatanodes(live, null, false);
    int liveDecommissioned = 0;
    for (DatanodeDescriptor node : live) {
      liveDecommissioned += node.isDecommissioned() ? 1 : 0;
    }
    return liveDecommissioned;
  }

  @Override // FSNamesystemMBean
  public int getNumDecomDeadDataNodes() {
    final List<DatanodeDescriptor> dead = new ArrayList<DatanodeDescriptor>();
    getBlockManager().getDatanodeManager().fetchDatanodes(null, dead, false);
    int deadDecommissioned = 0;
    for (DatanodeDescriptor node : dead) {
      deadDecommissioned += node.isDecommissioned() ? 1 : 0;
    }
    return deadDecommissioned;
  }

  @Override // FSNamesystemMBean
  public int getVolumeFailuresTotal() {
    List<DatanodeDescriptor> live = new ArrayList<DatanodeDescriptor>();
    getBlockManager().getDatanodeManager().fetchDatanodes(live, null, true);
    int volumeFailuresTotal = 0;
    for (DatanodeDescriptor node: live) {
      volumeFailuresTotal += node.getVolumeFailures();
    }
    return volumeFailuresTotal;
  }

  @Override // FSNamesystemMBean
  public long getEstimatedCapacityLostTotal() {
    List<DatanodeDescriptor> live = new ArrayList<DatanodeDescriptor>();
    getBlockManager().getDatanodeManager().fetchDatanodes(live, null, true);
    long estimatedCapacityLostTotal = 0;
    for (DatanodeDescriptor node: live) {
      VolumeFailureSummary volumeFailureSummary = node.getVolumeFailureSummary();
      if (volumeFailureSummary != null) {
        estimatedCapacityLostTotal +=
            volumeFailureSummary.getEstimatedCapacityLostTotal();
      }
    }
    return estimatedCapacityLostTotal;
  }

  @Override // FSNamesystemMBean
  public int getNumDecommissioningDataNodes() {
    return getBlockManager().getDatanodeManager().getDecommissioningNodes()
        .size();
  }

  @Override // FSNamesystemMBean
  @Metric({"StaleDataNodes", 
    "Number of datanodes marked stale due to delayed heartbeat"})
  public int getNumStaleDataNodes() {
    return getBlockManager().getDatanodeManager().getNumStaleNodes();
  }

  /**
   * Storages are marked as "content stale" after NN restart or fails over and
   * before NN receives the first Heartbeat followed by the first Blockreport.
   */
  @Override // FSNamesystemMBean
  public int getNumStaleStorages() {
    return getBlockManager().getDatanodeManager().getNumStaleStorages();
  }

  @Override // FSNamesystemMBean
  public String getTopUserOpCounts() {
    if (!topConf.isEnabled) {
      return null;
    }

    Date now = new Date();
    final List<RollingWindowManager.TopWindow> topWindows =
        topMetrics.getTopWindows();
    Map<String, Object> topMap = new TreeMap<String, Object>();
    topMap.put("windows", topWindows);
    topMap.put("timestamp", DFSUtil.dateToIso8601String(now));
    ObjectMapper mapper = new ObjectMapper();
    try {
      return mapper.writeValueAsString(topMap);
    } catch (IOException e) {
      LOG.warn("Failed to fetch TopUser metrics", e);
    }
    return null;
  }

  /**
   * Increments, logs and then returns the stamp
   */
  long nextGenerationStamp(boolean legacyBlock)
      throws IOException, SafeModeException {
    assert hasWriteLock();
    checkNameNodeSafeMode("Cannot get next generation stamp");

    long gs = blockIdManager.nextGenerationStamp(legacyBlock);
    if (legacyBlock) {
      getEditLog().logGenerationStampV1(gs);
    } else {
      getEditLog().logGenerationStampV2(gs);
    }

    // NB: callers sync the log
    return gs;
  }

  /**
   * Increments, logs and then returns the block ID
   * @param isStriped is the file under striping or contiguous layout?
   */
  private long nextBlockId(boolean isStriped) throws IOException {
    assert hasWriteLock();
    checkNameNodeSafeMode("Cannot get next block ID");
    final long blockId = isStriped ?
        blockIdManager.nextStripedBlockId() : blockIdManager.nextContiguousBlockId();
    getEditLog().logAllocateBlockId(blockId);
    // NB: callers sync the log
    return blockId;
  }

  private boolean isFileDeleted(INodeFile file) {
    // Not in the inodeMap or in the snapshot but marked deleted.
    if (dir.getInode(file.getId()) == null) {
      return true;
    }

    // look at the path hierarchy to see if one parent is deleted by recursive
    // deletion
    INode tmpChild = file;
    INodeDirectory tmpParent = file.getParent();
    while (true) {
      if (tmpParent == null) {
        return true;
      }

      INode childINode = tmpParent.getChild(tmpChild.getLocalNameBytes(),
          Snapshot.CURRENT_STATE_ID);
      if (childINode == null || !childINode.equals(tmpChild)) {
        // a newly created INode with the same name as an already deleted one
        // would be a different INode than the deleted one
        return true;
      }

      if (tmpParent.isRoot()) {
        break;
      }

      tmpChild = tmpParent;
      tmpParent = tmpParent.getParent();
    }

    if (file.isWithSnapshot() &&
        file.getFileWithSnapshotFeature().isCurrentFileDeleted()) {
      return true;
    }
    return false;
  }

  private INodeFile checkUCBlock(ExtendedBlock block,
      String clientName) throws IOException {
    assert hasWriteLock();
    checkNameNodeSafeMode("Cannot get a new generation stamp and an "
        + "access token for block " + block);
    
    // check stored block state
    BlockInfo storedBlock = getStoredBlock(ExtendedBlock.getLocalBlock(block));
    if (storedBlock == null || 
        storedBlock.getBlockUCState() != BlockUCState.UNDER_CONSTRUCTION) {
        throw new IOException(block + 
            " does not exist or is not under Construction" + storedBlock);
    }
    
    // check file inode
    long bcId = storedBlock.getBlockCollectionId();
    final INodeFile file = ((INode)getBlockCollection(bcId)).asFile();
    if (file == null || !file.isUnderConstruction() || isFileDeleted(file)) {
      throw new IOException("The file " + storedBlock + 
          " belonged to does not exist or it is not under construction.");
    }
    
    // check lease
    if (clientName == null
        || !clientName.equals(file.getFileUnderConstructionFeature()
            .getClientName())) {
      throw new LeaseExpiredException("Lease mismatch: " + block + 
          " is accessed by a non lease holder " + clientName); 
    }

    return file;
  }
  
  /**
   * Client is reporting some bad block locations.
   */
  void reportBadBlocks(LocatedBlock[] blocks) throws IOException {
    checkOperation(OperationCategory.WRITE);
    NameNode.stateChangeLog.info("*DIR* reportBadBlocks");
    writeLock();
    try {
      checkOperation(OperationCategory.WRITE);
      for (int i = 0; i < blocks.length; i++) {
        ExtendedBlock blk = blocks[i].getBlock();
        DatanodeInfo[] nodes = blocks[i].getLocations();
        String[] storageIDs = blocks[i].getStorageIDs();
        for (int j = 0; j < nodes.length; j++) {
          blockManager.findAndMarkBlockAsCorrupt(blk, nodes[j],
              storageIDs == null ? null: storageIDs[j], 
              "client machine reported it");
        }
      }
    } finally {
      writeUnlock();
    }
  }

  /**
   * Get a new generation stamp together with an access token for 
   * a block under construction
   * 
   * This method is called for recovering a failed write or setting up
   * a block for appended.
   * 
   * @param block a block
   * @param clientName the name of a client
   * @return a located block with a new generation stamp and an access token
   * @throws IOException if any error occurs
   */
  LocatedBlock bumpBlockGenerationStamp(ExtendedBlock block,
      String clientName) throws IOException {
    final LocatedBlock locatedBlock;
    checkOperation(OperationCategory.WRITE);
    writeLock();
    try {
      checkOperation(OperationCategory.WRITE);

      // check vadility of parameters
      final INodeFile file = checkUCBlock(block, clientName);
  
      // get a new generation stamp and an access token
      block.setGenerationStamp(nextGenerationStamp(blockIdManager.isLegacyBlock(block.getLocalBlock())));

      locatedBlock = BlockManager.newLocatedBlock(
          block, file.getLastBlock(), null, -1);
      blockManager.setBlockToken(locatedBlock,
          BlockTokenIdentifier.AccessMode.WRITE);
    } finally {
      writeUnlock();
    }
    // Ensure we record the new generation stamp
    getEditLog().logSync();
    return locatedBlock;
  }
  
  /**
   * Update a pipeline for a block under construction
   * 
   * @param clientName the name of the client
   * @param oldBlock and old block
   * @param newBlock a new block with a new generation stamp and length
   * @param newNodes datanodes in the pipeline
   * @throws IOException if any error occurs
   */
  void updatePipeline(
      String clientName, ExtendedBlock oldBlock, ExtendedBlock newBlock,
      DatanodeID[] newNodes, String[] newStorageIDs, boolean logRetryCache)
      throws IOException {
    LOG.info("updatePipeline(" + oldBlock.getLocalBlock()
             + ", newGS=" + newBlock.getGenerationStamp()
             + ", newLength=" + newBlock.getNumBytes()
             + ", newNodes=" + Arrays.asList(newNodes)
             + ", client=" + clientName
             + ")");
    waitForLoadingFSImage();
    writeLock();
    try {
      checkOperation(OperationCategory.WRITE);
      checkNameNodeSafeMode("Pipeline not updated");
      assert newBlock.getBlockId()==oldBlock.getBlockId() : newBlock + " and "
        + oldBlock + " has different block identifier";
      updatePipelineInternal(clientName, oldBlock, newBlock, newNodes,
          newStorageIDs, logRetryCache);
    } finally {
      writeUnlock();
    }
    getEditLog().logSync();
    LOG.info("updatePipeline(" + oldBlock.getLocalBlock() + " => "
        + newBlock.getLocalBlock() + ") success");
  }

  private void updatePipelineInternal(String clientName, ExtendedBlock oldBlock,
      ExtendedBlock newBlock, DatanodeID[] newNodes, String[] newStorageIDs,
      boolean logRetryCache)
      throws IOException {
    assert hasWriteLock();
    // check the vadility of the block and lease holder name
    final INodeFile pendingFile = checkUCBlock(oldBlock, clientName);
<<<<<<< HEAD
    final BlockInfo lastBlock = pendingFile.getLastBlock();
    assert !lastBlock.isComplete();
=======
    final BlockInfo blockinfo = pendingFile.getLastBlock();
    assert !blockinfo.isComplete();
>>>>>>> cbb24953

    // check new GS & length: this is not expected
    if (newBlock.getGenerationStamp() <= lastBlock.getGenerationStamp()) {
      final String msg = "Update " + oldBlock + " but the new block " + newBlock
          + " does not have a larger generation stamp than the last block "
          + lastBlock;
      LOG.warn(msg);
      throw new IOException(msg);
    }
    if (newBlock.getNumBytes() < lastBlock.getNumBytes()) {
      final String msg = "Update " + oldBlock + " (size="
          + oldBlock.getNumBytes() + ") to a smaller size block " + newBlock
          + " (size=" + newBlock.getNumBytes() + ")";
      LOG.warn(msg);
      throw new IOException(msg);
    }

    // Update old block with the new generation stamp and new length
    lastBlock.setNumBytes(newBlock.getNumBytes());
    lastBlock.setGenerationStampAndVerifyReplicas(newBlock.getGenerationStamp());

    // find the DatanodeDescriptor objects
    final DatanodeStorageInfo[] storages = blockManager.getDatanodeManager()
        .getDatanodeStorageInfos(newNodes, newStorageIDs);
<<<<<<< HEAD
    lastBlock.getUnderConstructionFeature().setExpectedLocations(lastBlock,
        storages, lastBlock.isStriped());
=======
    blockinfo.getUnderConstructionFeature().setExpectedLocations(
        blockinfo, storages);
>>>>>>> cbb24953

    String src = pendingFile.getFullPathName();
    FSDirWriteFileOp.persistBlocks(dir, src, pendingFile, logRetryCache);
  }

  /**
   * Register a Backup name-node, verifying that it belongs
   * to the correct namespace, and adding it to the set of
   * active journals if necessary.
   * 
   * @param bnReg registration of the new BackupNode
   * @param nnReg registration of this NameNode
   * @throws IOException if the namespace IDs do not match
   */
  void registerBackupNode(NamenodeRegistration bnReg,
      NamenodeRegistration nnReg) throws IOException {
    writeLock();
    try {
      if(getFSImage().getStorage().getNamespaceID() 
         != bnReg.getNamespaceID())
        throw new IOException("Incompatible namespaceIDs: "
            + " Namenode namespaceID = "
            + getFSImage().getStorage().getNamespaceID() + "; "
            + bnReg.getRole() +
            " node namespaceID = " + bnReg.getNamespaceID());
      if (bnReg.getRole() == NamenodeRole.BACKUP) {
        getFSImage().getEditLog().registerBackupNode(
            bnReg, nnReg);
      }
    } finally {
      writeUnlock();
    }
  }

  /**
   * Release (unregister) backup node.
   * <p>
   * Find and remove the backup stream corresponding to the node.
   * @throws IOException
   */
  void releaseBackupNode(NamenodeRegistration registration)
    throws IOException {
    checkOperation(OperationCategory.WRITE);
    writeLock();
    try {
      checkOperation(OperationCategory.WRITE);
      if(getFSImage().getStorage().getNamespaceID()
         != registration.getNamespaceID())
        throw new IOException("Incompatible namespaceIDs: "
            + " Namenode namespaceID = "
            + getFSImage().getStorage().getNamespaceID() + "; "
            + registration.getRole() +
            " node namespaceID = " + registration.getNamespaceID());
      getEditLog().releaseBackupStream(registration);
    } finally {
      writeUnlock();
    }
  }

  static class CorruptFileBlockInfo {
    final String path;
    final Block block;
    
    public CorruptFileBlockInfo(String p, Block b) {
      path = p;
      block = b;
    }
    
    @Override
    public String toString() {
      return block.getBlockName() + "\t" + path;
    }
  }
  /**
   * @param path Restrict corrupt files to this portion of namespace.
   * @param cookieTab Support for continuation; cookieTab  tells where
   *                  to start from
   * @return a list in which each entry describes a corrupt file/block
   * @throws IOException
   */
  Collection<CorruptFileBlockInfo> listCorruptFileBlocks(String path,
  String[] cookieTab) throws IOException {
    checkSuperuserPrivilege();
    checkOperation(OperationCategory.READ);

    int count = 0;
    ArrayList<CorruptFileBlockInfo> corruptFiles =
        new ArrayList<CorruptFileBlockInfo>();
    if (cookieTab == null) {
      cookieTab = new String[] { null };
    }

    // Do a quick check if there are any corrupt files without taking the lock
    if (blockManager.getMissingBlocksCount() == 0) {
      if (cookieTab[0] == null) {
        cookieTab[0] = String.valueOf(getIntCookie(cookieTab[0]));
      }
      if (LOG.isDebugEnabled()) {
        LOG.debug("there are no corrupt file blocks.");
      }
      return corruptFiles;
    }

    readLock();
    try {
      checkOperation(OperationCategory.READ);
      if (!isPopulatingReplQueues()) {
        throw new IOException("Cannot run listCorruptFileBlocks because " +
                              "replication queues have not been initialized.");
      }
      // print a limited # of corrupt files per call

      final Iterator<BlockInfo> blkIterator =
          blockManager.getCorruptReplicaBlockIterator();

      int skip = getIntCookie(cookieTab[0]);
      for (int i = 0; i < skip && blkIterator.hasNext(); i++) {
        blkIterator.next();
      }

      while (blkIterator.hasNext()) {
        BlockInfo blk = blkIterator.next();
        BlockCollection bc = getBlockCollection(blk.getBlockCollectionId());
        final INode inode = (INode)bc;
        skip++;
        if (inode != null && blockManager.countNodes(blk).liveReplicas() == 0) {
          String src = FSDirectory.getFullPathName(inode);
          if (src.startsWith(path)){
            corruptFiles.add(new CorruptFileBlockInfo(src, blk));
            count++;
            if (count >= DEFAULT_MAX_CORRUPT_FILEBLOCKS_RETURNED)
              break;
          }
        }
      }
      cookieTab[0] = String.valueOf(skip);
      if (LOG.isDebugEnabled()) {
        LOG.debug("list corrupt file blocks returned: " + count);
      }
      return corruptFiles;
    } finally {
      readUnlock();
    }
  }

  /**
   * Convert string cookie to integer.
   */
  private static int getIntCookie(String cookie){
    int c;
    if(cookie == null){
      c = 0;
    } else {
      try{
        c = Integer.parseInt(cookie);
      }catch (NumberFormatException e) {
        c = 0;
      }
    }
    c = Math.max(0, c);
    return c;
  }

  /**
   * Create delegation token secret manager
   */
  private DelegationTokenSecretManager createDelegationTokenSecretManager(
      Configuration conf) {
    return new DelegationTokenSecretManager(conf.getLong(
        DFS_NAMENODE_DELEGATION_KEY_UPDATE_INTERVAL_KEY,
        DFS_NAMENODE_DELEGATION_KEY_UPDATE_INTERVAL_DEFAULT),
        conf.getLong(DFS_NAMENODE_DELEGATION_TOKEN_MAX_LIFETIME_KEY,
            DFS_NAMENODE_DELEGATION_TOKEN_MAX_LIFETIME_DEFAULT),
        conf.getLong(DFS_NAMENODE_DELEGATION_TOKEN_RENEW_INTERVAL_KEY,
            DFS_NAMENODE_DELEGATION_TOKEN_RENEW_INTERVAL_DEFAULT),
        DELEGATION_TOKEN_REMOVER_SCAN_INTERVAL,
        conf.getBoolean(DFS_NAMENODE_AUDIT_LOG_TOKEN_TRACKING_ID_KEY,
            DFS_NAMENODE_AUDIT_LOG_TOKEN_TRACKING_ID_DEFAULT),
        this);
  }

  /**
   * Returns the DelegationTokenSecretManager instance in the namesystem.
   * @return delegation token secret manager object
   */
  DelegationTokenSecretManager getDelegationTokenSecretManager() {
    return dtSecretManager;
  }

  /**
   * @param renewer Renewer information
   * @return delegation toek
   * @throws IOException on error
   */
  Token<DelegationTokenIdentifier> getDelegationToken(Text renewer)
      throws IOException {
    Token<DelegationTokenIdentifier> token;
    checkOperation(OperationCategory.WRITE);
    writeLock();
    try {
      checkOperation(OperationCategory.WRITE);
      checkNameNodeSafeMode("Cannot issue delegation token");
      if (!isAllowedDelegationTokenOp()) {
        throw new IOException(
          "Delegation Token can be issued only with kerberos or web authentication");
      }
      if (dtSecretManager == null || !dtSecretManager.isRunning()) {
        LOG.warn("trying to get DT with no secret manager running");
        return null;
      }

      UserGroupInformation ugi = getRemoteUser();
      String user = ugi.getUserName();
      Text owner = new Text(user);
      Text realUser = null;
      if (ugi.getRealUser() != null) {
        realUser = new Text(ugi.getRealUser().getUserName());
      }
      DelegationTokenIdentifier dtId = new DelegationTokenIdentifier(owner,
        renewer, realUser);
      token = new Token<DelegationTokenIdentifier>(
        dtId, dtSecretManager);
      long expiryTime = dtSecretManager.getTokenExpiryTime(dtId);
      getEditLog().logGetDelegationToken(dtId, expiryTime);
    } finally {
      writeUnlock();
    }
    getEditLog().logSync();
    return token;
  }

  /**
   * 
   * @param token token to renew
   * @return new expiryTime of the token
   * @throws InvalidToken if {@code token} is invalid
   * @throws IOException on other errors
   */
  long renewDelegationToken(Token<DelegationTokenIdentifier> token)
      throws InvalidToken, IOException {
    long expiryTime;
    checkOperation(OperationCategory.WRITE);
    writeLock();
    try {
      checkOperation(OperationCategory.WRITE);

      checkNameNodeSafeMode("Cannot renew delegation token");
      if (!isAllowedDelegationTokenOp()) {
        throw new IOException(
            "Delegation Token can be renewed only with kerberos or web authentication");
      }
      String renewer = getRemoteUser().getShortUserName();
      expiryTime = dtSecretManager.renewToken(token, renewer);
      DelegationTokenIdentifier id = new DelegationTokenIdentifier();
      ByteArrayInputStream buf = new ByteArrayInputStream(token.getIdentifier());
      DataInputStream in = new DataInputStream(buf);
      id.readFields(in);
      getEditLog().logRenewDelegationToken(id, expiryTime);
    } finally {
      writeUnlock();
    }
    getEditLog().logSync();
    return expiryTime;
  }

  /**
   * 
   * @param token token to cancel
   * @throws IOException on error
   */
  void cancelDelegationToken(Token<DelegationTokenIdentifier> token)
      throws IOException {
    checkOperation(OperationCategory.WRITE);
    writeLock();
    try {
      checkOperation(OperationCategory.WRITE);

      checkNameNodeSafeMode("Cannot cancel delegation token");
      String canceller = getRemoteUser().getUserName();
      DelegationTokenIdentifier id = dtSecretManager
        .cancelToken(token, canceller);
      getEditLog().logCancelDelegationToken(id);
    } finally {
      writeUnlock();
    }
    getEditLog().logSync();
  }

  /**
   * @param out save state of the secret manager
   * @param sdPath String storage directory path
   */
  void saveSecretManagerStateCompat(DataOutputStream out, String sdPath)
      throws IOException {
    dtSecretManager.saveSecretManagerStateCompat(out, sdPath);
  }

  SecretManagerState saveSecretManagerState() {
    return dtSecretManager.saveSecretManagerState();
  }

  /**
   * @param in load the state of secret manager from input stream
   */
  void loadSecretManagerStateCompat(DataInput in) throws IOException {
    dtSecretManager.loadSecretManagerStateCompat(in);
  }

  void loadSecretManagerState(SecretManagerSection s,
      List<SecretManagerSection.DelegationKey> keys,
      List<SecretManagerSection.PersistToken> tokens) throws IOException {
    dtSecretManager.loadSecretManagerState(new SecretManagerState(s, keys, tokens));
  }

  /**
   * Log the updateMasterKey operation to edit logs
   * 
   * @param key new delegation key.
   */
  public void logUpdateMasterKey(DelegationKey key) {
    
    assert !isInSafeMode() :
      "this should never be called while in safemode, since we stop " +
      "the DT manager before entering safemode!";
    // No need to hold FSN lock since we don't access any internal
    // structures, and this is stopped before the FSN shuts itself
    // down, etc.
    getEditLog().logUpdateMasterKey(key);
    getEditLog().logSync();
  }
  
  /**
   * Log the cancellation of expired tokens to edit logs
   * 
   * @param id token identifier to cancel
   */
  public void logExpireDelegationToken(DelegationTokenIdentifier id) {
    assert !isInSafeMode() :
      "this should never be called while in safemode, since we stop " +
      "the DT manager before entering safemode!";
    // No need to hold FSN lock since we don't access any internal
    // structures, and this is stopped before the FSN shuts itself
    // down, etc.
    getEditLog().logCancelDelegationToken(id);
  }  
  
  private void logReassignLease(String leaseHolder, String src,
      String newHolder) {
    assert hasWriteLock();
    getEditLog().logReassignLease(leaseHolder, src, newHolder);
  }
  
  /**
   * 
   * @return true if delegation token operation is allowed
   */
  private boolean isAllowedDelegationTokenOp() throws IOException {
    AuthenticationMethod authMethod = getConnectionAuthenticationMethod();
    if (UserGroupInformation.isSecurityEnabled()
        && (authMethod != AuthenticationMethod.KERBEROS)
        && (authMethod != AuthenticationMethod.KERBEROS_SSL)
        && (authMethod != AuthenticationMethod.CERTIFICATE)) {
      return false;
    }
    return true;
  }
  
  /**
   * Returns authentication method used to establish the connection
   * @return AuthenticationMethod used to establish connection
   * @throws IOException
   */
  private AuthenticationMethod getConnectionAuthenticationMethod()
      throws IOException {
    UserGroupInformation ugi = getRemoteUser();
    AuthenticationMethod authMethod = ugi.getAuthenticationMethod();
    if (authMethod == AuthenticationMethod.PROXY) {
      authMethod = ugi.getRealUser().getAuthenticationMethod();
    }
    return authMethod;
  }
  
  /**
   * Client invoked methods are invoked over RPC and will be in 
   * RPC call context even if the client exits.
   */
  boolean isExternalInvocation() {
    return Server.isRpcInvocation() || NamenodeWebHdfsMethods.isWebHdfsInvocation();
  }

  private static InetAddress getRemoteIp() {
    InetAddress ip = Server.getRemoteIp();
    if (ip != null) {
      return ip;
    }
    return NamenodeWebHdfsMethods.getRemoteIp();
  }
  
  // optimize ugi lookup for RPC operations to avoid a trip through
  // UGI.getCurrentUser which is synch'ed
  private static UserGroupInformation getRemoteUser() throws IOException {
    return NameNode.getRemoteUser();
  }
  
  /**
   * Log fsck event in the audit log 
   */
  void logFsckEvent(String src, InetAddress remoteAddress) throws IOException {
    if (isAuditEnabled()) {
      logAuditEvent(true, getRemoteUser(),
                    remoteAddress,
                    "fsck", src, null, null);
    }
  }
  /**
   * Register NameNodeMXBean
   */
  private void registerMXBean() {
    mxbeanName = MBeans.register("NameNode", "NameNodeInfo", this);
  }

  /**
   * Class representing Namenode information for JMX interfaces
   */
  @Override // NameNodeMXBean
  public String getVersion() {
    return VersionInfo.getVersion() + ", r" + VersionInfo.getRevision();
  }

  @Override // NameNodeMXBean
  public long getUsed() {
    return this.getCapacityUsed();
  }

  @Override // NameNodeMXBean
  public long getFree() {
    return this.getCapacityRemaining();
  }

  @Override // NameNodeMXBean
  public long getTotal() {
    return this.getCapacityTotal();
  }

  @Override // NameNodeMXBean
  public String getSafemode() {
    if (!this.isInSafeMode())
      return "";
    return "Safe mode is ON. " + this.getSafeModeTip();
  }

  @Override // NameNodeMXBean
  public boolean isUpgradeFinalized() {
    return this.getFSImage().isUpgradeFinalized();
  }

  @Override // NameNodeMXBean
  public long getNonDfsUsedSpace() {
    return datanodeStatistics.getCapacityUsedNonDFS();
  }

  @Override // NameNodeMXBean
  public float getPercentUsed() {
    return datanodeStatistics.getCapacityUsedPercent();
  }

  @Override // NameNodeMXBean
  public long getBlockPoolUsedSpace() {
    return datanodeStatistics.getBlockPoolUsed();
  }

  @Override // NameNodeMXBean
  public float getPercentBlockPoolUsed() {
    return datanodeStatistics.getPercentBlockPoolUsed();
  }

  @Override // NameNodeMXBean
  public float getPercentRemaining() {
    return datanodeStatistics.getCapacityRemainingPercent();
  }

  @Override // NameNodeMXBean
  public long getCacheCapacity() {
    return datanodeStatistics.getCacheCapacity();
  }

  @Override // NameNodeMXBean
  public long getCacheUsed() {
    return datanodeStatistics.getCacheUsed();
  }

  @Override // NameNodeMXBean
  public long getTotalBlocks() {
    return getBlocksTotal();
  }

  @Override // NameNodeMXBean
  @Metric
  public long getTotalFiles() {
    return getFilesTotal();
  }

  @Override // NameNodeMXBean
  public long getNumberOfMissingBlocks() {
    return getMissingBlocksCount();
  }
  
  @Override // NameNodeMXBean
  public long getNumberOfMissingBlocksWithReplicationFactorOne() {
    return getMissingReplOneBlocksCount();
  }

  @Override // NameNodeMXBean
  public int getThreads() {
    return ManagementFactory.getThreadMXBean().getThreadCount();
  }

  /**
   * Returned information is a JSON representation of map with host name as the
   * key and value is a map of live node attribute keys to its values
   */
  @Override // NameNodeMXBean
  public String getLiveNodes() {
    final Map<String, Map<String,Object>> info = 
      new HashMap<String, Map<String,Object>>();
    final List<DatanodeDescriptor> live = new ArrayList<DatanodeDescriptor>();
    blockManager.getDatanodeManager().fetchDatanodes(live, null, true);
    for (DatanodeDescriptor node : live) {
      ImmutableMap.Builder<String, Object> innerinfo =
          ImmutableMap.<String,Object>builder();
      innerinfo
          .put("infoAddr", node.getInfoAddr())
          .put("infoSecureAddr", node.getInfoSecureAddr())
          .put("xferaddr", node.getXferAddr())
          .put("lastContact", getLastContact(node))
          .put("usedSpace", getDfsUsed(node))
          .put("adminState", node.getAdminState().toString())
          .put("nonDfsUsedSpace", node.getNonDfsUsed())
          .put("capacity", node.getCapacity())
          .put("numBlocks", node.numBlocks())
          .put("version", node.getSoftwareVersion())
          .put("used", node.getDfsUsed())
          .put("remaining", node.getRemaining())
          .put("blockScheduled", node.getBlocksScheduled())
          .put("blockPoolUsed", node.getBlockPoolUsed())
          .put("blockPoolUsedPercent", node.getBlockPoolUsedPercent())
          .put("volfails", node.getVolumeFailures());
      VolumeFailureSummary volumeFailureSummary = node.getVolumeFailureSummary();
      if (volumeFailureSummary != null) {
        innerinfo
            .put("failedStorageLocations",
                volumeFailureSummary.getFailedStorageLocations())
            .put("lastVolumeFailureDate",
                volumeFailureSummary.getLastVolumeFailureDate())
            .put("estimatedCapacityLostTotal",
                volumeFailureSummary.getEstimatedCapacityLostTotal());
      }
      info.put(node.getHostName() + ":" + node.getXferPort(), innerinfo.build());
    }
    return JSON.toString(info);
  }

  /**
   * Returned information is a JSON representation of map with host name as the
   * key and value is a map of dead node attribute keys to its values
   */
  @Override // NameNodeMXBean
  public String getDeadNodes() {
    final Map<String, Map<String, Object>> info = 
      new HashMap<String, Map<String, Object>>();
    final List<DatanodeDescriptor> dead = new ArrayList<DatanodeDescriptor>();
    blockManager.getDatanodeManager().fetchDatanodes(null, dead, true);
    for (DatanodeDescriptor node : dead) {
      Map<String, Object> innerinfo = ImmutableMap.<String, Object>builder()
          .put("lastContact", getLastContact(node))
          .put("decommissioned", node.isDecommissioned())
          .put("xferaddr", node.getXferAddr())
          .build();
      info.put(node.getHostName() + ":" + node.getXferPort(), innerinfo);
    }
    return JSON.toString(info);
  }

  /**
   * Returned information is a JSON representation of map with host name as the
   * key and value is a map of decommissioning node attribute keys to its
   * values
   */
  @Override // NameNodeMXBean
  public String getDecomNodes() {
    final Map<String, Map<String, Object>> info = 
      new HashMap<String, Map<String, Object>>();
    final List<DatanodeDescriptor> decomNodeList = blockManager.getDatanodeManager(
        ).getDecommissioningNodes();
    for (DatanodeDescriptor node : decomNodeList) {
      Map<String, Object> innerinfo = ImmutableMap
          .<String, Object> builder()
          .put("xferaddr", node.getXferAddr())
          .put("underReplicatedBlocks",
              node.decommissioningStatus.getUnderReplicatedBlocks())
          .put("decommissionOnlyReplicas",
              node.decommissioningStatus.getDecommissionOnlyReplicas())
          .put("underReplicateInOpenFiles",
              node.decommissioningStatus.getUnderReplicatedInOpenFiles())
          .build();
      info.put(node.getHostName() + ":" + node.getXferPort(), innerinfo);
    }
    return JSON.toString(info);
  }

  private long getLastContact(DatanodeDescriptor alivenode) {
    return (monotonicNow() - alivenode.getLastUpdateMonotonic())/1000;
  }

  private long getDfsUsed(DatanodeDescriptor alivenode) {
    return alivenode.getDfsUsed();
  }

  @Override  // NameNodeMXBean
  public String getClusterId() {
    return getFSImage().getStorage().getClusterID();
  }
  
  @Override  // NameNodeMXBean
  public String getBlockPoolId() {
    return blockPoolId;
  }
  
  @Override  // NameNodeMXBean
  public String getNameDirStatuses() {
    Map<String, Map<File, StorageDirType>> statusMap =
      new HashMap<String, Map<File, StorageDirType>>();
    
    Map<File, StorageDirType> activeDirs = new HashMap<File, StorageDirType>();
    for (Iterator<StorageDirectory> it
        = getFSImage().getStorage().dirIterator(); it.hasNext();) {
      StorageDirectory st = it.next();
      activeDirs.put(st.getRoot(), st.getStorageDirType());
    }
    statusMap.put("active", activeDirs);
    
    List<Storage.StorageDirectory> removedStorageDirs
        = getFSImage().getStorage().getRemovedStorageDirs();
    Map<File, StorageDirType> failedDirs = new HashMap<File, StorageDirType>();
    for (StorageDirectory st : removedStorageDirs) {
      failedDirs.put(st.getRoot(), st.getStorageDirType());
    }
    statusMap.put("failed", failedDirs);
    
    return JSON.toString(statusMap);
  }

  @Override // NameNodeMXBean
  public String getNodeUsage() {
    float median = 0;
    float max = 0;
    float min = 0;
    float dev = 0;

    final Map<String, Map<String,Object>> info =
        new HashMap<String, Map<String,Object>>();
    final List<DatanodeDescriptor> live = new ArrayList<DatanodeDescriptor>();
    blockManager.getDatanodeManager().fetchDatanodes(live, null, true);
    for (Iterator<DatanodeDescriptor> it = live.iterator(); it.hasNext();) {
      DatanodeDescriptor node = it.next();
      if (node.isDecommissionInProgress() || node.isDecommissioned()) {
        it.remove();
      }
    }

    if (live.size() > 0) {
      float totalDfsUsed = 0;
      float[] usages = new float[live.size()];
      int i = 0;
      for (DatanodeDescriptor dn : live) {
        usages[i++] = dn.getDfsUsedPercent();
        totalDfsUsed += dn.getDfsUsedPercent();
      }
      totalDfsUsed /= live.size();
      Arrays.sort(usages);
      median = usages[usages.length / 2];
      max = usages[usages.length - 1];
      min = usages[0];

      for (i = 0; i < usages.length; i++) {
        dev += (usages[i] - totalDfsUsed) * (usages[i] - totalDfsUsed);
      }
      dev = (float) Math.sqrt(dev / usages.length);
    }

    final Map<String, Object> innerInfo = new HashMap<String, Object>();
    innerInfo.put("min", StringUtils.format("%.2f%%", min));
    innerInfo.put("median", StringUtils.format("%.2f%%", median));
    innerInfo.put("max", StringUtils.format("%.2f%%", max));
    innerInfo.put("stdDev", StringUtils.format("%.2f%%", dev));
    info.put("nodeUsage", innerInfo);

    return JSON.toString(info);
  }

  @Override  // NameNodeMXBean
  public String getNameJournalStatus() {
    List<Map<String, String>> jasList = new ArrayList<Map<String, String>>();
    FSEditLog log = getFSImage().getEditLog();
    if (log != null) {
      boolean openForWrite = log.isOpenForWrite();
      for (JournalAndStream jas : log.getJournals()) {
        final Map<String, String> jasMap = new HashMap<String, String>();
        String manager = jas.getManager().toString();

        jasMap.put("required", String.valueOf(jas.isRequired()));
        jasMap.put("disabled", String.valueOf(jas.isDisabled()));
        jasMap.put("manager", manager);

        if (jas.isDisabled()) {
          jasMap.put("stream", "Failed");
        } else if (openForWrite) {
          EditLogOutputStream elos = jas.getCurrentStream();
          if (elos != null) {
            jasMap.put("stream", elos.generateReport());
          } else {
            jasMap.put("stream", "not currently writing");
          }
        } else {
          jasMap.put("stream", "open for read");
        }
        jasList.add(jasMap);
      }
    }
    return JSON.toString(jasList);
  }

  @Override // NameNodeMxBean
  public String getJournalTransactionInfo() {
    Map<String, String> txnIdMap = new HashMap<String, String>();
    txnIdMap.put("LastAppliedOrWrittenTxId",
        Long.toString(this.getFSImage().getLastAppliedOrWrittenTxId()));
    txnIdMap.put("MostRecentCheckpointTxId",
        Long.toString(this.getFSImage().getMostRecentCheckpointTxId()));
    return JSON.toString(txnIdMap);
  }
  
  @Override  // NameNodeMXBean
  public String getNNStarted() {
    return getStartTime().toString();
  }

  @Override  // NameNodeMXBean
  public String getCompileInfo() {
    return VersionInfo.getDate() + " by " + VersionInfo.getUser() +
        " from " + VersionInfo.getBranch();
  }

  /** @return the block manager. */
  public BlockManager getBlockManager() {
    return blockManager;
  }

  public BlockIdManager getBlockIdManager() {
    return blockIdManager;
  }

  /** @return the FSDirectory. */
  public FSDirectory getFSDirectory() {
    return dir;
  }

  /** Set the FSDirectory. */
  @VisibleForTesting
  public void setFSDirectory(FSDirectory dir) {
    this.dir = dir;
  }

  /** @return the cache manager. */
  @Override
  public CacheManager getCacheManager() {
    return cacheManager;
  }

  /** @return the ErasureCodingPolicyManager. */
  public ErasureCodingPolicyManager getErasureCodingPolicyManager() {
    return ecPolicyManager;
  }

  /** @return the ErasureCodingZoneManager. */
  public ErasureCodingZoneManager getErasureCodingZoneManager() {
    return dir.ecZoneManager;
  }

  @Override  // NameNodeMXBean
  public String getCorruptFiles() {
    List<String> list = new ArrayList<String>();
    Collection<FSNamesystem.CorruptFileBlockInfo> corruptFileBlocks;
    try {
      corruptFileBlocks = listCorruptFileBlocks("/", null);
      int corruptFileCount = corruptFileBlocks.size();
      if (corruptFileCount != 0) {
        for (FSNamesystem.CorruptFileBlockInfo c : corruptFileBlocks) {
          list.add(c.toString());
        }
      }
    } catch (IOException e) {
      LOG.warn("Get corrupt file blocks returned error: " + e.getMessage());
    }
    return JSON.toString(list);
  }

  @Override  //NameNodeMXBean
  public int getDistinctVersionCount() {
    return blockManager.getDatanodeManager().getDatanodesSoftwareVersions()
      .size();
  }

  @Override  //NameNodeMXBean
  public Map<String, Integer> getDistinctVersions() {
    return blockManager.getDatanodeManager().getDatanodesSoftwareVersions();
  }

  @Override  //NameNodeMXBean
  public String getSoftwareVersion() {
    return VersionInfo.getVersion();
  }

  /**
   * Verifies that the given identifier and password are valid and match.
   * @param identifier Token identifier.
   * @param password Password in the token.
   */
  public synchronized void verifyToken(DelegationTokenIdentifier identifier,
      byte[] password) throws InvalidToken, RetriableException {
    try {
      getDelegationTokenSecretManager().verifyToken(identifier, password);
    } catch (InvalidToken it) {
      if (inTransitionToActive()) {
        throw new RetriableException(it);
      }
      throw it;
    }
  }
  
  @Override
  public boolean isGenStampInFuture(Block block) {
    return blockIdManager.isGenStampInFuture(block);
  }

  @VisibleForTesting
  public EditLogTailer getEditLogTailer() {
    return editLogTailer;
  }
  
  @VisibleForTesting
  public void setEditLogTailerForTests(EditLogTailer tailer) {
    this.editLogTailer = tailer;
  }
  
  @VisibleForTesting
  void setFsLockForTests(ReentrantReadWriteLock lock) {
    this.fsLock.coarseLock = lock;
  }
  
  @VisibleForTesting
  public ReentrantReadWriteLock getFsLockForTests() {
    return fsLock.coarseLock;
  }
  
  @VisibleForTesting
  public ReentrantLock getCpLockForTests() {
    return cpLock;
  }

  @VisibleForTesting
  public SafeModeInfo getSafeModeInfoForTests() {
    return safeMode;
  }
  
  @VisibleForTesting
  public void setNNResourceChecker(NameNodeResourceChecker nnResourceChecker) {
    this.nnResourceChecker = nnResourceChecker;
  }

  public SnapshotManager getSnapshotManager() {
    return snapshotManager;
  }
  
  /** Allow snapshot on a directory. */
  void allowSnapshot(String path) throws IOException {
    checkOperation(OperationCategory.WRITE);
    boolean success = false;
    writeLock();
    try {
      checkOperation(OperationCategory.WRITE);
      checkNameNodeSafeMode("Cannot allow snapshot for " + path);
      checkSuperuserPrivilege();
      FSDirSnapshotOp.allowSnapshot(dir, snapshotManager, path);
      success = true;
    } finally {
      writeUnlock();
    }
    getEditLog().logSync();
    logAuditEvent(success, "allowSnapshot", path, null, null);
  }
  
  /** Disallow snapshot on a directory. */
  void disallowSnapshot(String path) throws IOException {
    checkOperation(OperationCategory.WRITE);
    boolean success = false;
    writeLock();
    try {
      checkOperation(OperationCategory.WRITE);
      checkNameNodeSafeMode("Cannot disallow snapshot for " + path);
      checkSuperuserPrivilege();
      FSDirSnapshotOp.disallowSnapshot(dir, snapshotManager, path);
      success = true;
    } finally {
      writeUnlock();
    }
    getEditLog().logSync();
    logAuditEvent(success, "disallowSnapshot", path, null, null);
  }
  
  /**
   * Create a snapshot
   * @param snapshotRoot The directory path where the snapshot is taken
   * @param snapshotName The name of the snapshot
   */
  String createSnapshot(String snapshotRoot, String snapshotName,
                        boolean logRetryCache) throws IOException {
    String snapshotPath = null;
    writeLock();
    try {
      checkOperation(OperationCategory.WRITE);
      checkNameNodeSafeMode("Cannot create snapshot for " + snapshotRoot);
      snapshotPath = FSDirSnapshotOp.createSnapshot(dir,
          snapshotManager, snapshotRoot, snapshotName, logRetryCache);
    } finally {
      writeUnlock();
    }
    getEditLog().logSync();
    logAuditEvent(snapshotPath != null, "createSnapshot", snapshotRoot,
        snapshotPath, null);
    return snapshotPath;
  }
  
  /**
   * Rename a snapshot
   * @param path The directory path where the snapshot was taken
   * @param snapshotOldName Old snapshot name
   * @param snapshotNewName New snapshot name
   * @throws SafeModeException
   * @throws IOException 
   */
  void renameSnapshot(
      String path, String snapshotOldName, String snapshotNewName,
      boolean logRetryCache) throws IOException {
    boolean success = false;
    writeLock();
    try {
      checkOperation(OperationCategory.WRITE);
      checkNameNodeSafeMode("Cannot rename snapshot for " + path);
      FSDirSnapshotOp.renameSnapshot(dir, snapshotManager, path,
          snapshotOldName, snapshotNewName, logRetryCache);
      success = true;
    } finally {
      writeUnlock();
    }
    getEditLog().logSync();
    String oldSnapshotRoot = Snapshot.getSnapshotPath(path, snapshotOldName);
    String newSnapshotRoot = Snapshot.getSnapshotPath(path, snapshotNewName);
    logAuditEvent(success, "renameSnapshot", oldSnapshotRoot,
        newSnapshotRoot, null);
  }
  
  /**
   * Get the list of snapshottable directories that are owned 
   * by the current user. Return all the snapshottable directories if the 
   * current user is a super user.
   * @return The list of all the current snapshottable directories
   * @throws IOException
   */
  public SnapshottableDirectoryStatus[] getSnapshottableDirListing()
      throws IOException {
    SnapshottableDirectoryStatus[] status = null;
    checkOperation(OperationCategory.READ);
    boolean success = false;
    readLock();
    try {
      checkOperation(OperationCategory.READ);
      status = FSDirSnapshotOp.getSnapshottableDirListing(dir, snapshotManager);
      success = true;
    } finally {
      readUnlock();
    }
    logAuditEvent(success, "listSnapshottableDirectory", null, null, null);
    return status;
  }
  
  /**
   * Get the difference between two snapshots (or between a snapshot and the
   * current status) of a snapshottable directory.
   * 
   * @param path The full path of the snapshottable directory.
   * @param fromSnapshot Name of the snapshot to calculate the diff from. Null
   *          or empty string indicates the current tree.
   * @param toSnapshot Name of the snapshot to calculated the diff to. Null or
   *          empty string indicates the current tree.
   * @return A report about the difference between {@code fromSnapshot} and 
   *         {@code toSnapshot}. Modified/deleted/created/renamed files and 
   *         directories belonging to the snapshottable directories are listed 
   *         and labeled as M/-/+/R respectively. 
   * @throws IOException
   */
  SnapshotDiffReport getSnapshotDiffReport(String path,
      String fromSnapshot, String toSnapshot) throws IOException {
    SnapshotDiffReport diffs = null;
    checkOperation(OperationCategory.READ);
    readLock();
    try {
      checkOperation(OperationCategory.READ);
      diffs = FSDirSnapshotOp.getSnapshotDiffReport(dir, snapshotManager,
          path, fromSnapshot, toSnapshot);
    } finally {
      readUnlock();
    }
    String fromSnapshotRoot = (fromSnapshot == null || fromSnapshot.isEmpty()) ?
        path : Snapshot.getSnapshotPath(path, fromSnapshot);
    String toSnapshotRoot = (toSnapshot == null || toSnapshot.isEmpty()) ?
        path : Snapshot.getSnapshotPath(path, toSnapshot);
    logAuditEvent(diffs != null, "computeSnapshotDiff", fromSnapshotRoot,
        toSnapshotRoot, null);
    return diffs;
  }
  
  /**
   * Delete a snapshot of a snapshottable directory
   * @param snapshotRoot The snapshottable directory
   * @param snapshotName The name of the to-be-deleted snapshot
   * @throws SafeModeException
   * @throws IOException
   */
  void deleteSnapshot(String snapshotRoot, String snapshotName,
      boolean logRetryCache) throws IOException {
    boolean success = false;
    writeLock();
    BlocksMapUpdateInfo blocksToBeDeleted = null;
    try {
      checkOperation(OperationCategory.WRITE);
      checkNameNodeSafeMode("Cannot delete snapshot for " + snapshotRoot);

      blocksToBeDeleted = FSDirSnapshotOp.deleteSnapshot(dir, snapshotManager,
          snapshotRoot, snapshotName, logRetryCache);
      success = true;
    } finally {
      writeUnlock();
    }
    getEditLog().logSync();

    // Breaking the pattern as removing blocks have to happen outside of the
    // global lock
    if (blocksToBeDeleted != null) {
      removeBlocks(blocksToBeDeleted);
    }

    String rootPath = Snapshot.getSnapshotPath(snapshotRoot, snapshotName);
    logAuditEvent(success, "deleteSnapshot", rootPath, null, null);
  }

  /**
   * Remove a list of INodeDirectorySnapshottable from the SnapshotManager
   * @param toRemove the list of INodeDirectorySnapshottable to be removed
   */
  void removeSnapshottableDirs(List<INodeDirectory> toRemove) {
    if (snapshotManager != null) {
      snapshotManager.removeSnapshottable(toRemove);
    }
  }

  RollingUpgradeInfo queryRollingUpgrade() throws IOException {
    checkSuperuserPrivilege();
    checkOperation(OperationCategory.READ);
    readLock();
    try {
      if (!isRollingUpgrade()) {
        return null;
      }
      Preconditions.checkNotNull(rollingUpgradeInfo);
      boolean hasRollbackImage = this.getFSImage().hasRollbackFSImage();
      rollingUpgradeInfo.setCreatedRollbackImages(hasRollbackImage);
      return rollingUpgradeInfo;
    } finally {
      readUnlock();
    }
  }

  RollingUpgradeInfo startRollingUpgrade() throws IOException {
    checkSuperuserPrivilege();
    checkOperation(OperationCategory.WRITE);
    writeLock();
    try {
      checkOperation(OperationCategory.WRITE);
      if (isRollingUpgrade()) {
        return rollingUpgradeInfo;
      }
      long startTime = now();
      if (!haEnabled) { // for non-HA, we require NN to be in safemode
        startRollingUpgradeInternalForNonHA(startTime);
      } else { // for HA, NN cannot be in safemode
        checkNameNodeSafeMode("Failed to start rolling upgrade");
        startRollingUpgradeInternal(startTime);
      }

      getEditLog().logStartRollingUpgrade(rollingUpgradeInfo.getStartTime());
      if (haEnabled) {
        // roll the edit log to make sure the standby NameNode can tail
        getFSImage().rollEditLog(getEffectiveLayoutVersion());
      }
    } finally {
      writeUnlock();
    }

    getEditLog().logSync();
    if (auditLog.isInfoEnabled() && isExternalInvocation()) {
      logAuditEvent(true, "startRollingUpgrade", null, null, null);
    }
    return rollingUpgradeInfo;
  }

  /**
   * Update internal state to indicate that a rolling upgrade is in progress.
   * @param startTime rolling upgrade start time
   */
  void startRollingUpgradeInternal(long startTime)
      throws IOException {
    checkRollingUpgrade("start rolling upgrade");
    getFSImage().checkUpgrade();
    setRollingUpgradeInfo(false, startTime);
  }

  /**
   * Update internal state to indicate that a rolling upgrade is in progress for
   * non-HA setup. This requires the namesystem is in SafeMode and after doing a
   * checkpoint for rollback the namesystem will quit the safemode automatically 
   */
  private void startRollingUpgradeInternalForNonHA(long startTime)
      throws IOException {
    Preconditions.checkState(!haEnabled);
    if (!isInSafeMode()) {
      throw new IOException("Safe mode should be turned ON "
          + "in order to create namespace image.");
    }
    checkRollingUpgrade("start rolling upgrade");
    getFSImage().checkUpgrade();
    // in non-HA setup, we do an extra checkpoint to generate a rollback image
    getFSImage().saveNamespace(this, NameNodeFile.IMAGE_ROLLBACK, null);
    LOG.info("Successfully saved namespace for preparing rolling upgrade.");

    // leave SafeMode automatically
    setSafeMode(SafeModeAction.SAFEMODE_LEAVE);
    setRollingUpgradeInfo(true, startTime);
  }

  void setRollingUpgradeInfo(boolean createdRollbackImages, long startTime) {
    rollingUpgradeInfo = new RollingUpgradeInfo(blockPoolId,
        createdRollbackImages, startTime, 0L);
  }

  public void setCreatedRollbackImages(boolean created) {
    if (rollingUpgradeInfo != null) {
      rollingUpgradeInfo.setCreatedRollbackImages(created);
    }
  }

  public RollingUpgradeInfo getRollingUpgradeInfo() {
    return rollingUpgradeInfo;
  }

  public boolean isNeedRollbackFsImage() {
    return needRollbackFsImage;
  }

  public void setNeedRollbackFsImage(boolean needRollbackFsImage) {
    this.needRollbackFsImage = needRollbackFsImage;
  }

  @Override  // NameNodeMXBean
  public RollingUpgradeInfo.Bean getRollingUpgradeStatus() {
    if (!isRollingUpgrade()) {
      return null;
    }
    RollingUpgradeInfo upgradeInfo = getRollingUpgradeInfo();
    if (upgradeInfo.createdRollbackImages()) {
      return new RollingUpgradeInfo.Bean(upgradeInfo);
    }
    readLock();
    try {
      // check again after acquiring the read lock.
      upgradeInfo = getRollingUpgradeInfo();
      if (upgradeInfo == null) {
        return null;
      }
      if (!upgradeInfo.createdRollbackImages()) {
        boolean hasRollbackImage = this.getFSImage().hasRollbackFSImage();
        upgradeInfo.setCreatedRollbackImages(hasRollbackImage);
      }
    } catch (IOException ioe) {
      LOG.warn("Encountered exception setting Rollback Image", ioe);
    } finally {
      readUnlock();
    }
    return new RollingUpgradeInfo.Bean(upgradeInfo);
  }

  /** Is rolling upgrade in progress? */
  public boolean isRollingUpgrade() {
    return rollingUpgradeInfo != null && !rollingUpgradeInfo.isFinalized();
  }

  /**
   * Returns the layout version in effect.  Under normal operation, this is the
   * same as the software's current layout version, defined in
   * {@link NameNodeLayoutVersion#CURRENT_LAYOUT_VERSION}.  During a rolling
   * upgrade, this can retain the layout version that was persisted to metadata
   * prior to starting the rolling upgrade, back to a lower bound defined in
   * {@link NameNodeLayoutVersion#MINIMUM_COMPATIBLE_LAYOUT_VERSION}.  New
   * fsimage files and edit log segments will continue to be written with this
   * older layout version, so that the files are still readable by the old
   * software version if the admin chooses to downgrade.
   *
   * @return layout version in effect
   */
  public int getEffectiveLayoutVersion() {
    return getEffectiveLayoutVersion(isRollingUpgrade(),
        fsImage.getStorage().getLayoutVersion(),
        NameNodeLayoutVersion.MINIMUM_COMPATIBLE_LAYOUT_VERSION,
        NameNodeLayoutVersion.CURRENT_LAYOUT_VERSION);
  }

  @VisibleForTesting
  static int getEffectiveLayoutVersion(boolean isRollingUpgrade, int storageLV,
      int minCompatLV, int currentLV) {
    if (isRollingUpgrade) {
      if (storageLV <= minCompatLV) {
        // The prior layout version satisfies the minimum compatible layout
        // version of the current software.  Keep reporting the prior layout
        // as the effective one.  Downgrade is possible.
        return storageLV;
      }
    }
    // The current software cannot satisfy the layout version of the prior
    // software.  Proceed with using the current layout version.
    return currentLV;
  }

  /**
   * Performs a pre-condition check that the layout version in effect is
   * sufficient to support the requested {@link Feature}.  If not, then the
   * method throws {@link HadoopIllegalArgumentException} to deny the operation.
   * This exception class is registered as a terse exception, so it prevents
   * verbose stack traces in the NameNode log.  During a rolling upgrade, this
   * method is used to restrict usage of new features.  This prevents writing
   * new edit log operations that would be unreadable by the old software
   * version if the admin chooses to downgrade.
   *
   * @param f feature to check
   * @throws HadoopIllegalArgumentException if the current layout version in
   *     effect is insufficient to support the feature
   */
  private void requireEffectiveLayoutVersionForFeature(Feature f)
      throws HadoopIllegalArgumentException {
    int lv = getEffectiveLayoutVersion();
    if (!NameNodeLayoutVersion.supports(f, lv)) {
      throw new HadoopIllegalArgumentException(String.format(
          "Feature %s unsupported at NameNode layout version %d.  If a " +
          "rolling upgrade is in progress, then it must be finalized before " +
          "using this feature.", f, lv));
    }
  }

  void checkRollingUpgrade(String action) throws RollingUpgradeException {
    if (isRollingUpgrade()) {
      throw new RollingUpgradeException("Failed to " + action
          + " since a rolling upgrade is already in progress."
          + " Existing rolling upgrade info:\n" + rollingUpgradeInfo);
    }
  }

  RollingUpgradeInfo finalizeRollingUpgrade() throws IOException {
    checkSuperuserPrivilege();
    checkOperation(OperationCategory.WRITE);
    writeLock();
    try {
      checkOperation(OperationCategory.WRITE);
      if (!isRollingUpgrade()) {
        return null;
      }
      checkNameNodeSafeMode("Failed to finalize rolling upgrade");

      finalizeRollingUpgradeInternal(now());
      getEditLog().logFinalizeRollingUpgrade(rollingUpgradeInfo.getFinalizeTime());
      if (haEnabled) {
        // roll the edit log to make sure the standby NameNode can tail
        getFSImage().rollEditLog(getEffectiveLayoutVersion());
      }
      getFSImage().updateStorageVersion();
      getFSImage().renameCheckpoint(NameNodeFile.IMAGE_ROLLBACK,
          NameNodeFile.IMAGE);
    } finally {
      writeUnlock();
    }

    if (!haEnabled) {
      // Sync not needed for ha since the edit was rolled after logging.
      getEditLog().logSync();
    }

    if (auditLog.isInfoEnabled() && isExternalInvocation()) {
      logAuditEvent(true, "finalizeRollingUpgrade", null, null, null);
    }
    return rollingUpgradeInfo;
  }

  void finalizeRollingUpgradeInternal(long finalizeTime) {
    // Set the finalize time
    rollingUpgradeInfo.finalize(finalizeTime);
  }

  long addCacheDirective(CacheDirectiveInfo directive,
                         EnumSet<CacheFlag> flags, boolean logRetryCache)
      throws IOException {
    CacheDirectiveInfo effectiveDirective = null;
    if (!flags.contains(CacheFlag.FORCE)) {
      cacheManager.waitForRescanIfNeeded();
    }
    writeLock();
    try {
      checkOperation(OperationCategory.WRITE);
      checkNameNodeSafeMode("Cannot add cache directive");
      effectiveDirective = FSNDNCacheOp.addCacheDirective(this, cacheManager,
          directive, flags, logRetryCache);
    } finally {
      writeUnlock();
      boolean success = effectiveDirective != null;
      if (success) {
        getEditLog().logSync();
      }

      String effectiveDirectiveStr = effectiveDirective != null ?
          effectiveDirective.toString() : null;
      logAuditEvent(success, "addCacheDirective", effectiveDirectiveStr,
          null, null);
    }
    return effectiveDirective != null ? effectiveDirective.getId() : 0;
  }

  void modifyCacheDirective(CacheDirectiveInfo directive,
      EnumSet<CacheFlag> flags, boolean logRetryCache) throws IOException {
    boolean success = false;
    if (!flags.contains(CacheFlag.FORCE)) {
      cacheManager.waitForRescanIfNeeded();
    }
    writeLock();
    try {
      checkOperation(OperationCategory.WRITE);
      checkNameNodeSafeMode("Cannot add cache directive");
      FSNDNCacheOp.modifyCacheDirective(this, cacheManager, directive, flags,
          logRetryCache);
      success = true;
    } finally {
      writeUnlock();
      if (success) {
        getEditLog().logSync();
      }
      String idStr = "{id: " + directive.getId().toString() + "}";
      logAuditEvent(success, "modifyCacheDirective", idStr,
          directive.toString(), null);
    }
  }

  void removeCacheDirective(long id, boolean logRetryCache) throws IOException {
    boolean success = false;
    writeLock();
    try {
      checkOperation(OperationCategory.WRITE);
      checkNameNodeSafeMode("Cannot remove cache directives");
      FSNDNCacheOp.removeCacheDirective(this, cacheManager, id, logRetryCache);
      success = true;
    } finally {
      writeUnlock();
      String idStr = "{id: " + Long.toString(id) + "}";
      logAuditEvent(success, "removeCacheDirective", idStr, null,
          null);
    }
    getEditLog().logSync();
  }

  BatchedListEntries<CacheDirectiveEntry> listCacheDirectives(
      long startId, CacheDirectiveInfo filter) throws IOException {
    checkOperation(OperationCategory.READ);
    BatchedListEntries<CacheDirectiveEntry> results;
    cacheManager.waitForRescanIfNeeded();
    readLock();
    boolean success = false;
    try {
      checkOperation(OperationCategory.READ);
      results = FSNDNCacheOp.listCacheDirectives(this, cacheManager, startId,
          filter);
      success = true;
    } finally {
      readUnlock();
      logAuditEvent(success, "listCacheDirectives", filter.toString(), null,
          null);
    }
    return results;
  }

  void addCachePool(CachePoolInfo req, boolean logRetryCache)
      throws IOException {
    writeLock();
    boolean success = false;
    String poolInfoStr = null;
    try {
      checkOperation(OperationCategory.WRITE);
      checkNameNodeSafeMode("Cannot add cache pool"
          + (req == null ? null : req.getPoolName()));
      CachePoolInfo info = FSNDNCacheOp.addCachePool(this, cacheManager, req,
          logRetryCache);
      poolInfoStr = info.toString();
      success = true;
    } finally {
      writeUnlock();
      logAuditEvent(success, "addCachePool", poolInfoStr, null, null);
    }
    
    getEditLog().logSync();
  }

  void modifyCachePool(CachePoolInfo req, boolean logRetryCache)
      throws IOException {
    writeLock();
    boolean success = false;
    try {
      checkOperation(OperationCategory.WRITE);
      checkNameNodeSafeMode("Cannot modify cache pool"
          + (req == null ? null : req.getPoolName()));
      FSNDNCacheOp.modifyCachePool(this, cacheManager, req, logRetryCache);
      success = true;
    } finally {
      writeUnlock();
      String poolNameStr = "{poolName: " +
          (req == null ? null : req.getPoolName()) + "}";
      logAuditEvent(success, "modifyCachePool", poolNameStr,
                    req == null ? null : req.toString(), null);
    }

    getEditLog().logSync();
  }

  void removeCachePool(String cachePoolName, boolean logRetryCache)
      throws IOException {
    writeLock();
    boolean success = false;
    try {
      checkOperation(OperationCategory.WRITE);
      checkNameNodeSafeMode("Cannot modify cache pool" + cachePoolName);
      FSNDNCacheOp.removeCachePool(this, cacheManager, cachePoolName,
          logRetryCache);
      success = true;
    } finally {
      writeUnlock();
      String poolNameStr = "{poolName: " + cachePoolName + "}";
      logAuditEvent(success, "removeCachePool", poolNameStr, null, null);
    }
    
    getEditLog().logSync();
  }

  BatchedListEntries<CachePoolEntry> listCachePools(String prevKey)
      throws IOException {
    BatchedListEntries<CachePoolEntry> results;
    checkOperation(OperationCategory.READ);
    boolean success = false;
    cacheManager.waitForRescanIfNeeded();
    readLock();
    try {
      checkOperation(OperationCategory.READ);
      results = FSNDNCacheOp.listCachePools(this, cacheManager, prevKey);
      success = true;
    } finally {
      readUnlock();
      logAuditEvent(success, "listCachePools", null, null, null);
    }
    return results;
  }

  void modifyAclEntries(final String src, List<AclEntry> aclSpec)
      throws IOException {
    HdfsFileStatus auditStat = null;
    checkOperation(OperationCategory.WRITE);
    writeLock();
    try {
      checkOperation(OperationCategory.WRITE);
      checkNameNodeSafeMode("Cannot modify ACL entries on " + src);
      auditStat = FSDirAclOp.modifyAclEntries(dir, src, aclSpec);
    } catch (AccessControlException e) {
      logAuditEvent(false, "modifyAclEntries", src);
      throw e;
    } finally {
      writeUnlock();
    }
    getEditLog().logSync();
    logAuditEvent(true, "modifyAclEntries", src, null, auditStat);
  }

  void removeAclEntries(final String src, List<AclEntry> aclSpec)
      throws IOException {
    checkOperation(OperationCategory.WRITE);
    HdfsFileStatus auditStat = null;
    writeLock();
    try {
      checkOperation(OperationCategory.WRITE);
      checkNameNodeSafeMode("Cannot remove ACL entries on " + src);
      auditStat = FSDirAclOp.removeAclEntries(dir, src, aclSpec);
    } catch (AccessControlException e) {
      logAuditEvent(false, "removeAclEntries", src);
      throw e;
    } finally {
      writeUnlock();
    }
    getEditLog().logSync();
    logAuditEvent(true, "removeAclEntries", src, null, auditStat);
  }

  void removeDefaultAcl(final String src) throws IOException {
    HdfsFileStatus auditStat = null;
    checkOperation(OperationCategory.WRITE);
    writeLock();
    try {
      checkOperation(OperationCategory.WRITE);
      checkNameNodeSafeMode("Cannot remove default ACL entries on " + src);
      auditStat = FSDirAclOp.removeDefaultAcl(dir, src);
    } catch (AccessControlException e) {
      logAuditEvent(false, "removeDefaultAcl", src);
      throw e;
    } finally {
      writeUnlock();
    }
    getEditLog().logSync();
    logAuditEvent(true, "removeDefaultAcl", src, null, auditStat);
  }

  void removeAcl(final String src) throws IOException {
    HdfsFileStatus auditStat = null;
    checkOperation(OperationCategory.WRITE);
    writeLock();
    try {
      checkOperation(OperationCategory.WRITE);
      checkNameNodeSafeMode("Cannot remove ACL on " + src);
      auditStat = FSDirAclOp.removeAcl(dir, src);
    } catch (AccessControlException e) {
      logAuditEvent(false, "removeAcl", src);
      throw e;
    } finally {
      writeUnlock();
    }
    getEditLog().logSync();
    logAuditEvent(true, "removeAcl", src, null, auditStat);
  }

  void setAcl(final String src, List<AclEntry> aclSpec) throws IOException {
    HdfsFileStatus auditStat = null;
    checkOperation(OperationCategory.WRITE);
    writeLock();
    try {
      checkOperation(OperationCategory.WRITE);
      checkNameNodeSafeMode("Cannot set ACL on " + src);
      auditStat = FSDirAclOp.setAcl(dir, src, aclSpec);
    } catch (AccessControlException e) {
      logAuditEvent(false, "setAcl", src);
      throw e;
    } finally {
      writeUnlock();
    }
    getEditLog().logSync();
    logAuditEvent(true, "setAcl", src, null, auditStat);
  }

  AclStatus getAclStatus(String src) throws IOException {
    checkOperation(OperationCategory.READ);
    boolean success = false;
    readLock();
    try {
      checkOperation(OperationCategory.READ);
      final AclStatus ret = FSDirAclOp.getAclStatus(dir, src);
      success = true;
      return ret;
    } finally {
      readUnlock();
      logAuditEvent(success, "getAclStatus", src);
    }
  }

  /**
   * Create an encryption zone on directory src using the specified key.
   *
   * @param src     the path of a directory which will be the root of the
   *                encryption zone. The directory must be empty.
   * @param keyName name of a key which must be present in the configured
   *                KeyProvider.
   * @throws AccessControlException  if the caller is not the superuser.
   * @throws UnresolvedLinkException if the path can't be resolved.
   * @throws SafeModeException       if the Namenode is in safe mode.
   */
  void createEncryptionZone(final String src, final String keyName,
                            boolean logRetryCache)
    throws IOException, UnresolvedLinkException,
      SafeModeException, AccessControlException {
    try {
      if (provider == null) {
        throw new IOException(
            "Can't create an encryption zone for " + src +
            " since no key provider is available.");
      }
      if (keyName == null || keyName.isEmpty()) {
        throw new IOException("Must specify a key name when creating an " +
            "encryption zone");
      }
      KeyProvider.Metadata metadata = provider.getMetadata(keyName);
      if (metadata == null) {
        /*
         * It would be nice if we threw something more specific than
         * IOException when the key is not found, but the KeyProvider API
         * doesn't provide for that. If that API is ever changed to throw
         * something more specific (e.g. UnknownKeyException) then we can
         * update this to match it, or better yet, just rethrow the
         * KeyProvider's exception.
         */
        throw new IOException("Key " + keyName + " doesn't exist.");
      }
      // If the provider supports pool for EDEKs, this will fill in the pool
      provider.warmUpEncryptedKeys(keyName);
      createEncryptionZoneInt(src, metadata.getCipher(),
          keyName, logRetryCache);
    } catch (AccessControlException e) {
      logAuditEvent(false, "createEncryptionZone", src);
      throw e;
    }
  }

  private void createEncryptionZoneInt(final String srcArg, String cipher,
      String keyName, final boolean logRetryCache) throws IOException {
    String src = srcArg;
    HdfsFileStatus resultingStat = null;
    checkSuperuserPrivilege();
    final byte[][] pathComponents =
      FSDirectory.getPathComponentsForReservedPath(src);
    FSPermissionChecker pc = getPermissionChecker();
    writeLock();
    try {
      checkSuperuserPrivilege();
      checkOperation(OperationCategory.WRITE);
      checkNameNodeSafeMode("Cannot create encryption zone on " + src);
      src = dir.resolvePath(pc, src, pathComponents);

      final CipherSuite suite = CipherSuite.convert(cipher);
      // For now this is hardcoded, as we only support one method.
      final CryptoProtocolVersion version =
          CryptoProtocolVersion.ENCRYPTION_ZONES;
      final XAttr ezXAttr = dir.createEncryptionZone(src, suite,
          version, keyName);
      List<XAttr> xAttrs = Lists.newArrayListWithCapacity(1);
      xAttrs.add(ezXAttr);
      getEditLog().logSetXAttrs(src, xAttrs, logRetryCache);
      final INodesInPath iip = dir.getINodesInPath4Write(src, false);
      resultingStat = dir.getAuditFileInfo(iip);
    } finally {
      writeUnlock();
    }
    getEditLog().logSync();
    logAuditEvent(true, "createEncryptionZone", srcArg, null, resultingStat);
  }

  /**
   * Get the encryption zone for the specified path.
   *
   * @param srcArg the path of a file or directory to get the EZ for.
   * @return the EZ of the of the path or null if none.
   * @throws AccessControlException  if the caller is not the superuser.
   * @throws UnresolvedLinkException if the path can't be resolved.
   */
  EncryptionZone getEZForPath(final String srcArg)
    throws AccessControlException, UnresolvedLinkException, IOException {
    String src = srcArg;
    HdfsFileStatus resultingStat = null;
    final byte[][] pathComponents =
        FSDirectory.getPathComponentsForReservedPath(src);
    boolean success = false;
    final FSPermissionChecker pc = getPermissionChecker();
    checkOperation(OperationCategory.READ);
    readLock();
    try {
      checkOperation(OperationCategory.READ);
      src = dir.resolvePath(pc, src, pathComponents);
      final INodesInPath iip = dir.getINodesInPath(src, true);
      if (isPermissionEnabled) {
        dir.checkPathAccess(pc, iip, FsAction.READ);
      }
      final EncryptionZone ret = dir.getEZForPath(iip);
      resultingStat = dir.getAuditFileInfo(iip);
      success = true;
      return ret;
    } finally {
      readUnlock();
      logAuditEvent(success, "getEZForPath", srcArg, null, resultingStat);
    }
  }

  BatchedListEntries<EncryptionZone> listEncryptionZones(long prevId)
      throws IOException {
    boolean success = false;
    checkSuperuserPrivilege();
    checkOperation(OperationCategory.READ);
    readLock();
    try {
      checkSuperuserPrivilege();
      checkOperation(OperationCategory.READ);
      final BatchedListEntries<EncryptionZone> ret =
          dir.listEncryptionZones(prevId);
      success = true;
      return ret;
    } finally {
      readUnlock();
      logAuditEvent(success, "listEncryptionZones", null);
    }
  }

  /**
   * Create an erasure coding zone on directory src.
   * @param srcArg  the path of a directory which will be the root of the
   *                erasure coding zone. The directory must be empty.
   * @param ecPolicy  erasure coding policy for the erasure coding zone
   * @throws AccessControlException  if the caller is not the superuser.
   * @throws UnresolvedLinkException if the path can't be resolved.
   * @throws SafeModeException       if the Namenode is in safe mode.
   */
  void createErasureCodingZone(final String srcArg, final ErasureCodingPolicy
      ecPolicy, final boolean logRetryCache) throws IOException,
      UnresolvedLinkException, SafeModeException, AccessControlException {
    checkSuperuserPrivilege();
    checkOperation(OperationCategory.WRITE);
    HdfsFileStatus resultingStat = null;
    boolean success = false;
    writeLock();
    try {
      checkOperation(OperationCategory.WRITE);
      checkNameNodeSafeMode("Cannot create erasure coding zone on " + srcArg);
      resultingStat = FSDirErasureCodingOp.createErasureCodingZone(this,
          srcArg, ecPolicy, logRetryCache);
      success = true;
    } finally {
      writeUnlock();
      if (success) {
        getEditLog().logSync();
      }
      logAuditEvent(success, "createErasureCodingZone", srcArg, null,
          resultingStat);
    }
  }

  /**
   * Get the erasure coding zone information for specified path
   */
  ErasureCodingZone getErasureCodingZone(String src)
      throws AccessControlException, UnresolvedLinkException, IOException {
    checkOperation(OperationCategory.READ);
    readLock();
    try {
      checkOperation(OperationCategory.READ);
      return getErasureCodingZoneForPath(src);
    } finally {
      readUnlock();
    }
  }

  /**
   * Get available erasure coding polices
   */
  ErasureCodingPolicy[] getErasureCodingPolicies() throws IOException {
    checkOperation(OperationCategory.READ);
    waitForLoadingFSImage();
    readLock();
    try {
      checkOperation(OperationCategory.READ);
      return FSDirErasureCodingOp.getErasureCodingPolicies(this);
    } finally {
      readUnlock();
    }
  }

  void setXAttr(String src, XAttr xAttr, EnumSet<XAttrSetFlag> flag,
                boolean logRetryCache)
      throws IOException {
    HdfsFileStatus auditStat = null;
    writeLock();
    try {
      checkOperation(OperationCategory.WRITE);
      checkNameNodeSafeMode("Cannot set XAttr on " + src);
      auditStat = FSDirXAttrOp.setXAttr(dir, src, xAttr, flag, logRetryCache);
    } catch (AccessControlException e) {
      logAuditEvent(false, "setXAttr", src);
      throw e;
    } finally {
      writeUnlock();
    }
    getEditLog().logSync();
    logAuditEvent(true, "setXAttr", src, null, auditStat);
  }

  List<XAttr> getXAttrs(final String src, List<XAttr> xAttrs)
      throws IOException {
    checkOperation(OperationCategory.READ);
    readLock();
    try {
      checkOperation(OperationCategory.READ);
      return FSDirXAttrOp.getXAttrs(dir, src, xAttrs);
    } catch (AccessControlException e) {
      logAuditEvent(false, "getXAttrs", src);
      throw e;
    } finally {
      readUnlock();
    }
  }

  List<XAttr> listXAttrs(String src) throws IOException {
    checkOperation(OperationCategory.READ);
    readLock();
    try {
      checkOperation(OperationCategory.READ);
      return FSDirXAttrOp.listXAttrs(dir, src);
    } catch (AccessControlException e) {
      logAuditEvent(false, "listXAttrs", src);
      throw e;
    } finally {
      readUnlock();
    }
  }

  void removeXAttr(String src, XAttr xAttr, boolean logRetryCache)
      throws IOException {
    HdfsFileStatus auditStat = null;
    writeLock();
    try {
      checkOperation(OperationCategory.WRITE);
      checkNameNodeSafeMode("Cannot remove XAttr entry on " + src);
      auditStat = FSDirXAttrOp.removeXAttr(dir, src, xAttr, logRetryCache);
    } catch (AccessControlException e) {
      logAuditEvent(false, "removeXAttr", src);
      throw e;
    } finally {
      writeUnlock();
    }
    getEditLog().logSync();
    logAuditEvent(true, "removeXAttr", src, null, auditStat);
  }

  void checkAccess(String src, FsAction mode) throws IOException {
    checkOperation(OperationCategory.READ);
    byte[][] pathComponents = FSDirectory.getPathComponentsForReservedPath(src);
    readLock();
    try {
      checkOperation(OperationCategory.READ);
      src = FSDirectory.resolvePath(src, pathComponents, dir);
      final INodesInPath iip = dir.getINodesInPath(src, true);
      INode inode = iip.getLastINode();
      if (inode == null) {
        throw new FileNotFoundException("Path not found");
      }
      if (isPermissionEnabled) {
        FSPermissionChecker pc = getPermissionChecker();
        dir.checkPathAccess(pc, iip, mode);
      }
    } catch (AccessControlException e) {
      logAuditEvent(false, "checkAccess", src);
      throw e;
    } finally {
      readUnlock();
    }
  }

  /**
   * Default AuditLogger implementation; used when no access logger is
   * defined in the config file. It can also be explicitly listed in the
   * config file.
   */
  @VisibleForTesting
  static class DefaultAuditLogger extends HdfsAuditLogger {

    private boolean logTokenTrackingId;
    private Set<String> debugCmdSet = new HashSet<String>();

    @Override
    public void initialize(Configuration conf) {
      logTokenTrackingId = conf.getBoolean(
          DFSConfigKeys.DFS_NAMENODE_AUDIT_LOG_TOKEN_TRACKING_ID_KEY,
          DFSConfigKeys.DFS_NAMENODE_AUDIT_LOG_TOKEN_TRACKING_ID_DEFAULT);

      debugCmdSet.addAll(Arrays.asList(conf.getTrimmedStrings(
          DFSConfigKeys.DFS_NAMENODE_AUDIT_LOG_DEBUG_CMDLIST)));
    }

    @Override
    public void logAuditEvent(boolean succeeded, String userName,
        InetAddress addr, String cmd, String src, String dst,
        FileStatus status, UserGroupInformation ugi,
        DelegationTokenSecretManager dtSecretManager) {

      if (auditLog.isDebugEnabled() ||
          (auditLog.isInfoEnabled() && !debugCmdSet.contains(cmd))) {
        final StringBuilder sb = auditBuffer.get();
        sb.setLength(0);
        sb.append("allowed=").append(succeeded).append("\t");
        sb.append("ugi=").append(userName).append("\t");
        sb.append("ip=").append(addr).append("\t");
        sb.append("cmd=").append(cmd).append("\t");
        sb.append("src=").append(src).append("\t");
        sb.append("dst=").append(dst).append("\t");
        if (null == status) {
          sb.append("perm=null");
        } else {
          sb.append("perm=");
          sb.append(status.getOwner()).append(":");
          sb.append(status.getGroup()).append(":");
          sb.append(status.getPermission());
        }
        if (logTokenTrackingId) {
          sb.append("\t").append("trackingId=");
          String trackingId = null;
          if (ugi != null && dtSecretManager != null
              && ugi.getAuthenticationMethod() == AuthenticationMethod.TOKEN) {
            for (TokenIdentifier tid: ugi.getTokenIdentifiers()) {
              if (tid instanceof DelegationTokenIdentifier) {
                DelegationTokenIdentifier dtid =
                    (DelegationTokenIdentifier)tid;
                trackingId = dtSecretManager.getTokenTrackingId(dtid);
                break;
              }
            }
          }
          sb.append(trackingId);
        }
        sb.append("\t").append("proto=");
        sb.append(NamenodeWebHdfsMethods.isWebHdfsInvocation() ? "webhdfs" : "rpc");
        logAuditMessage(sb.toString());
      }
    }
    public void logAuditMessage(String message) {
      auditLog.info(message);
    }
  }

  private static void enableAsyncAuditLog() {
    if (!(auditLog instanceof Log4JLogger)) {
      LOG.warn("Log4j is required to enable async auditlog");
      return;
    }
    Logger logger = ((Log4JLogger)auditLog).getLogger();
    @SuppressWarnings("unchecked")
    List<Appender> appenders = Collections.list(logger.getAllAppenders());
    // failsafe against trying to async it more than once
    if (!appenders.isEmpty() && !(appenders.get(0) instanceof AsyncAppender)) {
      AsyncAppender asyncAppender = new AsyncAppender();
      // change logger to have an async appender containing all the
      // previously configured appenders
      for (Appender appender : appenders) {
        logger.removeAppender(appender);
        asyncAppender.addAppender(appender);
      }
      logger.addAppender(asyncAppender);        
    }
  }

<<<<<<< HEAD
  @Override
  public ErasureCodingZone getErasureCodingZoneForPath(String src)
      throws IOException {
    return FSDirErasureCodingOp.getErasureCodingZone(this, src);
=======
  /**
   * Return total number of Sync Operations on FSEditLog.
   */
  @Override
  @Metric({"TotalSyncCount",
              "Total number of sync operations performed on edit logs"})
  public long getTotalSyncCount() {
    return fsImage.editLog.getTotalSyncCount();
  }

  /**
   * Return total time spent doing sync operations on FSEditLog.
   */
  @Override
  @Metric({"TotalSyncTimes",
              "Total time spend in sync operation on various edit logs"})
  public String getTotalSyncTimes() {
    JournalSet journalSet = fsImage.editLog.getJournalSet();
    if (journalSet != null) {
      return journalSet.getSyncTimes();
    } else {
      return "";
    }
>>>>>>> cbb24953
  }
}
<|MERGE_RESOLUTION|>--- conflicted
+++ resolved
@@ -202,11 +202,8 @@
 import org.apache.hadoop.hdfs.server.blockmanagement.BlockCollection;
 import org.apache.hadoop.hdfs.server.blockmanagement.BlockIdManager;
 import org.apache.hadoop.hdfs.server.blockmanagement.BlockInfo;
-<<<<<<< HEAD
 import org.apache.hadoop.hdfs.server.blockmanagement.BlockInfoContiguous;
 import org.apache.hadoop.hdfs.server.blockmanagement.BlockInfoStriped;
-=======
->>>>>>> cbb24953
 import org.apache.hadoop.hdfs.server.blockmanagement.BlockManager;
 import org.apache.hadoop.hdfs.server.blockmanagement.BlockUnderConstructionFeature;
 import org.apache.hadoop.hdfs.server.blockmanagement.DatanodeDescriptor;
@@ -3095,13 +3092,8 @@
     BlockInfo penultimateBlock = pendingFile.getPenultimateBlock();
 
     // If penultimate block doesn't exist then its minReplication is met
-<<<<<<< HEAD
     boolean penultimateBlockMinStorage = penultimateBlock == null ||
         blockManager.hasMinStorage(penultimateBlock);
-=======
-    boolean penultimateBlockMinReplication = penultimateBlock == null
-        || blockManager.checkMinReplication(penultimateBlock);
->>>>>>> cbb24953
 
     switch(lastBlockState) {
     case COMPLETE:
@@ -3130,12 +3122,8 @@
       throw new AlreadyBeingCreatedException(message);
     case UNDER_CONSTRUCTION:
     case UNDER_RECOVERY:
-<<<<<<< HEAD
-      final BlockUnderConstructionFeature uc = lastBlock.getUnderConstructionFeature();
-=======
       BlockUnderConstructionFeature uc =
           lastBlock.getUnderConstructionFeature();
->>>>>>> cbb24953
       // determine if last block was intended to be truncated
       Block recoveryBlock = uc.getTruncateBlock();
       boolean truncateRecovery = recoveryBlock != null;
@@ -3149,13 +3137,8 @@
 
       // setup the last block locations from the blockManager if not known
       if (uc.getNumExpectedLocations() == 0) {
-<<<<<<< HEAD
         uc.setExpectedLocations(lastBlock, blockManager.getStorages(lastBlock),
             lastBlock.isStriped());
-=======
-        uc.setExpectedLocations(lastBlock,
-            blockManager.getStorages(lastBlock));
->>>>>>> cbb24953
       }
 
       if (uc.getNumExpectedLocations() == 0 && lastBlock.getNumBytes() == 0) {
@@ -3171,13 +3154,8 @@
         return true;
       }
       // start recovery of the last block for this file
-<<<<<<< HEAD
-      long blockRecoveryId =
-          nextGenerationStamp(blockIdManager.isLegacyBlock(lastBlock));
-=======
       long blockRecoveryId = nextGenerationStamp(
           blockIdManager.isLegacyBlock(lastBlock));
->>>>>>> cbb24953
       lease = reassignLease(lease, src, recoveryLeaseHolder, pendingFile);
       if(copyOnTruncate) {
         lastBlock.setGenerationStamp(blockRecoveryId);
@@ -3285,14 +3263,9 @@
   }
   
   @Override
-<<<<<<< HEAD
-  public boolean isInSnapshot(BlockCollection bc) {
-    assert hasReadLock();
-=======
   public boolean isInSnapshot(BlockInfo blockUC) {
     assert hasReadLock();
     final BlockCollection bc = blockManager.getBlockCollection(blockUC);
->>>>>>> cbb24953
     if (bc == null || !(bc instanceof INodeFile)
         || !bc.isUnderConstruction()) {
       return false;
@@ -3402,11 +3375,7 @@
       }
 
       truncatedBlock = iFile.getLastBlock();
-<<<<<<< HEAD
       final long recoveryId = truncatedBlock.getUnderConstructionFeature()
-=======
-      long recoveryId = truncatedBlock.getUnderConstructionFeature()
->>>>>>> cbb24953
           .getBlockRecoveryId();
       copyTruncate = truncatedBlock.getBlockId() != storedBlock.getBlockId();
       if(recoveryId != newgenerationstamp) {
@@ -3810,18 +3779,11 @@
 
         while (it.hasNext()) {
           Block b = it.next();
-<<<<<<< HEAD
-          BlockInfo blockInfo = getStoredBlock(b);
-          if (blockInfo.getBlockCollection().getStoragePolicyID()
-              == lpPolicy.getId()) {
-            filesToDelete.add(blockInfo.getBlockCollection());
-=======
           BlockInfo blockInfo = blockManager.getStoredBlock(b);
           BlockCollection bc = getBlockCollection(
               blockInfo.getBlockCollectionId());
           if (bc.getStoragePolicyID() == lpPolicy.getId()) {
             filesToDelete.add(bc);
->>>>>>> cbb24953
           }
         }
 
@@ -5467,13 +5429,8 @@
     assert hasWriteLock();
     // check the vadility of the block and lease holder name
     final INodeFile pendingFile = checkUCBlock(oldBlock, clientName);
-<<<<<<< HEAD
     final BlockInfo lastBlock = pendingFile.getLastBlock();
     assert !lastBlock.isComplete();
-=======
-    final BlockInfo blockinfo = pendingFile.getLastBlock();
-    assert !blockinfo.isComplete();
->>>>>>> cbb24953
 
     // check new GS & length: this is not expected
     if (newBlock.getGenerationStamp() <= lastBlock.getGenerationStamp()) {
@@ -5498,13 +5455,8 @@
     // find the DatanodeDescriptor objects
     final DatanodeStorageInfo[] storages = blockManager.getDatanodeManager()
         .getDatanodeStorageInfos(newNodes, newStorageIDs);
-<<<<<<< HEAD
     lastBlock.getUnderConstructionFeature().setExpectedLocations(lastBlock,
         storages, lastBlock.isStriped());
-=======
-    blockinfo.getUnderConstructionFeature().setExpectedLocations(
-        blockinfo, storages);
->>>>>>> cbb24953
 
     String src = pendingFile.getFullPathName();
     FSDirWriteFileOp.persistBlocks(dir, src, pendingFile, logRetryCache);
@@ -7483,13 +7435,6 @@
       logger.addAppender(asyncAppender);        
     }
   }
-
-<<<<<<< HEAD
-  @Override
-  public ErasureCodingZone getErasureCodingZoneForPath(String src)
-      throws IOException {
-    return FSDirErasureCodingOp.getErasureCodingZone(this, src);
-=======
   /**
    * Return total number of Sync Operations on FSEditLog.
    */
@@ -7513,6 +7458,11 @@
     } else {
       return "";
     }
->>>>>>> cbb24953
+  }
+
+  @Override
+  public ErasureCodingZone getErasureCodingZoneForPath(String src)
+      throws IOException {
+    return FSDirErasureCodingOp.getErasureCodingZone(this, src);
   }
 }
