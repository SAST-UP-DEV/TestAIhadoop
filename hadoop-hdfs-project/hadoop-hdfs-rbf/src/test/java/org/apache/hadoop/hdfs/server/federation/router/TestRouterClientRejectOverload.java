--- conflicted
+++ resolved
@@ -206,32 +206,6 @@
     for (int i = 0; i < numOps; i++) {
       // Stagger the operations a little (50ms)
       final int sleepTime = i * 50;
-<<<<<<< HEAD
-      Future<?> future = exec.submit(() -> {
-        DFSClient routerClient = null;
-        try {
-          Thread.sleep(sleepTime);
-          routerClient = new DFSClient(address, conf);
-          String clientName = routerClient.getClientName();
-          ClientProtocol routerProto = routerClient.getNamenode();
-          routerProto.renewLease(clientName);
-        } catch (RemoteException re) {
-          IOException ioe = re.unwrapRemoteException();
-          assertTrue("Wrong exception: " + ioe,
-              ioe instanceof StandbyException);
-          assertExceptionContains("is overloaded", ioe);
-          overloadException.incrementAndGet();
-        } catch (IOException e) {
-          fail("Unexpected exception: " + e);
-        } catch (InterruptedException e) {
-          fail("Cannot sleep: " + e);
-        } finally {
-          if (routerClient != null) {
-            try {
-              routerClient.close();
-            } catch (IOException e) {
-              LOG.error("Cannot close the client");
-=======
       Future<?> future = exec.submit(new Runnable() {
         @Override
         public void run() {
@@ -259,7 +233,6 @@
               } catch (IOException e) {
                 LOG.error("Cannot close the client");
               }
->>>>>>> 6f9c4359
             }
           }
         }
