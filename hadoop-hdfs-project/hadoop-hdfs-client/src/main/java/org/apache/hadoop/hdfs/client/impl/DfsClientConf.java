--- conflicted
+++ resolved
@@ -287,21 +287,18 @@
         HdfsClientConfigKeys.StripedRead.THREADPOOL_SIZE_KEY +
         " must be greater than 0.");
     replicaAccessorBuilderClasses = loadReplicaAccessorBuilderClasses(conf);
-<<<<<<< HEAD
-    
-    clientShortCircuitNum = conf.getInt(
+
+    leaseHardLimitPeriod =
+        conf.getLong(HdfsClientConfigKeys.DFS_LEASE_HARDLIMIT_KEY,
+            HdfsClientConfigKeys.DFS_LEASE_HARDLIMIT_DEFAULT) * 1000;
+
+        clientShortCircuitNum = conf.getInt(
             HdfsClientConfigKeys.DFS_SHORT_CIRCUIT_NUM,
             HdfsClientConfigKeys.DFS_SHORT_CIRCUIT_NUM_DEFAULT);
     Preconditions.checkArgument(clientShortCircuitNum >= 1,
             HdfsClientConfigKeys.DFS_SHORT_CIRCUIT_NUM + "can't be less then 1.");
     Preconditions.checkArgument(clientShortCircuitNum <= 3,
             HdfsClientConfigKeys.DFS_SHORT_CIRCUIT_NUM + "can't be more then 3.");  
-=======
-
-    leaseHardLimitPeriod =
-        conf.getLong(HdfsClientConfigKeys.DFS_LEASE_HARDLIMIT_KEY,
-            HdfsClientConfigKeys.DFS_LEASE_HARDLIMIT_DEFAULT) * 1000;
->>>>>>> 3859fa76
   }
 
   @SuppressWarnings("unchecked")
