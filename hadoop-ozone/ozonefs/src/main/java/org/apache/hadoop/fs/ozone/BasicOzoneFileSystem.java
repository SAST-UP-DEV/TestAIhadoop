--- conflicted
+++ resolved
@@ -43,11 +43,10 @@
 import org.apache.hadoop.fs.Path;
 import org.apache.hadoop.fs.PathIsNotEmptyDirectoryException;
 import org.apache.hadoop.fs.permission.FsPermission;
-<<<<<<< HEAD
+
 import org.apache.hadoop.ozone.om.exceptions.OMException;
 import org.apache.hadoop.ozone.om.helpers.OzoneFileStatus;
-=======
->>>>>>> bbf58449
+
 import org.apache.hadoop.security.UserGroupInformation;
 import org.apache.hadoop.security.token.Token;
 import org.apache.hadoop.util.Progressable;
@@ -631,7 +630,6 @@
     LOG.trace("getFileStatus() path:{}", f);
     Path qualifiedPath = f.makeQualified(uri, workingDir);
     String key = pathToKey(qualifiedPath);
-<<<<<<< HEAD
     FileStatus fileStatus = null;
     try {
       fileStatus = adapter.getFileStatus(key)
@@ -642,11 +640,6 @@
       }
     }
     return fileStatus;
-=======
-    FileStatus status = convertFileStatus(
-        adapter.getFileStatus(key, uri, qualifiedPath, getUsername()));
-    return status;
->>>>>>> bbf58449
   }
 
   /**
