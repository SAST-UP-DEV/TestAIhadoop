--- conflicted
+++ resolved
@@ -773,60 +773,31 @@
   public void testUnZip() throws Exception {
     // make sa simple zip
     final File simpleZip = new File(del, FILE);
-<<<<<<< HEAD
     try (OutputStream os = new FileOutputStream(simpleZip);
          ZipArchiveOutputStream tos = new ZipArchiveOutputStream(os)) {
-      try {
-        ZipArchiveEntry ze = new  ZipArchiveEntry("foo");
-        ze.setUnixMode(0555);
-        byte[] data = "some-content".getBytes("UTF-8");
-        ze.setSize(data.length);
-        tos.putArchiveEntry(ze);
-        tos.write(data);
-        tos.closeArchiveEntry();
-        tos.flush();
-        tos.finish();
-      } 
-
-      // successfully unzip it into an existing dir:
-      FileUtil.unZip(simpleZip, tmp);
-      // check result:
-      assertTrue(new File(tmp, "foo").exists());
-      assertEquals(12, new File(tmp, "foo").length());
-      assertTrue("file lacks execute permissions", new File(tmp, "foo").canExecute());
-      assertFalse("file has write permissions", new File(tmp, "foo").canWrite());
-      assertTrue("file lacks read permissions", new File(tmp, "foo").canRead());
-
-      final File regularFile =
-          Verify.createNewFile(new File(tmp, "QuickBrownFoxJumpsOverTheLazyDog"));
-      LambdaTestUtils.intercept(IOException.class, () -> FileUtil.unZip(simpleZip, regularFile));
-    }
-=======
-    OutputStream os = new FileOutputStream(simpleZip); 
-    ZipOutputStream tos = new ZipOutputStream(os);
-    try {
-      ZipEntry ze = new ZipEntry("foo");
+      ZipArchiveEntry ze = new  ZipArchiveEntry("foo");
+      ze.setUnixMode(0555);
       byte[] data = "some-content".getBytes("UTF-8");
       ze.setSize(data.length);
-      tos.putNextEntry(ze);
+      tos.putArchiveEntry(ze);
       tos.write(data);
-      tos.closeEntry();
+      tos.closeArchiveEntry();
       tos.flush();
       tos.finish();
-    } finally {
-      tos.close();
-    }
-    
+    }
+
     // successfully unzip it into an existing dir:
     FileUtil.unZip(simpleZip, tmp);
     // check result:
-    Verify.exists(new File(tmp, "foo"));
+    assertTrue(new File(tmp, "foo").exists());
     assertEquals(12, new File(tmp, "foo").length());
+    assertTrue("file lacks execute permissions", new File(tmp, "foo").canExecute());
+    assertFalse("file has write permissions", new File(tmp, "foo").canWrite());
+    assertTrue("file lacks read permissions", new File(tmp, "foo").canRead());
 
     final File regularFile =
         Verify.createNewFile(new File(tmp, "QuickBrownFoxJumpsOverTheLazyDog"));
     LambdaTestUtils.intercept(IOException.class, () -> FileUtil.unZip(simpleZip, regularFile));
->>>>>>> 077c6c62
   }
 
   @Test (timeout = 30000)
