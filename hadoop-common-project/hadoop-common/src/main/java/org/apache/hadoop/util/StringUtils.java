--- conflicted
+++ resolved
@@ -343,10 +343,6 @@
     if (str == null)
       return values;
     StringTokenizer tokenizer = new StringTokenizer(str, delim);
-<<<<<<< HEAD
-    values = new ArrayList<String>();
-=======
->>>>>>> 6266273c
     while (tokenizer.hasMoreTokens()) {
       values.add(tokenizer.nextToken());
     }
@@ -922,8 +918,6 @@
     }
     return str.toString();
   }
-<<<<<<< HEAD
-=======
 
   /**
    * From a list of command-line arguments, remove both an option and the 
@@ -1003,5 +997,4 @@
     }
     return null;
   }
->>>>>>> 6266273c
 }