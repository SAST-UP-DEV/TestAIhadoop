/**
* Licensed to the Apache Software Foundation (ASF) under one
* or more contributor license agreements.  See the NOTICE file
* distributed with this work for additional information
* regarding copyright ownership.  The ASF licenses this file
* to you under the Apache License, Version 2.0 (the
* "License"); you may not use this file except in compliance
* with the License.  You may obtain a copy of the License at
*
*     http://www.apache.org/licenses/LICENSE-2.0
*
* Unless required by applicable law or agreed to in writing, software
* distributed under the License is distributed on an "AS IS" BASIS,
* WITHOUT WARRANTIES OR CONDITIONS OF ANY KIND, either express or implied.
* See the License for the specific language governing permissions and
* limitations under the License.
*/

package org.apache.hadoop.yarn.server.resourcemanager.applicationsmanager;

import java.security.PrivilegedExceptionAction;
import java.util.List;

import org.junit.After;
import org.junit.Assert;
import org.junit.Before;
import org.junit.Test;

import org.apache.hadoop.conf.Configuration;
import org.apache.hadoop.security.UserGroupInformation;
import org.apache.hadoop.security.token.Token;
import org.apache.hadoop.yarn.api.protocolrecords.AllocateRequest;
import org.apache.hadoop.yarn.api.protocolrecords.AllocateResponse;
import org.apache.hadoop.yarn.api.records.ApplicationAttemptId;
import org.apache.hadoop.yarn.api.records.NodeReport;
import org.apache.hadoop.yarn.api.records.NodeState;
import org.apache.hadoop.yarn.api.records.NodeUpdateType;
import org.apache.hadoop.yarn.security.AMRMTokenIdentifier;
import org.apache.hadoop.yarn.server.resourcemanager.ApplicationMasterService;
import org.apache.hadoop.yarn.server.resourcemanager.MockAM;
import org.apache.hadoop.yarn.server.resourcemanager.MockNM;
import org.apache.hadoop.yarn.server.resourcemanager.MockRM;
import org.apache.hadoop.yarn.server.resourcemanager.rmapp.RMApp;
import org.apache.hadoop.yarn.server.resourcemanager.rmapp.attempt.RMAppAttempt;
import org.apache.hadoop.yarn.server.resourcemanager.rmnode.RMNodeEventType;
import org.apache.hadoop.yarn.server.resourcemanager.scheduler.capacity.CapacitySchedulerConfiguration;

public class TestAMRMRPCNodeUpdates {
  private MockRM rm;
  private ApplicationMasterService amService;

  @Before
  public void setUp() {
    this.rm = new MockRM() {
      @Override
      public void init(Configuration conf) {
        conf.set(
            CapacitySchedulerConfiguration.MAXIMUM_APPLICATION_MASTERS_RESOURCE_PERCENT,
            "1.0");
        super.init(conf);
      }
    };

    rm.start();
    amService = rm.getApplicationMasterService();
  }

  @After
  public void tearDown() {
    if (rm != null) {
      this.rm.stop();
    }
  }

  private void syncNodeHeartbeat(MockNM nm, boolean health) throws Exception {
    nm.nodeHeartbeat(health);
    rm.drainEvents();
  }

  private void syncNodeLost(MockNM nm) throws Exception {
    rm.sendNodeStarted(nm);
    rm.waitForState(nm.getNodeId(), NodeState.RUNNING);
    rm.sendNodeLost(nm);
    rm.drainEvents();
  }

<<<<<<< HEAD
  private void syncNodeGracefulDecommission(MockNM nm) throws Exception {
    rm.sendNodeEvent(nm, RMNodeEventType.GRACEFUL_DECOMMISSION);
=======
  private void syncNodeGracefulDecommission(
      MockNM nm, int timeout) throws Exception {
    rm.sendNodeGracefulDecommission(nm, timeout);
>>>>>>> 6c193a8b
    rm.waitForState(nm.getNodeId(), NodeState.DECOMMISSIONING);
    rm.drainEvents();
  }

<<<<<<< HEAD
  private void syncNodeRecommissioning(MockNM nm) throws Exception {
    rm.sendNodeEvent(nm, RMNodeEventType.RECOMMISSION);
    rm.waitForState(nm.getNodeId(), NodeState.RUNNING);
    rm.drainEvents();
  }

=======
>>>>>>> 6c193a8b
  private AllocateResponse allocate(final ApplicationAttemptId attemptId,
      final AllocateRequest req) throws Exception {
    UserGroupInformation ugi =
        UserGroupInformation.createRemoteUser(attemptId.toString());
    Token<AMRMTokenIdentifier> token =
        rm.getRMContext().getRMApps().get(attemptId.getApplicationId())
            .getRMAppAttempt(attemptId).getAMRMToken();
    ugi.addTokenIdentifier(token.decodeIdentifier());
    return ugi.doAs(new PrivilegedExceptionAction<AllocateResponse>() {
      @Override
      public AllocateResponse run() throws Exception {
        return amService.allocate(req);
      }
    });
  }

  @Test
<<<<<<< HEAD
  public void testAMRMRecommissioningNodes() throws Exception {
=======
  public void testAMRMDecommissioningNodes() throws Exception {
>>>>>>> 6c193a8b
    MockNM nm1 = rm.registerNode("127.0.0.1:1234", 10000);
    MockNM nm2 = rm.registerNode("127.0.0.2:1234", 10000);
    rm.drainEvents();

    RMApp app1 = rm.submitApp(2000);

    // Trigger the scheduling so the AM gets 'launched' on nm1
    nm1.nodeHeartbeat(true);

    RMAppAttempt attempt1 = app1.getCurrentAppAttempt();
    MockAM am1 = rm.sendAMLaunched(attempt1.getAppAttemptId());

    // register AM returns no unusable node
    am1.registerAppAttempt();

<<<<<<< HEAD
    // DECOMMISSION nm2
    syncNodeGracefulDecommission(nm2);

    AllocateRequest allocateRequest1 =
            AllocateRequest.newInstance(0, 0F, null, null, null);
    AllocateResponse response1 =
            allocate(attempt1.getAppAttemptId(), allocateRequest1);
    List<NodeReport> updatedNodes = response1.getUpdatedNodes();
    Assert.assertEquals(1, updatedNodes.size());

    // Wait for nm2 to RECOMMISSION
    syncNodeRecommissioning(nm2);

    AllocateRequest allocateRequest2 = AllocateRequest
            .newInstance(response1.getResponseId(), 0F, null, null, null);
    AllocateResponse response2 =
            allocate(attempt1.getAppAttemptId(), allocateRequest2);
    List<NodeReport> updatedNodes2 = response2.getUpdatedNodes();
    Assert.assertEquals(1, updatedNodes2.size());
    NodeReport nr2 = updatedNodes2.iterator().next();
    Assert.assertEquals(
        NodeState.RUNNING, nr2.getNodeState());
=======
    Integer decommissioningTimeout = 600;
    syncNodeGracefulDecommission(nm2, decommissioningTimeout);

    AllocateRequest allocateRequest1 =
        AllocateRequest.newInstance(0, 0F, null, null, null);
    AllocateResponse response1 =
        allocate(attempt1.getAppAttemptId(), allocateRequest1);
    List<NodeReport> updatedNodes = response1.getUpdatedNodes();
    Assert.assertEquals(1, updatedNodes.size());
    NodeReport nr = updatedNodes.iterator().next();
    Assert.assertEquals(
        decommissioningTimeout, nr.getDecommissioningTimeout());
    Assert.assertEquals(
        NodeUpdateType.NODE_DECOMMISSIONING, nr.getNodeUpdateType());
>>>>>>> 6c193a8b
  }

  @Test
  public void testAMRMUnusableNodes() throws Exception {

    MockNM nm1 = rm.registerNode("127.0.0.1:1234", 10000);
    MockNM nm2 = rm.registerNode("127.0.0.2:1234", 10000);
    MockNM nm3 = rm.registerNode("127.0.0.3:1234", 10000);
    MockNM nm4 = rm.registerNode("127.0.0.4:1234", 10000);
    rm.drainEvents();

    RMApp app1 = rm.submitApp(2000);

    // Trigger the scheduling so the AM gets 'launched' on nm1
    nm1.nodeHeartbeat(true);

    RMAppAttempt attempt1 = app1.getCurrentAppAttempt();
    MockAM am1 = rm.sendAMLaunched(attempt1.getAppAttemptId());

    // register AM returns no unusable node
    am1.registerAppAttempt();

    // allocate request returns no updated node
    AllocateRequest allocateRequest1 =
        AllocateRequest.newInstance(0, 0F, null, null, null);
    AllocateResponse response1 =
        allocate(attempt1.getAppAttemptId(), allocateRequest1);
    List<NodeReport> updatedNodes = response1.getUpdatedNodes();
    Assert.assertEquals(0, updatedNodes.size());

    syncNodeHeartbeat(nm4, false);

    // allocate request returns updated node
    allocateRequest1 =
        AllocateRequest.newInstance(response1.getResponseId(), 0F, null, null,
            null);
    response1 = allocate(attempt1.getAppAttemptId(), allocateRequest1);
    updatedNodes = response1.getUpdatedNodes();
    Assert.assertEquals(1, updatedNodes.size());
    NodeReport nr = updatedNodes.iterator().next();
    Assert.assertEquals(nm4.getNodeId(), nr.getNodeId());
    Assert.assertEquals(NodeState.UNHEALTHY, nr.getNodeState());
    Assert.assertNull(nr.getDecommissioningTimeout());
    Assert.assertEquals(NodeUpdateType.NODE_UNUSABLE, nr.getNodeUpdateType());

    // resending the allocate request returns the same result
    response1 = allocate(attempt1.getAppAttemptId(), allocateRequest1);
    updatedNodes = response1.getUpdatedNodes();
    Assert.assertEquals(1, updatedNodes.size());
    nr = updatedNodes.iterator().next();
    Assert.assertEquals(nm4.getNodeId(), nr.getNodeId());
    Assert.assertEquals(NodeState.UNHEALTHY, nr.getNodeState());
    Assert.assertNull(nr.getDecommissioningTimeout());
    Assert.assertEquals(NodeUpdateType.NODE_UNUSABLE, nr.getNodeUpdateType());

    syncNodeLost(nm3);

    // subsequent allocate request returns delta
    allocateRequest1 =
        AllocateRequest.newInstance(response1.getResponseId(), 0F, null, null,
            null);
    response1 = allocate(attempt1.getAppAttemptId(), allocateRequest1);
    updatedNodes = response1.getUpdatedNodes();
    Assert.assertEquals(1, updatedNodes.size());
    nr = updatedNodes.iterator().next();
    Assert.assertEquals(nm3.getNodeId(), nr.getNodeId());
    Assert.assertEquals(NodeState.LOST, nr.getNodeState());
    Assert.assertNull(nr.getDecommissioningTimeout());
    Assert.assertEquals(NodeUpdateType.NODE_UNUSABLE, nr.getNodeUpdateType());

    // registering another AM gives it the complete failed list
    RMApp app2 = rm.submitApp(2000);
    // Trigger nm2 heartbeat so that AM gets launched on it
    nm2.nodeHeartbeat(true);
    RMAppAttempt attempt2 = app2.getCurrentAppAttempt();
    MockAM am2 = rm.sendAMLaunched(attempt2.getAppAttemptId());

    // register AM returns all unusable nodes
    am2.registerAppAttempt();

    // allocate request returns no updated node
    AllocateRequest allocateRequest2 =
        AllocateRequest.newInstance(0, 0F, null, null, null);
    AllocateResponse response2 =
        allocate(attempt2.getAppAttemptId(), allocateRequest2);
    updatedNodes = response2.getUpdatedNodes();
    Assert.assertEquals(0, updatedNodes.size());

    syncNodeHeartbeat(nm4, true);

    // both AM's should get delta updated nodes
    allocateRequest1 =
        AllocateRequest.newInstance(response1.getResponseId(), 0F, null, null,
            null);
    response1 = allocate(attempt1.getAppAttemptId(), allocateRequest1);
    updatedNodes = response1.getUpdatedNodes();
    Assert.assertEquals(1, updatedNodes.size());
    nr = updatedNodes.iterator().next();
    Assert.assertEquals(nm4.getNodeId(), nr.getNodeId());
    Assert.assertEquals(NodeState.RUNNING, nr.getNodeState());
    Assert.assertNull(nr.getDecommissioningTimeout());
    Assert.assertEquals(NodeUpdateType.NODE_USABLE, nr.getNodeUpdateType());

    allocateRequest2 =
        AllocateRequest.newInstance(response2.getResponseId(), 0F, null, null,
            null);
    response2 = allocate(attempt2.getAppAttemptId(), allocateRequest2);
    updatedNodes = response2.getUpdatedNodes();
    Assert.assertEquals(1, updatedNodes.size());
    nr = updatedNodes.iterator().next();
    Assert.assertEquals(nm4.getNodeId(), nr.getNodeId());
    Assert.assertEquals(NodeState.RUNNING, nr.getNodeState());
    Assert.assertNull(nr.getDecommissioningTimeout());
    Assert.assertEquals(NodeUpdateType.NODE_USABLE, nr.getNodeUpdateType());

    // subsequent allocate calls should return no updated nodes
    allocateRequest2 =
        AllocateRequest.newInstance(response2.getResponseId(), 0F, null, null,
            null);
    response2 = allocate(attempt2.getAppAttemptId(), allocateRequest2);
    updatedNodes = response2.getUpdatedNodes();
    Assert.assertEquals(0, updatedNodes.size());

    // how to do the above for LOST node

  }
}<|MERGE_RESOLUTION|>--- conflicted
+++ resolved
@@ -84,27 +84,18 @@
     rm.drainEvents();
   }
 
-<<<<<<< HEAD
   private void syncNodeGracefulDecommission(MockNM nm) throws Exception {
     rm.sendNodeEvent(nm, RMNodeEventType.GRACEFUL_DECOMMISSION);
-=======
-  private void syncNodeGracefulDecommission(
-      MockNM nm, int timeout) throws Exception {
-    rm.sendNodeGracefulDecommission(nm, timeout);
->>>>>>> 6c193a8b
     rm.waitForState(nm.getNodeId(), NodeState.DECOMMISSIONING);
     rm.drainEvents();
   }
 
-<<<<<<< HEAD
   private void syncNodeRecommissioning(MockNM nm) throws Exception {
     rm.sendNodeEvent(nm, RMNodeEventType.RECOMMISSION);
     rm.waitForState(nm.getNodeId(), NodeState.RUNNING);
     rm.drainEvents();
   }
 
-=======
->>>>>>> 6c193a8b
   private AllocateResponse allocate(final ApplicationAttemptId attemptId,
       final AllocateRequest req) throws Exception {
     UserGroupInformation ugi =
@@ -122,11 +113,7 @@
   }
 
   @Test
-<<<<<<< HEAD
-  public void testAMRMRecommissioningNodes() throws Exception {
-=======
   public void testAMRMDecommissioningNodes() throws Exception {
->>>>>>> 6c193a8b
     MockNM nm1 = rm.registerNode("127.0.0.1:1234", 10000);
     MockNM nm2 = rm.registerNode("127.0.0.2:1234", 10000);
     rm.drainEvents();
@@ -142,30 +129,6 @@
     // register AM returns no unusable node
     am1.registerAppAttempt();
 
-<<<<<<< HEAD
-    // DECOMMISSION nm2
-    syncNodeGracefulDecommission(nm2);
-
-    AllocateRequest allocateRequest1 =
-            AllocateRequest.newInstance(0, 0F, null, null, null);
-    AllocateResponse response1 =
-            allocate(attempt1.getAppAttemptId(), allocateRequest1);
-    List<NodeReport> updatedNodes = response1.getUpdatedNodes();
-    Assert.assertEquals(1, updatedNodes.size());
-
-    // Wait for nm2 to RECOMMISSION
-    syncNodeRecommissioning(nm2);
-
-    AllocateRequest allocateRequest2 = AllocateRequest
-            .newInstance(response1.getResponseId(), 0F, null, null, null);
-    AllocateResponse response2 =
-            allocate(attempt1.getAppAttemptId(), allocateRequest2);
-    List<NodeReport> updatedNodes2 = response2.getUpdatedNodes();
-    Assert.assertEquals(1, updatedNodes2.size());
-    NodeReport nr2 = updatedNodes2.iterator().next();
-    Assert.assertEquals(
-        NodeState.RUNNING, nr2.getNodeState());
-=======
     Integer decommissioningTimeout = 600;
     syncNodeGracefulDecommission(nm2, decommissioningTimeout);
 
@@ -180,7 +143,6 @@
         decommissioningTimeout, nr.getDecommissioningTimeout());
     Assert.assertEquals(
         NodeUpdateType.NODE_DECOMMISSIONING, nr.getNodeUpdateType());
->>>>>>> 6c193a8b
   }
 
   @Test
