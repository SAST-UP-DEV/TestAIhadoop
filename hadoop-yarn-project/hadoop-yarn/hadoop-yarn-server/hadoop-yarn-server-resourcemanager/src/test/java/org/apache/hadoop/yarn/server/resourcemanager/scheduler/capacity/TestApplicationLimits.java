--- conflicted
+++ resolved
@@ -113,14 +113,10 @@
         Resources.createResource(GB, 1), Resources.createResource(16*GB, 32),
         clusterResource);
     when(csContext.getRMContext()).thenReturn(rmContext);
-<<<<<<< HEAD
-    when(csContext.getPreemptionManager()).thenReturn(new PreemptionManager());
+    CapacitySchedulerQueueContext queueContext = new CapacitySchedulerQueueContext(csContext);
     setQueueHandler(csContext);
     this.csContext = csContext;
-=======
-    CapacitySchedulerQueueContext queueContext = new CapacitySchedulerQueueContext(csContext);
->>>>>>> 673a8c0e
-    
+
     RMContainerTokenSecretManager containerTokenSecretManager =
         new RMContainerTokenSecretManager(conf);
     containerTokenSecretManager.rollMasterKey();
@@ -279,27 +275,10 @@
   public void testLimitsComputation() throws Exception {
     final float epsilon = 1e-5f;
 
-    CapacitySchedulerConfiguration csConf = 
+    CapacitySchedulerConfiguration csConf =
         new CapacitySchedulerConfiguration();
     setupQueueConfiguration(csConf);
-<<<<<<< HEAD
-    YarnConfiguration conf = new YarnConfiguration();
-    
-    CapacitySchedulerContext csContext = mock(CapacitySchedulerContext.class);
-    when(csContext.getConfiguration()).thenReturn(csConf);
-    when(csContext.getConf()).thenReturn(conf);
-    when(csContext.getMinimumResourceCapability()).
-        thenReturn(Resources.createResource(GB, 1));
-    when(csContext.getMaximumResourceCapability()).
-        thenReturn(Resources.createResource(16*GB, 16));
-    when(csContext.getResourceCalculator()).thenReturn(resourceCalculator);
-    when(csContext.getRMContext()).thenReturn(rmContext);
-    when(csContext.getPreemptionManager()).thenReturn(new PreemptionManager());
-    setQueueHandler(csContext);
-    
-=======
-
->>>>>>> 673a8c0e
+
     // Say cluster has 100 nodes of 16G each
     Resource clusterResource = 
       Resources.createResource(100 * 16 * GB, 100 * 16);
@@ -309,6 +288,7 @@
         clusterResource);
     CapacitySchedulerQueueManager queueManager = csContext.getCapacitySchedulerQueueManager();
     CapacitySchedulerQueueContext queueContext = new CapacitySchedulerQueueContext(csContext);
+    setQueueHandler(csContext);
 
     CSQueueStore queues = new CSQueueStore();
     CSQueue root = 
@@ -598,22 +578,6 @@
         new CapacitySchedulerConfiguration();
     csConf.setUserLimit(CapacitySchedulerConfiguration.ROOT + "." + A, 25);
     setupQueueConfiguration(csConf);
-<<<<<<< HEAD
-    YarnConfiguration conf = new YarnConfiguration();
-    
-    CapacitySchedulerContext csContext = mock(CapacitySchedulerContext.class);
-    when(csContext.getConfiguration()).thenReturn(csConf);
-    when(csContext.getConf()).thenReturn(conf);
-    when(csContext.getMinimumResourceCapability()).
-        thenReturn(Resources.createResource(GB));
-    when(csContext.getMaximumResourceCapability()).
-        thenReturn(Resources.createResource(16*GB));
-    when(csContext.getResourceCalculator()).thenReturn(resourceCalculator);
-    when(csContext.getRMContext()).thenReturn(rmContext);
-    when(csContext.getPreemptionManager()).thenReturn(new PreemptionManager());
-    setQueueHandler(csContext);
-=======
->>>>>>> 673a8c0e
 
     // Say cluster has 100 nodes of 16G each
     Resource clusterResource = Resources.createResource(100 * 16 * GB);
@@ -622,6 +586,7 @@
         Resources.createResource(GB), Resources.createResource(16*GB), clusterResource);
     CapacitySchedulerQueueManager queueManager = csContext.getCapacitySchedulerQueueManager();
     CapacitySchedulerQueueContext queueContext = new CapacitySchedulerQueueContext(csContext);
+    setQueueHandler(csContext);
 
     CSQueueStore queues = new CSQueueStore();
     CSQueue rootQueue = CapacitySchedulerQueueManager.parseQueue(queueContext,
@@ -972,30 +937,14 @@
     setupQueueConfiguration(csConf);
     csConf.setFloat(CapacitySchedulerConfiguration.
         MAXIMUM_APPLICATION_MASTERS_RESOURCE_PERCENT, 0.3f);
-<<<<<<< HEAD
-    YarnConfiguration conf = new YarnConfiguration();
-
-    CapacitySchedulerContext csContext = mock(CapacitySchedulerContext.class);
-    when(csContext.getConfiguration()).thenReturn(csConf);
-    when(csContext.getConf()).thenReturn(conf);
-    when(csContext.getMinimumResourceCapability()).
-        thenReturn(Resources.createResource(GB));
-    when(csContext.getMaximumResourceCapability()).
-        thenReturn(Resources.createResource(16*GB));
-    when(csContext.getResourceCalculator()).
-        thenReturn(new DominantResourceCalculator());
-    when(csContext.getRMContext()).thenReturn(rmContext);
-    when(csContext.getPreemptionManager()).thenReturn(new PreemptionManager());
-    setQueueHandler(csContext);
-=======
->>>>>>> 673a8c0e
 
     // Total cluster resources.
     Resource clusterResource = Resources.createResource(100 * GB, 1000);
 
-    CapacitySchedulerQueueContext queueContext = new CapacitySchedulerQueueContext(
-        createCSContext(csConf, new DominantResourceCalculator(), Resources.createResource(GB),
-            Resources.createResource(16*GB), clusterResource));
+    CapacitySchedulerContext csContext = createCSContext(csConf, new DominantResourceCalculator(), Resources.createResource(GB),
+        Resources.createResource(16*GB), clusterResource);
+    setQueueHandler(csContext);
+    CapacitySchedulerQueueContext queueContext = new CapacitySchedulerQueueContext(csContext);
 
     // Set up queue hierarchy.
     CSQueueStore queues = new CSQueueStore();
