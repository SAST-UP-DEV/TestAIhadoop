/**
 * Licensed to the Apache Software Foundation (ASF) under one
 * or more contributor license agreements.  See the NOTICE file
 * distributed with this work for additional information
 * regarding copyright ownership.  The ASF licenses this file
 * to you under the Apache License, Version 2.0 (the
 * "License"); you may not use this file except in compliance
 * with the License.  You may obtain a copy of the License at
 *
 *     http://www.apache.org/licenses/LICENSE-2.0
 *
 * Unless required by applicable law or agreed to in writing, software
 * distributed under the License is distributed on an "AS IS" BASIS,
 * WITHOUT WARRANTIES OR CONDITIONS OF ANY KIND, either express or implied.
 * See the License for the specific language governing permissions and
 * limitations under the License.
 */

package org.apache.hadoop.yarn.server.resourcemanager.scheduler.capacity;

import static org.apache.hadoop.yarn.server.resourcemanager.scheduler.capacity.CapacitySchedulerQueueHelpers.A;
import static org.apache.hadoop.yarn.server.resourcemanager.scheduler.capacity.CapacitySchedulerQueueHelpers.A1;
import static org.apache.hadoop.yarn.server.resourcemanager.scheduler.capacity.CapacitySchedulerQueueHelpers.A2;
import static org.apache.hadoop.yarn.server.resourcemanager.scheduler.capacity.CapacitySchedulerQueueHelpers.A_CAPACITY;
import static org.apache.hadoop.yarn.server.resourcemanager.scheduler.capacity.CapacitySchedulerQueueHelpers.A1_CAPACITY;
import static org.apache.hadoop.yarn.server.resourcemanager.scheduler.capacity.CapacitySchedulerQueueHelpers.A2_CAPACITY;
import static org.apache.hadoop.yarn.server.resourcemanager.scheduler.capacity.CapacitySchedulerQueueHelpers.B;
import static org.apache.hadoop.yarn.server.resourcemanager.scheduler.capacity.CapacitySchedulerQueueHelpers.B1;
import static org.apache.hadoop.yarn.server.resourcemanager.scheduler.capacity.CapacitySchedulerQueueHelpers.B1_CAPACITY;
import static org.apache.hadoop.yarn.server.resourcemanager.scheduler.capacity.CapacitySchedulerQueueHelpers.B2;
import static org.apache.hadoop.yarn.server.resourcemanager.scheduler.capacity.CapacitySchedulerQueueHelpers.B2_CAPACITY;
import static org.apache.hadoop.yarn.server.resourcemanager.scheduler.capacity.CapacitySchedulerQueueHelpers.B3;
import static org.apache.hadoop.yarn.server.resourcemanager.scheduler.capacity.CapacitySchedulerQueueHelpers.B3_CAPACITY;
import static org.apache.hadoop.yarn.server.resourcemanager.scheduler.capacity.CapacitySchedulerQueueHelpers.B_CAPACITY;
import static org.apache.hadoop.yarn.server.resourcemanager.scheduler.capacity.CapacitySchedulerQueueHelpers.ROOT;

import static org.junit.Assert.assertEquals;

import java.util.Arrays;
import java.util.List;
import java.util.Map;

import org.apache.hadoop.yarn.api.records.ApplicationId;
import org.apache.hadoop.yarn.api.records.Priority;
import org.apache.hadoop.yarn.conf.YarnConfiguration;
import org.apache.hadoop.yarn.server.resourcemanager.MockRM;
import org.apache.hadoop.yarn.server.resourcemanager.MockRMAppSubmissionData;
import org.apache.hadoop.yarn.server.resourcemanager.MockRMAppSubmitter;
import org.apache.hadoop.yarn.server.resourcemanager.rmapp.RMApp;
import org.apache.hadoop.yarn.server.resourcemanager.scheduler.ResourceScheduler;
import org.apache.hadoop.yarn.server.resourcemanager.scheduler.capacity.WorkflowPriorityMappingsManager.WorkflowPriorityMapping;
import org.junit.Test;

import org.apache.hadoop.thirdparty.com.google.common.collect.ImmutableMap;
import org.apache.hadoop.thirdparty.com.google.common.collect.ImmutableSet;

public class TestCapacitySchedulerWorkflowPriorityMapping {
  private MockRM mockRM = null;

  private static void setWorkFlowPriorityMappings(
      CapacitySchedulerConfiguration conf) {
    // Define top-level queues
    conf.setQueues(ROOT, new String[] {"a", "b"});

    conf.setCapacity(A, A_CAPACITY);
    conf.setCapacity(B, B_CAPACITY);

    // Define 2nd-level queues
    conf.setQueues(A, new String[] {"a1", "a2"});
    conf.setCapacity(A1, A1_CAPACITY);
    conf.setCapacity(A2, A2_CAPACITY);

    conf.setQueues(B, new String[] {"b1", "b2", "b3"});
    conf.setCapacity(B1, B1_CAPACITY);
    conf.setCapacity(B2, B2_CAPACITY);
    conf.setCapacity(B3, B3_CAPACITY);

    List<WorkflowPriorityMapping> mappings = Arrays.asList(
<<<<<<< HEAD
        new WorkflowPriorityMapping("workflow1", B.getFullPath(), Priority.newInstance(2)),
        new WorkflowPriorityMapping("workflow2", A1.getFullPath(), Priority.newInstance(3)),
        new WorkflowPriorityMapping("workflow3", A.getFullPath(), Priority.newInstance(4)));
=======
        new WorkflowPriorityMapping("workflow1", B, Priority.newInstance(2)),
        new WorkflowPriorityMapping("workflow2", A1, Priority.newInstance(3)),
        new WorkflowPriorityMapping("Workflow3", A, Priority.newInstance(4)));
>>>>>>> 2a0dc2ab
    conf.setWorkflowPriorityMappings(mappings);
  }

  @Test
  public void testWorkflowPriorityMappings() throws Exception {
    CapacitySchedulerConfiguration conf = new CapacitySchedulerConfiguration();
    conf.setClass(YarnConfiguration.RM_SCHEDULER, CapacityScheduler.class,
        ResourceScheduler.class);
    conf.setBoolean(CapacitySchedulerConfiguration
        .ENABLE_WORKFLOW_PRIORITY_MAPPINGS_OVERRIDE, true);
    conf.setInt(YarnConfiguration.MAX_CLUSTER_LEVEL_APPLICATION_PRIORITY, 10);

    // Initialize workflow priority mappings.
    setWorkFlowPriorityMappings(conf);

    mockRM = new MockRM(conf);
    CapacityScheduler cs = (CapacityScheduler) mockRM.getResourceScheduler();
    mockRM.start();
    cs.start();

<<<<<<< HEAD
    Map<String, Map<String, Object>> expected = ImmutableMap.of(
        A.getFullPath(), ImmutableMap.of("workflow3",
        new WorkflowPriorityMapping(
            "workflow3", A.getFullPath(), Priority.newInstance(4))),
        B.getFullPath(), ImmutableMap.of("workflow1",
        new WorkflowPriorityMapping(
            "workflow1", B.getFullPath(), Priority.newInstance(2))),
        A1.getFullPath(), ImmutableMap.of("workflow2",
        new WorkflowPriorityMapping(
            "workflow2", A1.getFullPath(), Priority.newInstance(3))));
=======
    Map<String, Object> expected = ImmutableMap.of(
        A, ImmutableMap.of("workflow3", Priority.newInstance(4)),
        B, ImmutableMap.of("workflow1", Priority.newInstance(2)),
        A1, ImmutableMap.of("workflow2", Priority.newInstance(3)));
>>>>>>> 2a0dc2ab
    assertEquals(expected, cs.getWorkflowPriorityMappingsManager()
        .getWorkflowPriorityMappings());

    // Maps to rule corresponding to parent queue "a" for workflow3.
    MockRMAppSubmitter.submit(mockRM,
        MockRMAppSubmissionData.Builder.createWithMemory(1, mockRM)
            .withQueue("a2")
            .withApplicationId(ApplicationId.newInstance(0, 1))
            .withAppPriority(Priority.newInstance(0))
            .withApplicationTags(ImmutableSet.of(
                YarnConfiguration.DEFAULT_YARN_WORKFLOW_ID_TAG_PREFIX
                    + "workflow3"))
            .build());
    RMApp app =
        mockRM.getRMContext().getRMApps().get(ApplicationId.newInstance(0,1));
    assertEquals(4, app.getApplicationSubmissionContext().getPriority()
        .getPriority());

    // Does not match any rule as rule for queue + workflow does not exist.
    // Priority passed in the app is taken up.
    MockRMAppSubmitter.submit(mockRM,
        MockRMAppSubmissionData.Builder.createWithMemory(1, mockRM)
            .withQueue("a1")
            .withApplicationId(ApplicationId.newInstance(0, 2))
            .withAppPriority(Priority.newInstance(6))
            .withApplicationTags(ImmutableSet.of(
                YarnConfiguration.DEFAULT_YARN_WORKFLOW_ID_TAG_PREFIX
                    + "workflow1"))
            .build());
    app =
        mockRM.getRMContext().getRMApps().get(ApplicationId.newInstance(0,2));
    assertEquals(6, app.getApplicationSubmissionContext().getPriority()
        .getPriority());

    // Maps to rule corresponding to parent queue "a1" for workflow2.
    MockRMAppSubmitter.submit(mockRM,
        MockRMAppSubmissionData.Builder.createWithMemory(1, mockRM)
            .withQueue("a1")
            .withApplicationId(ApplicationId.newInstance(0, 3))
            .withAppPriority(Priority.newInstance(0))
            .withApplicationTags(ImmutableSet.of(
                YarnConfiguration.DEFAULT_YARN_WORKFLOW_ID_TAG_PREFIX
                    + "workflow2"))
            .build());
    app =
        mockRM.getRMContext().getRMApps().get(ApplicationId.newInstance(0,3));
    assertEquals(3, app.getApplicationSubmissionContext().getPriority()
        .getPriority());

    // Maps to rule corresponding to parent queue "b" for workflow1.
    MockRMAppSubmitter.submit(mockRM,
        MockRMAppSubmissionData.Builder.createWithMemory(1, mockRM)
            .withQueue("b3")
            .withApplicationId(ApplicationId.newInstance(0, 4))
            .withAppPriority(Priority.newInstance(0))
            .withApplicationTags(ImmutableSet.of(
                YarnConfiguration.DEFAULT_YARN_WORKFLOW_ID_TAG_PREFIX
                    + "workflow1"))
            .build());
    app = mockRM.getRMContext().getRMApps().get(ApplicationId.newInstance(0,4));
    assertEquals(2, app.getApplicationSubmissionContext().getPriority()
        .getPriority());

    // Disable workflow priority mappings override and reinitialize scheduler.
    conf.setBoolean(CapacitySchedulerConfiguration
        .ENABLE_WORKFLOW_PRIORITY_MAPPINGS_OVERRIDE, false);
    cs.reinitialize(conf, mockRM.getRMContext());

    MockRMAppSubmitter.submit(mockRM,
        MockRMAppSubmissionData.Builder.createWithMemory(1, mockRM)
            .withQueue("a2")
            .withApplicationId(ApplicationId.newInstance(0, 5))
            .withAppPriority(Priority.newInstance(0))
            .withApplicationTags(ImmutableSet.of(
                YarnConfiguration.DEFAULT_YARN_WORKFLOW_ID_TAG_PREFIX
                    + "workflow3"))
            .build());
    app = mockRM.getRMContext().getRMApps().get(ApplicationId.newInstance(0,5));
    assertEquals(0, app.getApplicationSubmissionContext().getPriority()
        .getPriority());
  }
}<|MERGE_RESOLUTION|>--- conflicted
+++ resolved
@@ -76,15 +76,9 @@
     conf.setCapacity(B3, B3_CAPACITY);
 
     List<WorkflowPriorityMapping> mappings = Arrays.asList(
-<<<<<<< HEAD
         new WorkflowPriorityMapping("workflow1", B.getFullPath(), Priority.newInstance(2)),
         new WorkflowPriorityMapping("workflow2", A1.getFullPath(), Priority.newInstance(3)),
-        new WorkflowPriorityMapping("workflow3", A.getFullPath(), Priority.newInstance(4)));
-=======
-        new WorkflowPriorityMapping("workflow1", B, Priority.newInstance(2)),
-        new WorkflowPriorityMapping("workflow2", A1, Priority.newInstance(3)),
-        new WorkflowPriorityMapping("Workflow3", A, Priority.newInstance(4)));
->>>>>>> 2a0dc2ab
+        new WorkflowPriorityMapping("Workflow3", A.getFullPath(), Priority.newInstance(4)));
     conf.setWorkflowPriorityMappings(mappings);
   }
 
@@ -105,23 +99,10 @@
     mockRM.start();
     cs.start();
 
-<<<<<<< HEAD
-    Map<String, Map<String, Object>> expected = ImmutableMap.of(
-        A.getFullPath(), ImmutableMap.of("workflow3",
-        new WorkflowPriorityMapping(
-            "workflow3", A.getFullPath(), Priority.newInstance(4))),
-        B.getFullPath(), ImmutableMap.of("workflow1",
-        new WorkflowPriorityMapping(
-            "workflow1", B.getFullPath(), Priority.newInstance(2))),
-        A1.getFullPath(), ImmutableMap.of("workflow2",
-        new WorkflowPriorityMapping(
-            "workflow2", A1.getFullPath(), Priority.newInstance(3))));
-=======
     Map<String, Object> expected = ImmutableMap.of(
-        A, ImmutableMap.of("workflow3", Priority.newInstance(4)),
-        B, ImmutableMap.of("workflow1", Priority.newInstance(2)),
-        A1, ImmutableMap.of("workflow2", Priority.newInstance(3)));
->>>>>>> 2a0dc2ab
+        A.getFullPath(), ImmutableMap.of("workflow3", Priority.newInstance(4)),
+        B.getFullPath(), ImmutableMap.of("workflow1", Priority.newInstance(2)),
+        A1.getFullPath(), ImmutableMap.of("workflow2", Priority.newInstance(3)));
     assertEquals(expected, cs.getWorkflowPriorityMappingsManager()
         .getWorkflowPriorityMappings());
 
