--- conflicted
+++ resolved
@@ -1,1593 +1,4 @@
 {
-<<<<<<< HEAD
-  "scheduler": {
-    "schedulerInfo": {
-      "type": "capacityScheduler",
-      "capacity": 100,
-      "usedCapacity": 0,
-      "maxCapacity": 100,
-      "weight": -1,
-      "normalizedWeight": 0,
-      "queueName": "root",
-      "queuePath": "root",
-      "maxParallelApps": 2147483647,
-      "isAbsoluteResource": false,
-      "queues": {
-        "queue": [
-          {
-            "type": "capacitySchedulerLeafQueueInfo",
-            "queuePath": "root.a",
-            "capacity": 20,
-            "usedCapacity": 0,
-            "maxCapacity": 50,
-            "absoluteCapacity": 20,
-            "absoluteMaxCapacity": 50,
-            "absoluteUsedCapacity": 0,
-            "weight": -1,
-            "normalizedWeight": 0,
-            "numApplications": 1,
-            "maxParallelApps": 2147483647,
-            "queueName": "a",
-            "isAbsoluteResource": false,
-            "state": "RUNNING",
-            "resourcesUsed": {
-              "memory": 0,
-              "vCores": 0,
-              "resourceInformations": {
-                "resourceInformation": [
-                  {
-                    "attributes": {},
-                    "maximumAllocation": 9223372036854775807,
-                    "minimumAllocation": 0,
-                    "name": "memory-mb",
-                    "resourceType": "COUNTABLE",
-                    "units": "Mi",
-                    "value": 0
-                  },
-                  {
-                    "attributes": {},
-                    "maximumAllocation": 9223372036854775807,
-                    "minimumAllocation": 0,
-                    "name": "vcores",
-                    "resourceType": "COUNTABLE",
-                    "units": "",
-                    "value": 0
-                  }
-                ]
-              }
-            },
-            "hideReservationQueues": false,
-            "nodeLabels": ["*"],
-            "allocatedContainers": 0,
-            "reservedContainers": 0,
-            "pendingContainers": 1,
-            "capacities": {
-              "queueCapacitiesByPartition": [{
-                "partitionName": "",
-                "capacity": 20,
-                "usedCapacity": 0,
-                "maxCapacity": 50,
-                "absoluteCapacity": 20,
-                "absoluteUsedCapacity": 0,
-                "absoluteMaxCapacity": 50,
-                "maxAMLimitPercentage": 10,
-                "weight": -1,
-                "normalizedWeight": 0,
-                "configuredMinResource": {
-                  "memory": 0,
-                  "vCores": 0,
-                  "resourceInformations": {
-                    "resourceInformation": [
-                      {
-                        "attributes": {},
-                        "maximumAllocation": 8192,
-                        "minimumAllocation": 1024,
-                        "name": "memory-mb",
-                        "resourceType": "COUNTABLE",
-                        "units": "Mi",
-                        "value": 0
-                      },
-                      {
-                        "attributes": {},
-                        "maximumAllocation": 4,
-                        "minimumAllocation": 1,
-                        "name": "vcores",
-                        "resourceType": "COUNTABLE",
-                        "units": "",
-                        "value": 0
-                      }
-                    ]
-                  }
-                },
-                "configuredMaxResource": {
-                  "memory": 0,
-                  "vCores": 0,
-                  "resourceInformations": {
-                    "resourceInformation": [
-                      {
-                        "attributes": {},
-                        "maximumAllocation": 8192,
-                        "minimumAllocation": 1024,
-                        "name": "memory-mb",
-                        "resourceType": "COUNTABLE",
-                        "units": "Mi",
-                        "value": 0
-                      },
-                      {
-                        "attributes": {},
-                        "maximumAllocation": 4,
-                        "minimumAllocation": 1,
-                        "name": "vcores",
-                        "resourceType": "COUNTABLE",
-                        "units": "",
-                        "value": 0
-                      }
-                    ]
-                  }
-                },
-                "effectiveMinResource": {
-                  "memory": 2048,
-                  "vCores": 2,
-                  "resourceInformations": {
-                    "resourceInformation": [
-                      {
-                        "attributes": {},
-                        "maximumAllocation": 9223372036854775807,
-                        "minimumAllocation": 0,
-                        "name": "memory-mb",
-                        "resourceType": "COUNTABLE",
-                        "units": "Mi",
-                        "value": 2048
-                      },
-                      {
-                        "attributes": {},
-                        "maximumAllocation": 9223372036854775807,
-                        "minimumAllocation": 0,
-                        "name": "vcores",
-                        "resourceType": "COUNTABLE",
-                        "units": "",
-                        "value": 2
-                      }
-                    ]
-                  }
-                },
-                "effectiveMaxResource": {
-                  "memory": 5120,
-                  "vCores": 5,
-                  "resourceInformations": {
-                    "resourceInformation": [
-                      {
-                        "attributes": {},
-                        "maximumAllocation": 9223372036854775807,
-                        "minimumAllocation": 0,
-                        "name": "memory-mb",
-                        "resourceType": "COUNTABLE",
-                        "units": "Mi",
-                        "value": 5120
-                      },
-                      {
-                        "attributes": {},
-                        "maximumAllocation": 9223372036854775807,
-                        "minimumAllocation": 0,
-                        "name": "vcores",
-                        "resourceType": "COUNTABLE",
-                        "units": "",
-                        "value": 5
-                      }
-                    ]
-                  }
-                }
-              }]
-            },
-            "resources": {
-              "resourceUsagesByPartition": [{
-                "partitionName": "",
-                "used": {
-                  "memory": 0,
-                  "vCores": 0,
-                  "resourceInformations": {
-                    "resourceInformation": [
-                      {
-                        "attributes": {},
-                        "maximumAllocation": 9223372036854775807,
-                        "minimumAllocation": 0,
-                        "name": "memory-mb",
-                        "resourceType": "COUNTABLE",
-                        "units": "Mi",
-                        "value": 0
-                      },
-                      {
-                        "attributes": {},
-                        "maximumAllocation": 9223372036854775807,
-                        "minimumAllocation": 0,
-                        "name": "vcores",
-                        "resourceType": "COUNTABLE",
-                        "units": "",
-                        "value": 0
-                      }
-                    ]
-                  }
-                },
-                "reserved": {
-                  "memory": 0,
-                  "vCores": 0,
-                  "resourceInformations": {
-                    "resourceInformation": [
-                      {
-                        "attributes": {},
-                        "maximumAllocation": 9223372036854775807,
-                        "minimumAllocation": 0,
-                        "name": "memory-mb",
-                        "resourceType": "COUNTABLE",
-                        "units": "Mi",
-                        "value": 0
-                      },
-                      {
-                        "attributes": {},
-                        "maximumAllocation": 9223372036854775807,
-                        "minimumAllocation": 0,
-                        "name": "vcores",
-                        "resourceType": "COUNTABLE",
-                        "units": "",
-                        "value": 0
-                      }
-                    ]
-                  }
-                },
-                "pending": {
-                  "memory": 1024,
-                  "vCores": 1,
-                  "resourceInformations": {
-                    "resourceInformation": [
-                      {
-                        "attributes": {},
-                        "maximumAllocation": 9223372036854775807,
-                        "minimumAllocation": 0,
-                        "name": "memory-mb",
-                        "resourceType": "COUNTABLE",
-                        "units": "Mi",
-                        "value": 1024
-                      },
-                      {
-                        "attributes": {},
-                        "maximumAllocation": 9223372036854775807,
-                        "minimumAllocation": 0,
-                        "name": "vcores",
-                        "resourceType": "COUNTABLE",
-                        "units": "",
-                        "value": 1
-                      }
-                    ]
-                  }
-                },
-                "amUsed": {
-                  "memory": 1024,
-                  "vCores": 1,
-                  "resourceInformations": {
-                    "resourceInformation": [
-                      {
-                        "attributes": {},
-                        "maximumAllocation": 9223372036854775807,
-                        "minimumAllocation": 0,
-                        "name": "memory-mb",
-                        "resourceType": "COUNTABLE",
-                        "units": "Mi",
-                        "value": 1024
-                      },
-                      {
-                        "attributes": {},
-                        "maximumAllocation": 9223372036854775807,
-                        "minimumAllocation": 0,
-                        "name": "vcores",
-                        "resourceType": "COUNTABLE",
-                        "units": "",
-                        "value": 1
-                      }
-                    ]
-                  }
-                },
-                "amLimit": {
-                  "memory": 1024,
-                  "vCores": 1,
-                  "resourceInformations": {
-                    "resourceInformation": [
-                      {
-                        "attributes": {},
-                        "maximumAllocation": 9223372036854775807,
-                        "minimumAllocation": 0,
-                        "name": "memory-mb",
-                        "resourceType": "COUNTABLE",
-                        "units": "Mi",
-                        "value": 1024
-                      },
-                      {
-                        "attributes": {},
-                        "maximumAllocation": 9223372036854775807,
-                        "minimumAllocation": 0,
-                        "name": "vcores",
-                        "resourceType": "COUNTABLE",
-                        "units": "",
-                        "value": 1
-                      }
-                    ]
-                  }
-                },
-                "userAmLimit": {
-                  "memory": 1024,
-                  "vCores": 1,
-                  "resourceInformations": {
-                    "resourceInformation": [
-                      {
-                        "attributes": {},
-                        "maximumAllocation": 9223372036854775807,
-                        "minimumAllocation": 0,
-                        "name": "memory-mb",
-                        "resourceType": "COUNTABLE",
-                        "units": "Mi",
-                        "value": 1024
-                      },
-                      {
-                        "attributes": {},
-                        "maximumAllocation": 9223372036854775807,
-                        "minimumAllocation": 0,
-                        "name": "vcores",
-                        "resourceType": "COUNTABLE",
-                        "units": "",
-                        "value": 1
-                      }
-                    ]
-                  }
-                }
-              }]
-            },
-            "minEffectiveCapacity": {
-              "memory": 2048,
-              "vCores": 2,
-              "resourceInformations": {
-                "resourceInformation": [
-                  {
-                    "attributes": {},
-                    "maximumAllocation": 9223372036854775807,
-                    "minimumAllocation": 0,
-                    "name": "memory-mb",
-                    "resourceType": "COUNTABLE",
-                    "units": "Mi",
-                    "value": 2048
-                  },
-                  {
-                    "attributes": {},
-                    "maximumAllocation": 9223372036854775807,
-                    "minimumAllocation": 0,
-                    "name": "vcores",
-                    "resourceType": "COUNTABLE",
-                    "units": "",
-                    "value": 2
-                  }
-                ]
-              }
-            },
-            "maxEffectiveCapacity": {
-              "memory": 5120,
-              "vCores": 5,
-              "resourceInformations": {
-                "resourceInformation": [
-                  {
-                    "attributes": {},
-                    "maximumAllocation": 9223372036854775807,
-                    "minimumAllocation": 0,
-                    "name": "memory-mb",
-                    "resourceType": "COUNTABLE",
-                    "units": "Mi",
-                    "value": 5120
-                  },
-                  {
-                    "attributes": {},
-                    "maximumAllocation": 9223372036854775807,
-                    "minimumAllocation": 0,
-                    "name": "vcores",
-                    "resourceType": "COUNTABLE",
-                    "units": "",
-                    "value": 5
-                  }
-                ]
-              }
-            },
-            "maximumAllocation": {
-              "memory": 8192,
-              "vCores": 4,
-              "resourceInformations": {
-                "resourceInformation": [
-                  {
-                    "attributes": {},
-                    "maximumAllocation": 9223372036854775807,
-                    "minimumAllocation": 0,
-                    "name": "memory-mb",
-                    "resourceType": "COUNTABLE",
-                    "units": "Mi",
-                    "value": 8192
-                  },
-                  {
-                    "attributes": {},
-                    "maximumAllocation": 9223372036854775807,
-                    "minimumAllocation": 0,
-                    "name": "vcores",
-                    "resourceType": "COUNTABLE",
-                    "units": "",
-                    "value": 4
-                  }
-                ]
-              }
-            },
-            "queueAcls": {
-              "queueAcl": [
-                {
-                  "accessType": "ADMINISTER_QUEUE",
-                  "accessControlList": " "
-                },
-                {
-                  "accessType": "APPLICATION_MAX_PRIORITY",
-                  "accessControlList": "*"
-                },
-                {
-                  "accessType": "SUBMIT_APP",
-                  "accessControlList": " "
-                }
-              ]
-            },
-            "queuePriority": 0,
-            "orderingPolicyInfo": "fifo",
-            "autoCreateChildQueueEnabled": false,
-            "leafQueueTemplate": {},
-            "mode": "percentage",
-            "queueType": "leaf",
-            "creationMethod": "static",
-            "autoCreationEligibility": "off",
-            "autoQueueTemplateProperties": {},
-            "autoQueueParentTemplateProperties": {},
-            "autoQueueLeafTemplateProperties": {},
-            "numActiveApplications": 1,
-            "numPendingApplications": 0,
-            "numContainers": 0,
-            "maxApplications": 2000,
-            "maxApplicationsPerUser": 2000,
-            "userLimit": 100,
-            "users": {
-              "user": [{
-                "username": "user1",
-                "resourcesUsed": {
-                  "memory": 0,
-                  "vCores": 0,
-                  "resourceInformations": {
-                    "resourceInformation": [
-                      {
-                        "attributes": {},
-                        "maximumAllocation": 9223372036854775807,
-                        "minimumAllocation": 0,
-                        "name": "memory-mb",
-                        "resourceType": "COUNTABLE",
-                        "units": "Mi",
-                        "value": 0
-                      },
-                      {
-                        "attributes": {},
-                        "maximumAllocation": 9223372036854775807,
-                        "minimumAllocation": 0,
-                        "name": "vcores",
-                        "resourceType": "COUNTABLE",
-                        "units": "",
-                        "value": 0
-                      }
-                    ]
-                  }
-                },
-                "numPendingApplications": 0,
-                "numActiveApplications": 1,
-                "AMResourceUsed": {
-                  "memory": 1024,
-                  "vCores": 1,
-                  "resourceInformations": {
-                    "resourceInformation": [
-                      {
-                        "attributes": {},
-                        "maximumAllocation": 9223372036854775807,
-                        "minimumAllocation": 0,
-                        "name": "memory-mb",
-                        "resourceType": "COUNTABLE",
-                        "units": "Mi",
-                        "value": 1024
-                      },
-                      {
-                        "attributes": {},
-                        "maximumAllocation": 9223372036854775807,
-                        "minimumAllocation": 0,
-                        "name": "vcores",
-                        "resourceType": "COUNTABLE",
-                        "units": "",
-                        "value": 1
-                      }
-                    ]
-                  }
-                },
-                "userResourceLimit": {
-                  "memory": 0,
-                  "vCores": 0,
-                  "resourceInformations": {
-                    "resourceInformation": [
-                      {
-                        "attributes": {},
-                        "maximumAllocation": 9223372036854775807,
-                        "minimumAllocation": 0,
-                        "name": "memory-mb",
-                        "resourceType": "COUNTABLE",
-                        "units": "Mi",
-                        "value": 0
-                      },
-                      {
-                        "attributes": {},
-                        "maximumAllocation": 9223372036854775807,
-                        "minimumAllocation": 0,
-                        "name": "vcores",
-                        "resourceType": "COUNTABLE",
-                        "units": "",
-                        "value": 0
-                      }
-                    ]
-                  }
-                },
-                "resources": {
-                  "resourceUsagesByPartition": [{
-                    "partitionName": "",
-                    "used": {
-                      "memory": 0,
-                      "vCores": 0,
-                      "resourceInformations": {
-                        "resourceInformation": [
-                          {
-                            "attributes": {},
-                            "maximumAllocation": 9223372036854775807,
-                            "minimumAllocation": 0,
-                            "name": "memory-mb",
-                            "resourceType": "COUNTABLE",
-                            "units": "Mi",
-                            "value": 0
-                          },
-                          {
-                            "attributes": {},
-                            "maximumAllocation": 9223372036854775807,
-                            "minimumAllocation": 0,
-                            "name": "vcores",
-                            "resourceType": "COUNTABLE",
-                            "units": "",
-                            "value": 0
-                          }
-                        ]
-                      }
-                    },
-                    "reserved": {
-                      "memory": 0,
-                      "vCores": 0,
-                      "resourceInformations": {
-                        "resourceInformation": [
-                          {
-                            "attributes": {},
-                            "maximumAllocation": 9223372036854775807,
-                            "minimumAllocation": 0,
-                            "name": "memory-mb",
-                            "resourceType": "COUNTABLE",
-                            "units": "Mi",
-                            "value": 0
-                          },
-                          {
-                            "attributes": {},
-                            "maximumAllocation": 9223372036854775807,
-                            "minimumAllocation": 0,
-                            "name": "vcores",
-                            "resourceType": "COUNTABLE",
-                            "units": "",
-                            "value": 0
-                          }
-                        ]
-                      }
-                    },
-                    "pending": {
-                      "memory": 0,
-                      "vCores": 0,
-                      "resourceInformations": {
-                        "resourceInformation": [
-                          {
-                            "attributes": {},
-                            "maximumAllocation": 9223372036854775807,
-                            "minimumAllocation": 0,
-                            "name": "memory-mb",
-                            "resourceType": "COUNTABLE",
-                            "units": "Mi",
-                            "value": 0
-                          },
-                          {
-                            "attributes": {},
-                            "maximumAllocation": 9223372036854775807,
-                            "minimumAllocation": 0,
-                            "name": "vcores",
-                            "resourceType": "COUNTABLE",
-                            "units": "",
-                            "value": 0
-                          }
-                        ]
-                      }
-                    },
-                    "amUsed": {
-                      "memory": 1024,
-                      "vCores": 1,
-                      "resourceInformations": {
-                        "resourceInformation": [
-                          {
-                            "attributes": {},
-                            "maximumAllocation": 9223372036854775807,
-                            "minimumAllocation": 0,
-                            "name": "memory-mb",
-                            "resourceType": "COUNTABLE",
-                            "units": "Mi",
-                            "value": 1024
-                          },
-                          {
-                            "attributes": {},
-                            "maximumAllocation": 9223372036854775807,
-                            "minimumAllocation": 0,
-                            "name": "vcores",
-                            "resourceType": "COUNTABLE",
-                            "units": "",
-                            "value": 1
-                          }
-                        ]
-                      }
-                    },
-                    "amLimit": {
-                      "memory": 1024,
-                      "vCores": 1,
-                      "resourceInformations": {
-                        "resourceInformation": [
-                          {
-                            "attributes": {},
-                            "maximumAllocation": 9223372036854775807,
-                            "minimumAllocation": 0,
-                            "name": "memory-mb",
-                            "resourceType": "COUNTABLE",
-                            "units": "Mi",
-                            "value": 1024
-                          },
-                          {
-                            "attributes": {},
-                            "maximumAllocation": 9223372036854775807,
-                            "minimumAllocation": 0,
-                            "name": "vcores",
-                            "resourceType": "COUNTABLE",
-                            "units": "",
-                            "value": 1
-                          }
-                        ]
-                      }
-                    },
-                    "userAmLimit": {
-                      "memory": 0,
-                      "vCores": 0,
-                      "resourceInformations": {
-                        "resourceInformation": [
-                          {
-                            "attributes": {},
-                            "maximumAllocation": 9223372036854775807,
-                            "minimumAllocation": 0,
-                            "name": "memory-mb",
-                            "resourceType": "COUNTABLE",
-                            "units": "Mi",
-                            "value": 0
-                          },
-                          {
-                            "attributes": {},
-                            "maximumAllocation": 9223372036854775807,
-                            "minimumAllocation": 0,
-                            "name": "vcores",
-                            "resourceType": "COUNTABLE",
-                            "units": "",
-                            "value": 0
-                          }
-                        ]
-                      }
-                    }
-                  }]
-                },
-                "userWeight": 1,
-                "isActive": true
-              }]
-            },
-            "userLimitFactor": 1,
-            "configuredMaxAMResourceLimit": 0.1,
-            "AMResourceLimit": {
-              "memory": 1024,
-              "vCores": 1,
-              "resourceInformations": {
-                "resourceInformation": [
-                  {
-                    "attributes": {},
-                    "maximumAllocation": 9223372036854775807,
-                    "minimumAllocation": 0,
-                    "name": "memory-mb",
-                    "resourceType": "COUNTABLE",
-                    "units": "Mi",
-                    "value": 1024
-                  },
-                  {
-                    "attributes": {},
-                    "maximumAllocation": 9223372036854775807,
-                    "minimumAllocation": 0,
-                    "name": "vcores",
-                    "resourceType": "COUNTABLE",
-                    "units": "",
-                    "value": 1
-                  }
-                ]
-              }
-            },
-            "usedAMResource": {
-              "memory": 1024,
-              "vCores": 1,
-              "resourceInformations": {
-                "resourceInformation": [
-                  {
-                    "attributes": {},
-                    "maximumAllocation": 9223372036854775807,
-                    "minimumAllocation": 0,
-                    "name": "memory-mb",
-                    "resourceType": "COUNTABLE",
-                    "units": "Mi",
-                    "value": 1024
-                  },
-                  {
-                    "attributes": {},
-                    "maximumAllocation": 9223372036854775807,
-                    "minimumAllocation": 0,
-                    "name": "vcores",
-                    "resourceType": "COUNTABLE",
-                    "units": "",
-                    "value": 1
-                  }
-                ]
-              }
-            },
-            "userAMResourceLimit": {
-              "memory": 1024,
-              "vCores": 1,
-              "resourceInformations": {
-                "resourceInformation": [
-                  {
-                    "attributes": {},
-                    "maximumAllocation": 9223372036854775807,
-                    "minimumAllocation": 0,
-                    "name": "memory-mb",
-                    "resourceType": "COUNTABLE",
-                    "units": "Mi",
-                    "value": 1024
-                  },
-                  {
-                    "attributes": {},
-                    "maximumAllocation": 9223372036854775807,
-                    "minimumAllocation": 0,
-                    "name": "vcores",
-                    "resourceType": "COUNTABLE",
-                    "units": "",
-                    "value": 1
-                  }
-                ]
-              }
-            },
-            "preemptionDisabled": true,
-            "intraQueuePreemptionDisabled": true,
-            "defaultPriority": 0,
-            "isAutoCreatedLeafQueue": false,
-            "maxApplicationLifetime": -1,
-            "defaultApplicationLifetime": -1
-          },
-          {
-            "type": "capacitySchedulerLeafQueueInfo",
-            "queuePath": "root.b",
-            "capacity": 79.5,
-            "usedCapacity": 0,
-            "maxCapacity": 100,
-            "absoluteCapacity": 79.5,
-            "absoluteMaxCapacity": 100,
-            "absoluteUsedCapacity": 0,
-            "weight": -1,
-            "normalizedWeight": 0,
-            "numApplications": 1,
-            "maxParallelApps": 2147483647,
-            "queueName": "b",
-            "isAbsoluteResource": false,
-            "state": "RUNNING",
-            "resourcesUsed": {
-              "memory": 0,
-              "vCores": 0,
-              "resourceInformations": {
-                "resourceInformation": [
-                  {
-                    "attributes": {},
-                    "maximumAllocation": 9223372036854775807,
-                    "minimumAllocation": 0,
-                    "name": "memory-mb",
-                    "resourceType": "COUNTABLE",
-                    "units": "Mi",
-                    "value": 0
-                  },
-                  {
-                    "attributes": {},
-                    "maximumAllocation": 9223372036854775807,
-                    "minimumAllocation": 0,
-                    "name": "vcores",
-                    "resourceType": "COUNTABLE",
-                    "units": "",
-                    "value": 0
-                  }
-                ]
-              }
-            },
-            "hideReservationQueues": false,
-            "nodeLabels": ["*"],
-            "allocatedContainers": 0,
-            "reservedContainers": 0,
-            "pendingContainers": 1,
-            "capacities": {
-              "queueCapacitiesByPartition": [{
-                "partitionName": "",
-                "capacity": 79.5,
-                "usedCapacity": 0,
-                "maxCapacity": 100,
-                "absoluteCapacity": 79.5,
-                "absoluteUsedCapacity": 0,
-                "absoluteMaxCapacity": 100,
-                "maxAMLimitPercentage": 10,
-                "weight": -1,
-                "normalizedWeight": 0,
-                "configuredMinResource": {
-                  "memory": 0,
-                  "vCores": 0,
-                  "resourceInformations": {
-                    "resourceInformation": [
-                      {
-                        "attributes": {},
-                        "maximumAllocation": 8192,
-                        "minimumAllocation": 1024,
-                        "name": "memory-mb",
-                        "resourceType": "COUNTABLE",
-                        "units": "Mi",
-                        "value": 0
-                      },
-                      {
-                        "attributes": {},
-                        "maximumAllocation": 4,
-                        "minimumAllocation": 1,
-                        "name": "vcores",
-                        "resourceType": "COUNTABLE",
-                        "units": "",
-                        "value": 0
-                      }
-                    ]
-                  }
-                },
-                "configuredMaxResource": {
-                  "memory": 0,
-                  "vCores": 0,
-                  "resourceInformations": {
-                    "resourceInformation": [
-                      {
-                        "attributes": {},
-                        "maximumAllocation": 8192,
-                        "minimumAllocation": 1024,
-                        "name": "memory-mb",
-                        "resourceType": "COUNTABLE",
-                        "units": "Mi",
-                        "value": 0
-                      },
-                      {
-                        "attributes": {},
-                        "maximumAllocation": 4,
-                        "minimumAllocation": 1,
-                        "name": "vcores",
-                        "resourceType": "COUNTABLE",
-                        "units": "",
-                        "value": 0
-                      }
-                    ]
-                  }
-                },
-                "effectiveMinResource": {
-                  "memory": 8140,
-                  "vCores": 7,
-                  "resourceInformations": {
-                    "resourceInformation": [
-                      {
-                        "attributes": {},
-                        "maximumAllocation": 9223372036854775807,
-                        "minimumAllocation": 0,
-                        "name": "memory-mb",
-                        "resourceType": "COUNTABLE",
-                        "units": "Mi",
-                        "value": 8140
-                      },
-                      {
-                        "attributes": {},
-                        "maximumAllocation": 9223372036854775807,
-                        "minimumAllocation": 0,
-                        "name": "vcores",
-                        "resourceType": "COUNTABLE",
-                        "units": "",
-                        "value": 7
-                      }
-                    ]
-                  }
-                },
-                "effectiveMaxResource": {
-                  "memory": 10240,
-                  "vCores": 10,
-                  "resourceInformations": {
-                    "resourceInformation": [
-                      {
-                        "attributes": {},
-                        "maximumAllocation": 9223372036854775807,
-                        "minimumAllocation": 0,
-                        "name": "memory-mb",
-                        "resourceType": "COUNTABLE",
-                        "units": "Mi",
-                        "value": 10240
-                      },
-                      {
-                        "attributes": {},
-                        "maximumAllocation": 9223372036854775807,
-                        "minimumAllocation": 0,
-                        "name": "vcores",
-                        "resourceType": "COUNTABLE",
-                        "units": "",
-                        "value": 10
-                      }
-                    ]
-                  }
-                }
-              }]
-            },
-            "resources": {
-              "resourceUsagesByPartition": [{
-                "partitionName": "",
-                "used": {
-                  "memory": 0,
-                  "vCores": 0,
-                  "resourceInformations": {
-                    "resourceInformation": [
-                      {
-                        "attributes": {},
-                        "maximumAllocation": 9223372036854775807,
-                        "minimumAllocation": 0,
-                        "name": "memory-mb",
-                        "resourceType": "COUNTABLE",
-                        "units": "Mi",
-                        "value": 0
-                      },
-                      {
-                        "attributes": {},
-                        "maximumAllocation": 9223372036854775807,
-                        "minimumAllocation": 0,
-                        "name": "vcores",
-                        "resourceType": "COUNTABLE",
-                        "units": "",
-                        "value": 0
-                      }
-                    ]
-                  }
-                },
-                "reserved": {
-                  "memory": 0,
-                  "vCores": 0,
-                  "resourceInformations": {
-                    "resourceInformation": [
-                      {
-                        "attributes": {},
-                        "maximumAllocation": 9223372036854775807,
-                        "minimumAllocation": 0,
-                        "name": "memory-mb",
-                        "resourceType": "COUNTABLE",
-                        "units": "Mi",
-                        "value": 0
-                      },
-                      {
-                        "attributes": {},
-                        "maximumAllocation": 9223372036854775807,
-                        "minimumAllocation": 0,
-                        "name": "vcores",
-                        "resourceType": "COUNTABLE",
-                        "units": "",
-                        "value": 0
-                      }
-                    ]
-                  }
-                },
-                "pending": {
-                  "memory": 1024,
-                  "vCores": 1,
-                  "resourceInformations": {
-                    "resourceInformation": [
-                      {
-                        "attributes": {},
-                        "maximumAllocation": 9223372036854775807,
-                        "minimumAllocation": 0,
-                        "name": "memory-mb",
-                        "resourceType": "COUNTABLE",
-                        "units": "Mi",
-                        "value": 1024
-                      },
-                      {
-                        "attributes": {},
-                        "maximumAllocation": 9223372036854775807,
-                        "minimumAllocation": 0,
-                        "name": "vcores",
-                        "resourceType": "COUNTABLE",
-                        "units": "",
-                        "value": 1
-                      }
-                    ]
-                  }
-                },
-                "amUsed": {
-                  "memory": 1024,
-                  "vCores": 1,
-                  "resourceInformations": {
-                    "resourceInformation": [
-                      {
-                        "attributes": {},
-                        "maximumAllocation": 9223372036854775807,
-                        "minimumAllocation": 0,
-                        "name": "memory-mb",
-                        "resourceType": "COUNTABLE",
-                        "units": "Mi",
-                        "value": 1024
-                      },
-                      {
-                        "attributes": {},
-                        "maximumAllocation": 9223372036854775807,
-                        "minimumAllocation": 0,
-                        "name": "vcores",
-                        "resourceType": "COUNTABLE",
-                        "units": "",
-                        "value": 1
-                      }
-                    ]
-                  }
-                },
-                "amLimit": {
-                  "memory": 1024,
-                  "vCores": 1,
-                  "resourceInformations": {
-                    "resourceInformation": [
-                      {
-                        "attributes": {},
-                        "maximumAllocation": 9223372036854775807,
-                        "minimumAllocation": 0,
-                        "name": "memory-mb",
-                        "resourceType": "COUNTABLE",
-                        "units": "Mi",
-                        "value": 1024
-                      },
-                      {
-                        "attributes": {},
-                        "maximumAllocation": 9223372036854775807,
-                        "minimumAllocation": 0,
-                        "name": "vcores",
-                        "resourceType": "COUNTABLE",
-                        "units": "",
-                        "value": 1
-                      }
-                    ]
-                  }
-                },
-                "userAmLimit": {
-                  "memory": 1024,
-                  "vCores": 1,
-                  "resourceInformations": {
-                    "resourceInformation": [
-                      {
-                        "attributes": {},
-                        "maximumAllocation": 9223372036854775807,
-                        "minimumAllocation": 0,
-                        "name": "memory-mb",
-                        "resourceType": "COUNTABLE",
-                        "units": "Mi",
-                        "value": 1024
-                      },
-                      {
-                        "attributes": {},
-                        "maximumAllocation": 9223372036854775807,
-                        "minimumAllocation": 0,
-                        "name": "vcores",
-                        "resourceType": "COUNTABLE",
-                        "units": "",
-                        "value": 1
-                      }
-                    ]
-                  }
-                }
-              }]
-            },
-            "minEffectiveCapacity": {
-              "memory": 8140,
-              "vCores": 7,
-              "resourceInformations": {
-                "resourceInformation": [
-                  {
-                    "attributes": {},
-                    "maximumAllocation": 9223372036854775807,
-                    "minimumAllocation": 0,
-                    "name": "memory-mb",
-                    "resourceType": "COUNTABLE",
-                    "units": "Mi",
-                    "value": 8140
-                  },
-                  {
-                    "attributes": {},
-                    "maximumAllocation": 9223372036854775807,
-                    "minimumAllocation": 0,
-                    "name": "vcores",
-                    "resourceType": "COUNTABLE",
-                    "units": "",
-                    "value": 7
-                  }
-                ]
-              }
-            },
-            "maxEffectiveCapacity": {
-              "memory": 10240,
-              "vCores": 10,
-              "resourceInformations": {
-                "resourceInformation": [
-                  {
-                    "attributes": {},
-                    "maximumAllocation": 9223372036854775807,
-                    "minimumAllocation": 0,
-                    "name": "memory-mb",
-                    "resourceType": "COUNTABLE",
-                    "units": "Mi",
-                    "value": 10240
-                  },
-                  {
-                    "attributes": {},
-                    "maximumAllocation": 9223372036854775807,
-                    "minimumAllocation": 0,
-                    "name": "vcores",
-                    "resourceType": "COUNTABLE",
-                    "units": "",
-                    "value": 10
-                  }
-                ]
-              }
-            },
-            "maximumAllocation": {
-              "memory": 8192,
-              "vCores": 4,
-              "resourceInformations": {
-                "resourceInformation": [
-                  {
-                    "attributes": {},
-                    "maximumAllocation": 9223372036854775807,
-                    "minimumAllocation": 0,
-                    "name": "memory-mb",
-                    "resourceType": "COUNTABLE",
-                    "units": "Mi",
-                    "value": 8192
-                  },
-                  {
-                    "attributes": {},
-                    "maximumAllocation": 9223372036854775807,
-                    "minimumAllocation": 0,
-                    "name": "vcores",
-                    "resourceType": "COUNTABLE",
-                    "units": "",
-                    "value": 4
-                  }
-                ]
-              }
-            },
-            "queueAcls": {
-              "queueAcl": [
-                {
-                  "accessType": "ADMINISTER_QUEUE",
-                  "accessControlList": " "
-                },
-                {
-                  "accessType": "APPLICATION_MAX_PRIORITY",
-                  "accessControlList": "*"
-                },
-                {
-                  "accessType": "SUBMIT_APP",
-                  "accessControlList": " "
-                }
-              ]
-            },
-            "queuePriority": 0,
-            "orderingPolicyInfo": "fifo",
-            "autoCreateChildQueueEnabled": false,
-            "leafQueueTemplate": {},
-            "mode": "percentage",
-            "queueType": "leaf",
-            "creationMethod": "static",
-            "autoCreationEligibility": "off",
-            "autoQueueTemplateProperties": {},
-            "autoQueueParentTemplateProperties": {},
-            "autoQueueLeafTemplateProperties": {},
-            "numActiveApplications": 1,
-            "numPendingApplications": 0,
-            "numContainers": 0,
-            "maxApplications": 7950,
-            "maxApplicationsPerUser": 7950,
-            "userLimit": 100,
-            "users": {
-              "user": [{
-                "username": "user2",
-                "resourcesUsed": {
-                  "memory": 0,
-                  "vCores": 0,
-                  "resourceInformations": {
-                    "resourceInformation": [
-                      {
-                        "attributes": {},
-                        "maximumAllocation": 9223372036854775807,
-                        "minimumAllocation": 0,
-                        "name": "memory-mb",
-                        "resourceType": "COUNTABLE",
-                        "units": "Mi",
-                        "value": 0
-                      },
-                      {
-                        "attributes": {},
-                        "maximumAllocation": 9223372036854775807,
-                        "minimumAllocation": 0,
-                        "name": "vcores",
-                        "resourceType": "COUNTABLE",
-                        "units": "",
-                        "value": 0
-                      }
-                    ]
-                  }
-                },
-                "numPendingApplications": 0,
-                "numActiveApplications": 1,
-                "AMResourceUsed": {
-                  "memory": 1024,
-                  "vCores": 1,
-                  "resourceInformations": {
-                    "resourceInformation": [
-                      {
-                        "attributes": {},
-                        "maximumAllocation": 9223372036854775807,
-                        "minimumAllocation": 0,
-                        "name": "memory-mb",
-                        "resourceType": "COUNTABLE",
-                        "units": "Mi",
-                        "value": 1024
-                      },
-                      {
-                        "attributes": {},
-                        "maximumAllocation": 9223372036854775807,
-                        "minimumAllocation": 0,
-                        "name": "vcores",
-                        "resourceType": "COUNTABLE",
-                        "units": "",
-                        "value": 1
-                      }
-                    ]
-                  }
-                },
-                "userResourceLimit": {
-                  "memory": 0,
-                  "vCores": 0,
-                  "resourceInformations": {
-                    "resourceInformation": [
-                      {
-                        "attributes": {},
-                        "maximumAllocation": 9223372036854775807,
-                        "minimumAllocation": 0,
-                        "name": "memory-mb",
-                        "resourceType": "COUNTABLE",
-                        "units": "Mi",
-                        "value": 0
-                      },
-                      {
-                        "attributes": {},
-                        "maximumAllocation": 9223372036854775807,
-                        "minimumAllocation": 0,
-                        "name": "vcores",
-                        "resourceType": "COUNTABLE",
-                        "units": "",
-                        "value": 0
-                      }
-                    ]
-                  }
-                },
-                "resources": {
-                  "resourceUsagesByPartition": [{
-                    "partitionName": "",
-                    "used": {
-                      "memory": 0,
-                      "vCores": 0,
-                      "resourceInformations": {
-                        "resourceInformation": [
-                          {
-                            "attributes": {},
-                            "maximumAllocation": 9223372036854775807,
-                            "minimumAllocation": 0,
-                            "name": "memory-mb",
-                            "resourceType": "COUNTABLE",
-                            "units": "Mi",
-                            "value": 0
-                          },
-                          {
-                            "attributes": {},
-                            "maximumAllocation": 9223372036854775807,
-                            "minimumAllocation": 0,
-                            "name": "vcores",
-                            "resourceType": "COUNTABLE",
-                            "units": "",
-                            "value": 0
-                          }
-                        ]
-                      }
-                    },
-                    "reserved": {
-                      "memory": 0,
-                      "vCores": 0,
-                      "resourceInformations": {
-                        "resourceInformation": [
-                          {
-                            "attributes": {},
-                            "maximumAllocation": 9223372036854775807,
-                            "minimumAllocation": 0,
-                            "name": "memory-mb",
-                            "resourceType": "COUNTABLE",
-                            "units": "Mi",
-                            "value": 0
-                          },
-                          {
-                            "attributes": {},
-                            "maximumAllocation": 9223372036854775807,
-                            "minimumAllocation": 0,
-                            "name": "vcores",
-                            "resourceType": "COUNTABLE",
-                            "units": "",
-                            "value": 0
-                          }
-                        ]
-                      }
-                    },
-                    "pending": {
-                      "memory": 0,
-                      "vCores": 0,
-                      "resourceInformations": {
-                        "resourceInformation": [
-                          {
-                            "attributes": {},
-                            "maximumAllocation": 9223372036854775807,
-                            "minimumAllocation": 0,
-                            "name": "memory-mb",
-                            "resourceType": "COUNTABLE",
-                            "units": "Mi",
-                            "value": 0
-                          },
-                          {
-                            "attributes": {},
-                            "maximumAllocation": 9223372036854775807,
-                            "minimumAllocation": 0,
-                            "name": "vcores",
-                            "resourceType": "COUNTABLE",
-                            "units": "",
-                            "value": 0
-                          }
-                        ]
-                      }
-                    },
-                    "amUsed": {
-                      "memory": 1024,
-                      "vCores": 1,
-                      "resourceInformations": {
-                        "resourceInformation": [
-                          {
-                            "attributes": {},
-                            "maximumAllocation": 9223372036854775807,
-                            "minimumAllocation": 0,
-                            "name": "memory-mb",
-                            "resourceType": "COUNTABLE",
-                            "units": "Mi",
-                            "value": 1024
-                          },
-                          {
-                            "attributes": {},
-                            "maximumAllocation": 9223372036854775807,
-                            "minimumAllocation": 0,
-                            "name": "vcores",
-                            "resourceType": "COUNTABLE",
-                            "units": "",
-                            "value": 1
-                          }
-                        ]
-                      }
-                    },
-                    "amLimit": {
-                      "memory": 1024,
-                      "vCores": 1,
-                      "resourceInformations": {
-                        "resourceInformation": [
-                          {
-                            "attributes": {},
-                            "maximumAllocation": 9223372036854775807,
-                            "minimumAllocation": 0,
-                            "name": "memory-mb",
-                            "resourceType": "COUNTABLE",
-                            "units": "Mi",
-                            "value": 1024
-                          },
-                          {
-                            "attributes": {},
-                            "maximumAllocation": 9223372036854775807,
-                            "minimumAllocation": 0,
-                            "name": "vcores",
-                            "resourceType": "COUNTABLE",
-                            "units": "",
-                            "value": 1
-                          }
-                        ]
-                      }
-                    },
-                    "userAmLimit": {
-                      "memory": 0,
-                      "vCores": 0,
-                      "resourceInformations": {
-                        "resourceInformation": [
-                          {
-                            "attributes": {},
-                            "maximumAllocation": 9223372036854775807,
-                            "minimumAllocation": 0,
-                            "name": "memory-mb",
-                            "resourceType": "COUNTABLE",
-                            "units": "Mi",
-                            "value": 0
-                          },
-                          {
-                            "attributes": {},
-                            "maximumAllocation": 9223372036854775807,
-                            "minimumAllocation": 0,
-                            "name": "vcores",
-                            "resourceType": "COUNTABLE",
-                            "units": "",
-                            "value": 0
-                          }
-                        ]
-                      }
-                    }
-                  }]
-                },
-                "userWeight": 1,
-                "isActive": true
-              }]
-            },
-            "userLimitFactor": 1,
-            "configuredMaxAMResourceLimit": 0.1,
-            "AMResourceLimit": {
-              "memory": 1024,
-              "vCores": 1,
-              "resourceInformations": {
-                "resourceInformation": [
-                  {
-                    "attributes": {},
-                    "maximumAllocation": 9223372036854775807,
-                    "minimumAllocation": 0,
-                    "name": "memory-mb",
-                    "resourceType": "COUNTABLE",
-                    "units": "Mi",
-                    "value": 1024
-                  },
-                  {
-                    "attributes": {},
-                    "maximumAllocation": 9223372036854775807,
-                    "minimumAllocation": 0,
-                    "name": "vcores",
-                    "resourceType": "COUNTABLE",
-                    "units": "",
-                    "value": 1
-                  }
-                ]
-              }
-            },
-            "usedAMResource": {
-              "memory": 1024,
-              "vCores": 1,
-              "resourceInformations": {
-                "resourceInformation": [
-                  {
-                    "attributes": {},
-                    "maximumAllocation": 9223372036854775807,
-                    "minimumAllocation": 0,
-                    "name": "memory-mb",
-                    "resourceType": "COUNTABLE",
-                    "units": "Mi",
-                    "value": 1024
-                  },
-                  {
-                    "attributes": {},
-                    "maximumAllocation": 9223372036854775807,
-                    "minimumAllocation": 0,
-                    "name": "vcores",
-                    "resourceType": "COUNTABLE",
-                    "units": "",
-                    "value": 1
-                  }
-                ]
-              }
-            },
-            "userAMResourceLimit": {
-              "memory": 1024,
-              "vCores": 1,
-              "resourceInformations": {
-                "resourceInformation": [
-                  {
-                    "attributes": {},
-                    "maximumAllocation": 9223372036854775807,
-                    "minimumAllocation": 0,
-                    "name": "memory-mb",
-                    "resourceType": "COUNTABLE",
-                    "units": "Mi",
-                    "value": 1024
-                  },
-                  {
-                    "attributes": {},
-                    "maximumAllocation": 9223372036854775807,
-                    "minimumAllocation": 0,
-                    "name": "vcores",
-                    "resourceType": "COUNTABLE",
-                    "units": "",
-                    "value": 1
-                  }
-                ]
-              }
-            },
-            "preemptionDisabled": true,
-            "intraQueuePreemptionDisabled": true,
-            "defaultPriority": 0,
-            "isAutoCreatedLeafQueue": false,
-            "maxApplicationLifetime": -1,
-            "defaultApplicationLifetime": -1
-          },
-          {
-            "type": "capacitySchedulerLeafQueueInfo",
-            "queuePath": "root.c",
-            "capacity": 0.5,
-            "usedCapacity": 0,
-            "maxCapacity": 100,
-            "absoluteCapacity": 0.5,
-            "absoluteMaxCapacity": 100,
-            "absoluteUsedCapacity": 0,
-            "weight": -1,
-            "normalizedWeight": 0,
-            "numApplications": 0,
-            "maxParallelApps": 2147483647,
-            "queueName": "c",
-            "isAbsoluteResource": false,
-            "state": "RUNNING",
-            "resourcesUsed": {
-              "memory": 0,
-              "vCores": 0,
-              "resourceInformations": {
-                "resourceInformation": [
-                  {
-                    "attributes": {},
-                    "maximumAllocation": 9223372036854775807,
-                    "minimumAllocation": 0,
-                    "name": "memory-mb",
-                    "resourceType": "COUNTABLE",
-                    "units": "Mi",
-                    "value": 0
-=======
   "scheduler" : {
     "schedulerInfo" : {
       "type" : "capacityScheduler",
@@ -5481,7 +3892,6 @@
                         "value" : 0
                       } ]
                     }
->>>>>>> 427366b7
                   },
                   "effectiveMaxResource" : {
                     "memory" : 0,
@@ -5506,786 +3916,6 @@
                       } ]
                     }
                   }
-<<<<<<< HEAD
-                ]
-              }
-            },
-            "hideReservationQueues": false,
-            "nodeLabels": ["*"],
-            "allocatedContainers": 0,
-            "reservedContainers": 0,
-            "pendingContainers": 0,
-            "capacities": {
-              "queueCapacitiesByPartition": [{
-                "partitionName": "",
-                "capacity": 0.5,
-                "usedCapacity": 0,
-                "maxCapacity": 100,
-                "absoluteCapacity": 0.5,
-                "absoluteUsedCapacity": 0,
-                "absoluteMaxCapacity": 100,
-                "maxAMLimitPercentage": 10,
-                "weight": -1,
-                "normalizedWeight": 0,
-                "configuredMinResource": {
-                  "memory": 0,
-                  "vCores": 0,
-                  "resourceInformations": {
-                    "resourceInformation": [
-                      {
-                        "attributes": {},
-                        "maximumAllocation": 8192,
-                        "minimumAllocation": 1024,
-                        "name": "memory-mb",
-                        "resourceType": "COUNTABLE",
-                        "units": "Mi",
-                        "value": 0
-                      },
-                      {
-                        "attributes": {},
-                        "maximumAllocation": 4,
-                        "minimumAllocation": 1,
-                        "name": "vcores",
-                        "resourceType": "COUNTABLE",
-                        "units": "",
-                        "value": 0
-                      }
-                    ]
-                  }
-                },
-                "configuredMaxResource": {
-                  "memory": 0,
-                  "vCores": 0,
-                  "resourceInformations": {
-                    "resourceInformation": [
-                      {
-                        "attributes": {},
-                        "maximumAllocation": 8192,
-                        "minimumAllocation": 1024,
-                        "name": "memory-mb",
-                        "resourceType": "COUNTABLE",
-                        "units": "Mi",
-                        "value": 0
-                      },
-                      {
-                        "attributes": {},
-                        "maximumAllocation": 4,
-                        "minimumAllocation": 1,
-                        "name": "vcores",
-                        "resourceType": "COUNTABLE",
-                        "units": "",
-                        "value": 0
-                      }
-                    ]
-                  }
-                },
-                "effectiveMinResource": {
-                  "memory": 51,
-                  "vCores": 0,
-                  "resourceInformations": {
-                    "resourceInformation": [
-                      {
-                        "attributes": {},
-                        "maximumAllocation": 9223372036854775807,
-                        "minimumAllocation": 0,
-                        "name": "memory-mb",
-                        "resourceType": "COUNTABLE",
-                        "units": "Mi",
-                        "value": 51
-                      },
-                      {
-                        "attributes": {},
-                        "maximumAllocation": 9223372036854775807,
-                        "minimumAllocation": 0,
-                        "name": "vcores",
-                        "resourceType": "COUNTABLE",
-                        "units": "",
-                        "value": 0
-                      }
-                    ]
-                  }
-                },
-                "effectiveMaxResource": {
-                  "memory": 10240,
-                  "vCores": 10,
-                  "resourceInformations": {
-                    "resourceInformation": [
-                      {
-                        "attributes": {},
-                        "maximumAllocation": 9223372036854775807,
-                        "minimumAllocation": 0,
-                        "name": "memory-mb",
-                        "resourceType": "COUNTABLE",
-                        "units": "Mi",
-                        "value": 10240
-                      },
-                      {
-                        "attributes": {},
-                        "maximumAllocation": 9223372036854775807,
-                        "minimumAllocation": 0,
-                        "name": "vcores",
-                        "resourceType": "COUNTABLE",
-                        "units": "",
-                        "value": 10
-                      }
-                    ]
-                  }
-                }
-              }]
-            },
-            "resources": {
-              "resourceUsagesByPartition": [{
-                "partitionName": "",
-                "used": {
-                  "memory": 0,
-                  "vCores": 0,
-                  "resourceInformations": {
-                    "resourceInformation": [
-                      {
-                        "attributes": {},
-                        "maximumAllocation": 9223372036854775807,
-                        "minimumAllocation": 0,
-                        "name": "memory-mb",
-                        "resourceType": "COUNTABLE",
-                        "units": "Mi",
-                        "value": 0
-                      },
-                      {
-                        "attributes": {},
-                        "maximumAllocation": 9223372036854775807,
-                        "minimumAllocation": 0,
-                        "name": "vcores",
-                        "resourceType": "COUNTABLE",
-                        "units": "",
-                        "value": 0
-                      }
-                    ]
-                  }
-                },
-                "reserved": {
-                  "memory": 0,
-                  "vCores": 0,
-                  "resourceInformations": {
-                    "resourceInformation": [
-                      {
-                        "attributes": {},
-                        "maximumAllocation": 9223372036854775807,
-                        "minimumAllocation": 0,
-                        "name": "memory-mb",
-                        "resourceType": "COUNTABLE",
-                        "units": "Mi",
-                        "value": 0
-                      },
-                      {
-                        "attributes": {},
-                        "maximumAllocation": 9223372036854775807,
-                        "minimumAllocation": 0,
-                        "name": "vcores",
-                        "resourceType": "COUNTABLE",
-                        "units": "",
-                        "value": 0
-                      }
-                    ]
-                  }
-                },
-                "pending": {
-                  "memory": 0,
-                  "vCores": 0,
-                  "resourceInformations": {
-                    "resourceInformation": [
-                      {
-                        "attributes": {},
-                        "maximumAllocation": 9223372036854775807,
-                        "minimumAllocation": 0,
-                        "name": "memory-mb",
-                        "resourceType": "COUNTABLE",
-                        "units": "Mi",
-                        "value": 0
-                      },
-                      {
-                        "attributes": {},
-                        "maximumAllocation": 9223372036854775807,
-                        "minimumAllocation": 0,
-                        "name": "vcores",
-                        "resourceType": "COUNTABLE",
-                        "units": "",
-                        "value": 0
-                      }
-                    ]
-                  }
-                },
-                "amUsed": {
-                  "memory": 0,
-                  "vCores": 0,
-                  "resourceInformations": {
-                    "resourceInformation": [
-                      {
-                        "attributes": {},
-                        "maximumAllocation": 9223372036854775807,
-                        "minimumAllocation": 0,
-                        "name": "memory-mb",
-                        "resourceType": "COUNTABLE",
-                        "units": "Mi",
-                        "value": 0
-                      },
-                      {
-                        "attributes": {},
-                        "maximumAllocation": 9223372036854775807,
-                        "minimumAllocation": 0,
-                        "name": "vcores",
-                        "resourceType": "COUNTABLE",
-                        "units": "",
-                        "value": 0
-                      }
-                    ]
-                  }
-                },
-                "amLimit": {
-                  "memory": 1024,
-                  "vCores": 1,
-                  "resourceInformations": {
-                    "resourceInformation": [
-                      {
-                        "attributes": {},
-                        "maximumAllocation": 9223372036854775807,
-                        "minimumAllocation": 0,
-                        "name": "memory-mb",
-                        "resourceType": "COUNTABLE",
-                        "units": "Mi",
-                        "value": 1024
-                      },
-                      {
-                        "attributes": {},
-                        "maximumAllocation": 9223372036854775807,
-                        "minimumAllocation": 0,
-                        "name": "vcores",
-                        "resourceType": "COUNTABLE",
-                        "units": "",
-                        "value": 1
-                      }
-                    ]
-                  }
-                },
-                "userAmLimit": {
-                  "memory": 0,
-                  "vCores": 0,
-                  "resourceInformations": {
-                    "resourceInformation": [
-                      {
-                        "attributes": {},
-                        "maximumAllocation": 9223372036854775807,
-                        "minimumAllocation": 0,
-                        "name": "memory-mb",
-                        "resourceType": "COUNTABLE",
-                        "units": "Mi",
-                        "value": 0
-                      },
-                      {
-                        "attributes": {},
-                        "maximumAllocation": 9223372036854775807,
-                        "minimumAllocation": 0,
-                        "name": "vcores",
-                        "resourceType": "COUNTABLE",
-                        "units": "",
-                        "value": 0
-                      }
-                    ]
-                  }
-                }
-              }]
-            },
-            "minEffectiveCapacity": {
-              "memory": 51,
-              "vCores": 0,
-              "resourceInformations": {
-                "resourceInformation": [
-                  {
-                    "attributes": {},
-                    "maximumAllocation": 9223372036854775807,
-                    "minimumAllocation": 0,
-                    "name": "memory-mb",
-                    "resourceType": "COUNTABLE",
-                    "units": "Mi",
-                    "value": 51
-                  },
-                  {
-                    "attributes": {},
-                    "maximumAllocation": 9223372036854775807,
-                    "minimumAllocation": 0,
-                    "name": "vcores",
-                    "resourceType": "COUNTABLE",
-                    "units": "",
-                    "value": 0
-                  }
-                ]
-              }
-            },
-            "maxEffectiveCapacity": {
-              "memory": 10240,
-              "vCores": 10,
-              "resourceInformations": {
-                "resourceInformation": [
-                  {
-                    "attributes": {},
-                    "maximumAllocation": 9223372036854775807,
-                    "minimumAllocation": 0,
-                    "name": "memory-mb",
-                    "resourceType": "COUNTABLE",
-                    "units": "Mi",
-                    "value": 10240
-                  },
-                  {
-                    "attributes": {},
-                    "maximumAllocation": 9223372036854775807,
-                    "minimumAllocation": 0,
-                    "name": "vcores",
-                    "resourceType": "COUNTABLE",
-                    "units": "",
-                    "value": 10
-                  }
-                ]
-              }
-            },
-            "maximumAllocation": {
-              "memory": 8192,
-              "vCores": 4,
-              "resourceInformations": {
-                "resourceInformation": [
-                  {
-                    "attributes": {},
-                    "maximumAllocation": 9223372036854775807,
-                    "minimumAllocation": 0,
-                    "name": "memory-mb",
-                    "resourceType": "COUNTABLE",
-                    "units": "Mi",
-                    "value": 8192
-                  },
-                  {
-                    "attributes": {},
-                    "maximumAllocation": 9223372036854775807,
-                    "minimumAllocation": 0,
-                    "name": "vcores",
-                    "resourceType": "COUNTABLE",
-                    "units": "",
-                    "value": 4
-                  }
-                ]
-              }
-            },
-            "queueAcls": {
-              "queueAcl": [
-                {
-                  "accessType": "ADMINISTER_QUEUE",
-                  "accessControlList": " "
-                },
-                {
-                  "accessType": "APPLICATION_MAX_PRIORITY",
-                  "accessControlList": "*"
-                },
-                {
-                  "accessType": "SUBMIT_APP",
-                  "accessControlList": " "
-                }
-              ]
-            },
-            "queuePriority": 0,
-            "orderingPolicyInfo": "fifo",
-            "autoCreateChildQueueEnabled": false,
-            "leafQueueTemplate": {},
-            "mode": "percentage",
-            "queueType": "leaf",
-            "creationMethod": "static",
-            "autoCreationEligibility": "off",
-            "autoQueueTemplateProperties": {},
-            "autoQueueParentTemplateProperties": {},
-            "autoQueueLeafTemplateProperties": {},
-            "numActiveApplications": 0,
-            "numPendingApplications": 0,
-            "numContainers": 0,
-            "maxApplications": 50,
-            "maxApplicationsPerUser": 50,
-            "userLimit": 100,
-            "users": {},
-            "userLimitFactor": 1,
-            "configuredMaxAMResourceLimit": 0.1,
-            "AMResourceLimit": {
-              "memory": 1024,
-              "vCores": 1,
-              "resourceInformations": {
-                "resourceInformation": [
-                  {
-                    "attributes": {},
-                    "maximumAllocation": 9223372036854775807,
-                    "minimumAllocation": 0,
-                    "name": "memory-mb",
-                    "resourceType": "COUNTABLE",
-                    "units": "Mi",
-                    "value": 1024
-                  },
-                  {
-                    "attributes": {},
-                    "maximumAllocation": 9223372036854775807,
-                    "minimumAllocation": 0,
-                    "name": "vcores",
-                    "resourceType": "COUNTABLE",
-                    "units": "",
-                    "value": 1
-                  }
-                ]
-              }
-            },
-            "usedAMResource": {
-              "memory": 0,
-              "vCores": 0,
-              "resourceInformations": {
-                "resourceInformation": [
-                  {
-                    "attributes": {},
-                    "maximumAllocation": 9223372036854775807,
-                    "minimumAllocation": 0,
-                    "name": "memory-mb",
-                    "resourceType": "COUNTABLE",
-                    "units": "Mi",
-                    "value": 0
-                  },
-                  {
-                    "attributes": {},
-                    "maximumAllocation": 9223372036854775807,
-                    "minimumAllocation": 0,
-                    "name": "vcores",
-                    "resourceType": "COUNTABLE",
-                    "units": "",
-                    "value": 0
-                  }
-                ]
-              }
-            },
-            "userAMResourceLimit": {
-              "memory": 1024,
-              "vCores": 1,
-              "resourceInformations": {
-                "resourceInformation": [
-                  {
-                    "attributes": {},
-                    "maximumAllocation": 9223372036854775807,
-                    "minimumAllocation": 0,
-                    "name": "memory-mb",
-                    "resourceType": "COUNTABLE",
-                    "units": "Mi",
-                    "value": 1024
-                  },
-                  {
-                    "attributes": {},
-                    "maximumAllocation": 9223372036854775807,
-                    "minimumAllocation": 0,
-                    "name": "vcores",
-                    "resourceType": "COUNTABLE",
-                    "units": "",
-                    "value": 1
-                  }
-                ]
-              }
-            },
-            "preemptionDisabled": true,
-            "intraQueuePreemptionDisabled": true,
-            "defaultPriority": 0,
-            "isAutoCreatedLeafQueue": false,
-            "maxApplicationLifetime": -1,
-            "defaultApplicationLifetime": -1
-          }
-        ]
-      },
-      "capacities": {
-        "queueCapacitiesByPartition": [{
-          "partitionName": "",
-          "capacity": 100,
-          "usedCapacity": 0,
-          "maxCapacity": 100,
-          "absoluteCapacity": 100,
-          "absoluteUsedCapacity": 0,
-          "absoluteMaxCapacity": 100,
-          "maxAMLimitPercentage": 0,
-          "weight": -1,
-          "normalizedWeight": 0,
-          "configuredMinResource": {
-            "memory": 0,
-            "vCores": 0,
-            "resourceInformations": {
-              "resourceInformation": [
-                {
-                  "attributes": {},
-                  "maximumAllocation": 8192,
-                  "minimumAllocation": 1024,
-                  "name": "memory-mb",
-                  "resourceType": "COUNTABLE",
-                  "units": "Mi",
-                  "value": 0
-                },
-                {
-                  "attributes": {},
-                  "maximumAllocation": 4,
-                  "minimumAllocation": 1,
-                  "name": "vcores",
-                  "resourceType": "COUNTABLE",
-                  "units": "",
-                  "value": 0
-                }
-              ]
-            }
-          },
-          "configuredMaxResource": {
-            "memory": 0,
-            "vCores": 0,
-            "resourceInformations": {
-              "resourceInformation": [
-                {
-                  "attributes": {},
-                  "maximumAllocation": 8192,
-                  "minimumAllocation": 1024,
-                  "name": "memory-mb",
-                  "resourceType": "COUNTABLE",
-                  "units": "Mi",
-                  "value": 0
-                },
-                {
-                  "attributes": {},
-                  "maximumAllocation": 4,
-                  "minimumAllocation": 1,
-                  "name": "vcores",
-                  "resourceType": "COUNTABLE",
-                  "units": "",
-                  "value": 0
-                }
-              ]
-            }
-          },
-          "effectiveMinResource": {
-            "memory": 10240,
-            "vCores": 10,
-            "resourceInformations": {
-              "resourceInformation": [
-                {
-                  "attributes": {},
-                  "maximumAllocation": 9223372036854775807,
-                  "minimumAllocation": 0,
-                  "name": "memory-mb",
-                  "resourceType": "COUNTABLE",
-                  "units": "Mi",
-                  "value": 10240
-                },
-                {
-                  "attributes": {},
-                  "maximumAllocation": 9223372036854775807,
-                  "minimumAllocation": 0,
-                  "name": "vcores",
-                  "resourceType": "COUNTABLE",
-                  "units": "",
-                  "value": 10
-                }
-              ]
-            }
-          },
-          "effectiveMaxResource": {
-            "memory": 10240,
-            "vCores": 10,
-            "resourceInformations": {
-              "resourceInformation": [
-                {
-                  "attributes": {},
-                  "maximumAllocation": 9223372036854775807,
-                  "minimumAllocation": 0,
-                  "name": "memory-mb",
-                  "resourceType": "COUNTABLE",
-                  "units": "Mi",
-                  "value": 10240
-                },
-                {
-                  "attributes": {},
-                  "maximumAllocation": 9223372036854775807,
-                  "minimumAllocation": 0,
-                  "name": "vcores",
-                  "resourceType": "COUNTABLE",
-                  "units": "",
-                  "value": 10
-                }
-              ]
-            }
-          }
-        }]
-      },
-      "health": {
-        "lastrun": 0,
-        "operationsInfo": [
-          {
-            "operation": "last-allocation",
-            "nodeId": "N\/A",
-            "containerId": "N\/A",
-            "queue": "N\/A"
-          },
-          {
-            "operation": "last-release",
-            "nodeId": "N\/A",
-            "containerId": "N\/A",
-            "queue": "N\/A"
-          },
-          {
-            "operation": "last-preemption",
-            "nodeId": "N\/A",
-            "containerId": "N\/A",
-            "queue": "N\/A"
-          },
-          {
-            "operation": "last-reservation",
-            "nodeId": "N\/A",
-            "containerId": "N\/A",
-            "queue": "N\/A"
-          }
-        ],
-        "lastRunDetails": [
-          {
-            "operation": "releases",
-            "count": 0,
-            "resources": {
-              "memory": 0,
-              "vCores": 0,
-              "resourceInformations": {
-                "resourceInformation": [
-                  {
-                    "attributes": {},
-                    "maximumAllocation": 9223372036854775807,
-                    "minimumAllocation": 0,
-                    "name": "memory-mb",
-                    "resourceType": "COUNTABLE",
-                    "units": "Mi",
-                    "value": 0
-                  },
-                  {
-                    "attributes": {},
-                    "maximumAllocation": 9223372036854775807,
-                    "minimumAllocation": 0,
-                    "name": "vcores",
-                    "resourceType": "COUNTABLE",
-                    "units": "",
-                    "value": 0
-                  }
-                ]
-              }
-            }
-          },
-          {
-            "operation": "allocations",
-            "count": 0,
-            "resources": {
-              "memory": 0,
-              "vCores": 0,
-              "resourceInformations": {
-                "resourceInformation": [
-                  {
-                    "attributes": {},
-                    "maximumAllocation": 9223372036854775807,
-                    "minimumAllocation": 0,
-                    "name": "memory-mb",
-                    "resourceType": "COUNTABLE",
-                    "units": "Mi",
-                    "value": 0
-                  },
-                  {
-                    "attributes": {},
-                    "maximumAllocation": 9223372036854775807,
-                    "minimumAllocation": 0,
-                    "name": "vcores",
-                    "resourceType": "COUNTABLE",
-                    "units": "",
-                    "value": 0
-                  }
-                ]
-              }
-            }
-          },
-          {
-            "operation": "reservations",
-            "count": 0,
-            "resources": {
-              "memory": 0,
-              "vCores": 0,
-              "resourceInformations": {
-                "resourceInformation": [
-                  {
-                    "attributes": {},
-                    "maximumAllocation": 9223372036854775807,
-                    "minimumAllocation": 0,
-                    "name": "memory-mb",
-                    "resourceType": "COUNTABLE",
-                    "units": "Mi",
-                    "value": 0
-                  },
-                  {
-                    "attributes": {},
-                    "maximumAllocation": 9223372036854775807,
-                    "minimumAllocation": 0,
-                    "name": "vcores",
-                    "resourceType": "COUNTABLE",
-                    "units": "",
-                    "value": 0
-                  }
-                ]
-              }
-            }
-          }
-        ]
-      },
-      "maximumAllocation": {
-        "memory": 8192,
-        "vCores": 4,
-        "resourceInformations": {
-          "resourceInformation": [
-            {
-              "attributes": {},
-              "maximumAllocation": 9223372036854775807,
-              "minimumAllocation": 0,
-              "name": "memory-mb",
-              "resourceType": "COUNTABLE",
-              "units": "Mi",
-              "value": 8192
-            },
-            {
-              "attributes": {},
-              "maximumAllocation": 9223372036854775807,
-              "minimumAllocation": 0,
-              "name": "vcores",
-              "resourceType": "COUNTABLE",
-              "units": "",
-              "value": 4
-            }
-          ]
-        }
-      },
-      "queueAcls": {
-        "queueAcl": [
-          {
-            "accessType": "ADMINISTER_QUEUE",
-            "accessControlList": "*"
-          },
-          {
-            "accessType": "APPLICATION_MAX_PRIORITY",
-            "accessControlList": "*"
-          },
-          {
-            "accessType": "SUBMIT_APP",
-            "accessControlList": "*"
-          }
-        ]
-      },
-      "queuePriority": 0,
-      "orderingPolicyInfo": "utilization",
-      "mode": "percentage",
-      "queueType": "parent",
-      "creationMethod": "static",
-      "autoCreationEligibility": "off",
-      "autoQueueTemplateProperties": {},
-      "autoQueueParentTemplateProperties": {},
-      "autoQueueLeafTemplateProperties": {}
-=======
                 } ]
               },
               "resources" : {
@@ -7633,7 +5263,6 @@
       "autoQueueTemplateProperties" : { },
       "autoQueueParentTemplateProperties" : { },
       "autoQueueLeafTemplateProperties" : { }
->>>>>>> 427366b7
     }
   }
 }