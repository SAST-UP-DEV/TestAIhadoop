--- conflicted
+++ resolved
@@ -39,2312 +39,7 @@
   public LeafQueue(CapacitySchedulerQueueContext queueContext,
       String queueName, CSQueue parent, CSQueue old, boolean isDynamic) throws
       IOException {
-<<<<<<< HEAD
-    super(cs, configuration, queueName, parent, old);
-    setDynamicQueue(isDynamic);
-
-    this.usersManager = new UsersManager(usageTracker.getMetrics(), this, labelManager, csContext,
-        resourceCalculator);
-
-    // One time initialization is enough since it is static ordering policy
-    this.pendingOrderingPolicy = new FifoOrderingPolicyForPendingApps<>();
-
-    LOG.debug("LeafQueue: name={}, fullname={}", queueName, getQueuePath());
-
-    setupQueueConfigs(cs.getClusterResource(), configuration);
-
-  }
-
-  @SuppressWarnings("checkstyle:nowhitespaceafter")
-  protected void setupQueueConfigs(Resource clusterResource,
-      CapacitySchedulerConfiguration conf) throws
-      IOException {
-    writeLock.lock();
-    try {
-      CapacitySchedulerConfiguration schedConf = csContext.getConfiguration();
-      super.setupQueueConfigs(clusterResource, conf);
-
-      this.lastClusterResource = clusterResource;
-
-      this.cachedResourceLimitsForHeadroom = new ResourceLimits(
-          clusterResource);
-
-      // Initialize headroom info, also used for calculating application
-      // master resource limits.  Since this happens during queue initialization
-      // and all queues may not be realized yet, we'll use (optimistic)
-      // absoluteMaxCapacity (it will be replaced with the more accurate
-      // absoluteMaxAvailCapacity during headroom/userlimit/allocation events)
-      setQueueResourceLimitsInfo(clusterResource);
-
-      setOrderingPolicy(
-          conf.<FiCaSchedulerApp>getAppOrderingPolicy(getQueuePath()));
-
-      usersManager.setUserLimit(conf.getUserLimit(getQueuePath()));
-      usersManager.setUserLimitFactor(conf.getUserLimitFactor(getQueuePath()));
-
-      maxAMResourcePerQueuePercent =
-          conf.getMaximumApplicationMasterResourcePerQueuePercent(
-              getQueuePath());
-
-      maxApplications = conf.getMaximumApplicationsPerQueue(getQueuePath());
-      if (maxApplications < 0) {
-        int maxGlobalPerQueueApps =
-            csContext.getConfiguration().getGlobalMaximumApplicationsPerQueue();
-        if (maxGlobalPerQueueApps > 0) {
-          maxApplications = maxGlobalPerQueueApps;
-        }
-      }
-
-      priorityAcls = conf.getPriorityAcls(getQueuePath(),
-          csContext.getMaxClusterLevelAppPriority());
-
-      Set<String> accessibleNodeLabels = this.queueNodeLabelsSettings.getAccessibleNodeLabels();
-      if (!SchedulerUtils.checkQueueLabelExpression(accessibleNodeLabels,
-          this.queueNodeLabelsSettings.getDefaultLabelExpression(), null)) {
-        throw new IOException(
-            "Invalid default label expression of " + " queue=" + getQueuePath()
-                + " doesn't have permission to access all labels "
-                + "in default label expression. labelExpression of resource request="
-                + getDefaultNodeLabelExpressionStr() + ". Queue labels=" + (
-                getAccessibleNodeLabels() == null ?
-                    "" :
-                    StringUtils
-                        .join(getAccessibleNodeLabels().iterator(), ',')));
-      }
-
-      nodeLocalityDelay = schedConf.getNodeLocalityDelay();
-      rackLocalityAdditionalDelay = schedConf
-          .getRackLocalityAdditionalDelay();
-      rackLocalityFullReset = schedConf
-          .getRackLocalityFullReset();
-
-      // re-init this since max allocation could have changed
-      this.minimumAllocationFactor = Resources.ratio(resourceCalculator,
-          Resources.subtract(
-              queueAllocationSettings.getMaximumAllocation(),
-              queueAllocationSettings.getMinimumAllocation()),
-          queueAllocationSettings.getMaximumAllocation());
-
-      StringBuilder aclsString = new StringBuilder();
-      for (Map.Entry<AccessType, AccessControlList> e : acls.entrySet()) {
-        aclsString.append(e.getKey() + ":" + e.getValue().getAclString());
-      }
-
-      StringBuilder labelStrBuilder = new StringBuilder();
-      if (accessibleNodeLabels != null) {
-        for (String nodeLabel : accessibleNodeLabels) {
-          labelStrBuilder.append(nodeLabel).append(",");
-        }
-      }
-
-      defaultAppPriorityPerQueue = Priority.newInstance(
-          conf.getDefaultApplicationPriorityConfPerQueue(getQueuePath()));
-
-      // Validate leaf queue's user's weights.
-      float queueUserLimit = Math.min(100.0f, conf.getUserLimit(getQueuePath()));
-      getUserWeights().validateForLeafQueue(queueUserLimit, getQueuePath());
-      usersManager.updateUserWeights();
-
-      LOG.info(
-          "Initializing " + getQueuePath() + "\n" +
-              getExtendedCapacityOrWeightString() + "\n"
-              + "absoluteCapacity = " + queueCapacities.getAbsoluteCapacity()
-              + " [= parentAbsoluteCapacity * capacity ]" + "\n"
-              + "maxCapacity = " + queueCapacities.getMaximumCapacity()
-              + " [= configuredMaxCapacity ]" + "\n" + "absoluteMaxCapacity = "
-              + queueCapacities.getAbsoluteMaximumCapacity()
-              + " [= 1.0 maximumCapacity undefined, "
-              + "(parentAbsoluteMaxCapacity * maximumCapacity) / 100 otherwise ]"
-              + "\n" + "effectiveMinResource=" +
-              getEffectiveCapacity(CommonNodeLabelsManager.NO_LABEL) + "\n"
-              + " , effectiveMaxResource=" +
-              getEffectiveMaxCapacity(CommonNodeLabelsManager.NO_LABEL)
-              + "\n" + "userLimit = " + usersManager.getUserLimit()
-              + " [= configuredUserLimit ]" + "\n" + "userLimitFactor = "
-              + usersManager.getUserLimitFactor()
-              + " [= configuredUserLimitFactor ]" + "\n" + "maxApplications = "
-              + maxApplications
-              + " [= configuredMaximumSystemApplicationsPerQueue or"
-              + " (int)(configuredMaximumSystemApplications * absoluteCapacity)]"
-              + "\n" + "maxApplicationsPerUser = " + maxApplicationsPerUser
-              + " [= (int)(maxApplications * (userLimit / 100.0f) * "
-              + "userLimitFactor) ]" + "\n"
-              + "maxParallelApps = " + getMaxParallelApps() + "\n"
-              + "usedCapacity = " +
-              + queueCapacities.getUsedCapacity() + " [= usedResourcesMemory / "
-              + "(clusterResourceMemory * absoluteCapacity)]" + "\n"
-              + "absoluteUsedCapacity = " + absoluteUsedCapacity
-              + " [= usedResourcesMemory / clusterResourceMemory]" + "\n"
-              + "maxAMResourcePerQueuePercent = " + maxAMResourcePerQueuePercent
-              + " [= configuredMaximumAMResourcePercent ]" + "\n"
-              + "minimumAllocationFactor = " + minimumAllocationFactor
-              + " [= (float)(maximumAllocationMemory - minimumAllocationMemory) / "
-              + "maximumAllocationMemory ]" + "\n" + "maximumAllocation = "
-              + queueAllocationSettings.getMaximumAllocation() +
-              " [= configuredMaxAllocation ]" + "\n"
-              + "numContainers = " + usageTracker.getNumContainers()
-              + " [= currentNumContainers ]" + "\n" + "state = " + getState()
-              + " [= configuredState ]" + "\n" + "acls = " + aclsString
-              + " [= configuredAcls ]" + "\n"
-              + "nodeLocalityDelay = " + nodeLocalityDelay + "\n"
-              + "rackLocalityAdditionalDelay = "
-              + rackLocalityAdditionalDelay + "\n"
-              + "labels=" + labelStrBuilder.toString() + "\n"
-              + "reservationsContinueLooking = "
-              + reservationsContinueLooking + "\n" + "preemptionDisabled = "
-              + getPreemptionDisabled() + "\n" + "defaultAppPriorityPerQueue = "
-              + defaultAppPriorityPerQueue + "\npriority = " + priority
-              + "\nmaxLifetime = " + getMaximumApplicationLifetime()
-              + " seconds" + "\ndefaultLifetime = "
-              + getDefaultApplicationLifetime() + " seconds");
-    } finally {
-      writeLock.unlock();
-    }
-  }
-
-  private String getDefaultNodeLabelExpressionStr() {
-    String defaultLabelExpression = queueNodeLabelsSettings.getDefaultLabelExpression();
-    return defaultLabelExpression == null ? "" : defaultLabelExpression;
-  }
-
-  /**
-   * Used only by tests.
-   */
-  @Private
-  public float getMinimumAllocationFactor() {
-    return minimumAllocationFactor;
-  }
-  
-  /**
-   * Used only by tests.
-   */
-  @Private
-  public float getMaxAMResourcePerQueuePercent() {
-    return maxAMResourcePerQueuePercent;
-  }
-
-  public int getMaxApplications() {
-    return maxApplications;
-  }
-
-  public int getMaxApplicationsPerUser() {
-    return maxApplicationsPerUser;
-  }
-
-  /**
-   *
-   * @return UsersManager instance.
-   */
-  public UsersManager getUsersManager() {
-    return usersManager;
-  }
-
-  @Override
-  public AbstractUsersManager getAbstractUsersManager() {
-    return usersManager;
-  }
-
-  @Override
-  public List<CSQueue> getChildQueues() {
-    return null;
-  }
-  
-  /**
-   * Set user limit.
-   * @param userLimit new user limit
-   */
-  @VisibleForTesting
-  void setUserLimit(float userLimit) {
-    usersManager.setUserLimit(userLimit);
-    usersManager.userLimitNeedsRecompute();
-  }
-
-  /**
-   * Set user limit factor.
-   * @param userLimitFactor new user limit factor
-   */
-  @VisibleForTesting
-  void setUserLimitFactor(float userLimitFactor) {
-    usersManager.setUserLimitFactor(userLimitFactor);
-    usersManager.userLimitNeedsRecompute();
-  }
-
-  @Override
-  public int getNumApplications() {
-    readLock.lock();
-    try {
-      return getNumPendingApplications() + getNumActiveApplications() +
-          getNumNonRunnableApps();
-    } finally {
-      readLock.unlock();
-    }
-  }
-
-  public int getNumPendingApplications() {
-    readLock.lock();
-    try {
-      return pendingOrderingPolicy.getNumSchedulableEntities();
-    } finally {
-      readLock.unlock();
-    }
-  }
-
-  public int getNumActiveApplications() {
-    readLock.lock();
-    try {
-      return orderingPolicy.getNumSchedulableEntities();
-    } finally {
-      readLock.unlock();
-    }
-  }
-
-  @Private
-  public int getNumPendingApplications(String user) {
-    readLock.lock();
-    try {
-      User u = getUser(user);
-      if (null == u) {
-        return 0;
-      }
-      return u.getPendingApplications();
-    } finally {
-      readLock.unlock();
-    }
-  }
-
-  @Private
-  public int getNumActiveApplications(String user) {
-    readLock.lock();
-    try {
-      User u = getUser(user);
-      if (null == u) {
-        return 0;
-      }
-      return u.getActiveApplications();
-    } finally {
-      readLock.unlock();
-    }
-  }
-
-  @Private
-  public float getUserLimit() {
-    return usersManager.getUserLimit();
-  }
-
-  @Private
-  public float getUserLimitFactor() {
-    return usersManager.getUserLimitFactor();
-  }
-
-  @Override
-  public QueueInfo getQueueInfo(
-      boolean includeChildQueues, boolean recursive) {
-    QueueInfo queueInfo = getQueueInfo();
-    return queueInfo;
-  }
-
-  @Override
-  public List<QueueUserACLInfo>
-  getQueueUserAclInfo(UserGroupInformation user) {
-    readLock.lock();
-    try {
-      QueueUserACLInfo userAclInfo = recordFactory.newRecordInstance(
-          QueueUserACLInfo.class);
-      List<QueueACL> operations = new ArrayList<>();
-      for (QueueACL operation : QueueACL.values()) {
-        if (hasAccess(operation, user)) {
-          operations.add(operation);
-        }
-      }
-
-      userAclInfo.setQueueName(getQueuePath());
-      userAclInfo.setUserAcls(operations);
-      return Collections.singletonList(userAclInfo);
-    } finally {
-      readLock.unlock();
-    }
-
-  }
-
-  public String toString() {
-    readLock.lock();
-    try {
-      return getQueuePath() + ": " + getCapacityOrWeightString()
-          + ", " + "absoluteCapacity=" + queueCapacities.getAbsoluteCapacity()
-          + ", " + "usedResources=" + usageTracker.getQueueUsage().getUsed() + ", "
-          + "usedCapacity=" + getUsedCapacity() + ", " + "absoluteUsedCapacity="
-          + getAbsoluteUsedCapacity() + ", " + "numApps=" + getNumApplications()
-          + ", " + "numContainers=" + getNumContainers() + ", "
-          + "effectiveMinResource=" +
-          getEffectiveCapacity(CommonNodeLabelsManager.NO_LABEL) +
-          " , effectiveMaxResource=" +
-          getEffectiveMaxCapacity(CommonNodeLabelsManager.NO_LABEL);
-    } finally {
-      readLock.unlock();
-    }
-  }
-
-  protected String getExtendedCapacityOrWeightString() {
-    if (queueCapacities.getWeight() != -1) {
-      return "weight = " + queueCapacities.getWeight()
-          + " [= (float) configuredCapacity (with w suffix)] " + "\n"
-          + "normalizedWeight = " + queueCapacities.getNormalizedWeight()
-          + " [= (float) configuredCapacity / sum(configuredCapacity of " +
-          "all queues under the parent)]";
-    } else {
-      return "capacity = " + queueCapacities.getCapacity()
-          + " [= (float) configuredCapacity / 100 ]";
-    }
-  }
-
-  @VisibleForTesting
-  public User getUser(String userName) {
-    return usersManager.getUser(userName);
-  }
-
-  @Private
-  public List<AppPriorityACLGroup> getPriorityACLs() {
-    readLock.lock();
-    try {
-      return new ArrayList<>(priorityAcls);
-    } finally {
-      readLock.unlock();
-    }
-  }
-
-  protected void reinitialize(
-      CSQueue newlyParsedQueue, Resource clusterResource,
-      CapacitySchedulerConfiguration configuration) throws
-      IOException {
-
-    writeLock.lock();
-    try {
-      // We skip reinitialize for dynamic queues, when this is called, and
-      // new queue is different from this queue, we will make this queue to be
-      // static queue.
-      if (newlyParsedQueue != this) {
-        this.setDynamicQueue(false);
-      }
-
-      // Sanity check
-      if (!(newlyParsedQueue instanceof LeafQueue) || !newlyParsedQueue
-          .getQueuePath().equals(getQueuePath())) {
-        throw new IOException(
-            "Trying to reinitialize " + getQueuePath() + " from "
-                + newlyParsedQueue.getQueuePath());
-      }
-
-      LeafQueue newlyParsedLeafQueue = (LeafQueue) newlyParsedQueue;
-
-      // don't allow the maximum allocation to be decreased in size
-      // since we have already told running AM's the size
-      Resource oldMax = getMaximumAllocation();
-      Resource newMax = newlyParsedLeafQueue.getMaximumAllocation();
-
-      if (!Resources.fitsIn(oldMax, newMax)) {
-        throw new IOException("Trying to reinitialize " + getQueuePath()
-            + " the maximum allocation size can not be decreased!"
-            + " Current setting: " + oldMax + ", trying to set it to: "
-            + newMax);
-      }
-
-      setupQueueConfigs(clusterResource, configuration);
-    } finally {
-      writeLock.unlock();
-    }
-  }
-
-  @Override
-  public void reinitialize(
-      CSQueue newlyParsedQueue, Resource clusterResource)
-  throws IOException {
-    reinitialize(newlyParsedQueue, clusterResource,
-        csContext.getConfiguration());
-  }
-
-  @Override
-  public void submitApplicationAttempt(FiCaSchedulerApp application,
-      String userName) {
-    submitApplicationAttempt(application, userName, false);
-  }
-
-  @Override
-  public void submitApplicationAttempt(FiCaSchedulerApp application,
-      String userName, boolean isMoveApp) {
-    // Careful! Locking order is important!
-    writeLock.lock();
-    try {
-      // TODO, should use getUser, use this method just to avoid UT failure
-      // which is caused by wrong invoking order, will fix UT separately
-      User user = usersManager.getUserAndAddIfAbsent(userName);
-
-      // Add the attempt to our data-structures
-      addApplicationAttempt(application, user);
-    } finally {
-      writeLock.unlock();
-    }
-
-    // We don't want to update metrics for move app
-    if (!isMoveApp) {
-      boolean unmanagedAM = application.getAppSchedulingInfo() != null &&
-          application.getAppSchedulingInfo().isUnmanagedAM();
-      usageTracker.getMetrics().submitAppAttempt(userName, unmanagedAM);
-    }
-
-    parent.submitApplicationAttempt(application, userName);
-  }
-
-  @Override
-  public void submitApplication(ApplicationId applicationId, String userName,
-      String queue)  throws AccessControlException {
-    // Careful! Locking order is important!
-    validateSubmitApplication(applicationId, userName, queue);
-
-    // Signal for expired auto deletion.
-    updateLastSubmittedTimeStamp();
-
-    // Inform the parent queue
-    try {
-      parent.submitApplication(applicationId, userName, queue);
-    } catch (AccessControlException ace) {
-      LOG.info("Failed to submit application to parent-queue: " +
-          parent.getQueuePath(), ace);
-      throw ace;
-    }
-
-  }
-
-  public void validateSubmitApplication(ApplicationId applicationId,
-      String userName, String queue) throws AccessControlException {
-    writeLock.lock();
-    try {
-      // Check if the queue is accepting jobs
-      if (getState() != QueueState.RUNNING) {
-        String msg = "Queue " + getQueuePath()
-            + " is STOPPED. Cannot accept submission of application: "
-            + applicationId;
-        LOG.info(msg);
-        throw new AccessControlException(msg);
-      }
-
-      // Check submission limits for queues
-      //TODO recalculate max applications because they can depend on capacity
-      if (getNumApplications() >= getMaxApplications() && !(this instanceof AutoCreatedLeafQueue)) {
-        String msg =
-            "Queue " + getQueuePath() + " already has " + getNumApplications()
-                + " applications,"
-                + " cannot accept submission of application: " + applicationId;
-        LOG.info(msg);
-        throw new AccessControlException(msg);
-      }
-
-      // Check submission limits for the user on this queue
-      User user = usersManager.getUserAndAddIfAbsent(userName);
-      //TODO recalculate max applications because they can depend on capacity
-      if (user.getTotalApplications() >= getMaxApplicationsPerUser() &&  !(this instanceof AutoCreatedLeafQueue)) {
-        String msg = "Queue " + getQueuePath() + " already has " + user
-            .getTotalApplications() + " applications from user " + userName
-            + " cannot accept submission of application: " + applicationId;
-        LOG.info(msg);
-        throw new AccessControlException(msg);
-      }
-    } finally {
-      writeLock.unlock();
-    }
-
-    try {
-      parent.validateSubmitApplication(applicationId, userName, queue);
-    } catch (AccessControlException ace) {
-      LOG.info("Failed to submit application to parent-queue: " + 
-          parent.getQueuePath(), ace);
-      throw ace;
-    }
-  }
-  
-  public Resource getAMResourceLimit() {
-    return usageTracker.getQueueUsage().getAMLimit();
-  }
-
-  public Resource getAMResourceLimitPerPartition(String nodePartition) {
-    return usageTracker.getQueueUsage().getAMLimit(nodePartition);
-  }
-
-  @VisibleForTesting
-  public Resource calculateAndGetAMResourceLimit() {
-    return calculateAndGetAMResourceLimitPerPartition(
-        RMNodeLabelsManager.NO_LABEL);
-  }
-
-  @VisibleForTesting
-  public Resource getUserAMResourceLimit() {
-    return getUserAMResourceLimitPerPartition(RMNodeLabelsManager.NO_LABEL,
-         null);
-  }
-
-  public Resource getUserAMResourceLimitPerPartition(
-      String nodePartition, String userName) {
-    float userWeight = 1.0f;
-    if (userName != null && getUser(userName) != null) {
-      userWeight = getUser(userName).getWeight();
-    }
-
-    readLock.lock();
-    try {
-      /*
-       * The user am resource limit is based on the same approach as the user
-       * limit (as it should represent a subset of that). This means that it uses
-       * the absolute queue capacity (per partition) instead of the max and is
-       * modified by the userlimit and the userlimit factor as is the userlimit
-       */
-      float effectiveUserLimit = Math.max(usersManager.getUserLimit() / 100.0f,
-          1.0f / Math.max(getAbstractUsersManager().getNumActiveUsers(), 1));
-      float preWeightedUserLimit = effectiveUserLimit;
-      effectiveUserLimit = Math.min(effectiveUserLimit * userWeight, 1.0f);
-
-      Resource queuePartitionResource = getEffectiveCapacity(nodePartition);
-
-      Resource minimumAllocation = queueAllocationSettings.getMinimumAllocation();
-
-      Resource userAMLimit = Resources.multiplyAndNormalizeUp(
-          resourceCalculator, queuePartitionResource,
-          queueCapacities.getMaxAMResourcePercentage(nodePartition)
-              * effectiveUserLimit * usersManager.getUserLimitFactor(),
-          minimumAllocation);
-
-      if (getUserLimitFactor() == -1) {
-        userAMLimit = Resources.multiplyAndNormalizeUp(
-            resourceCalculator, queuePartitionResource,
-            queueCapacities.getMaxAMResourcePercentage(nodePartition),
-            minimumAllocation);
-      }
-
-      userAMLimit =
-          Resources.min(resourceCalculator, lastClusterResource,
-              userAMLimit,
-              Resources.clone(getAMResourceLimitPerPartition(nodePartition)));
-
-      Resource preWeighteduserAMLimit =
-          Resources.multiplyAndNormalizeUp(
-          resourceCalculator, queuePartitionResource,
-          queueCapacities.getMaxAMResourcePercentage(nodePartition)
-              * preWeightedUserLimit * usersManager.getUserLimitFactor(),
-          minimumAllocation);
-
-      if (getUserLimitFactor() == -1) {
-        preWeighteduserAMLimit = Resources.multiplyAndNormalizeUp(
-            resourceCalculator, queuePartitionResource,
-            queueCapacities.getMaxAMResourcePercentage(nodePartition),
-            minimumAllocation);
-      }
-
-      preWeighteduserAMLimit =
-          Resources.min(resourceCalculator, lastClusterResource,
-              preWeighteduserAMLimit,
-              Resources.clone(getAMResourceLimitPerPartition(nodePartition)));
-      usageTracker.getQueueUsage().setUserAMLimit(nodePartition, preWeighteduserAMLimit);
-
-      LOG.debug("Effective user AM limit for \"{}\":{}. Effective weighted"
-          + " user AM limit: {}. User weight: {}", userName,
-          preWeighteduserAMLimit, userAMLimit, userWeight);
-      return userAMLimit;
-    } finally {
-      readLock.unlock();
-    }
-
-  }
-
-  public Resource calculateAndGetAMResourceLimitPerPartition(
-      String nodePartition) {
-    writeLock.lock();
-    try {
-      /*
-       * For non-labeled partition, get the max value from resources currently
-       * available to the queue and the absolute resources guaranteed for the
-       * partition in the queue. For labeled partition, consider only the absolute
-       * resources guaranteed. Multiply this value (based on labeled/
-       * non-labeled), * with per-partition am-resource-percent to get the max am
-       * resource limit for this queue and partition.
-       */
-      Resource queuePartitionResource = getEffectiveCapacity(nodePartition);
-
-      Resource queueCurrentLimit = Resources.none();
-      // For non-labeled partition, we need to consider the current queue
-      // usage limit.
-      if (nodePartition.equals(RMNodeLabelsManager.NO_LABEL)) {
-        synchronized (queueResourceLimitsInfo){
-          queueCurrentLimit = queueResourceLimitsInfo.getQueueCurrentLimit();
-        }
-      }
-
-      float amResourcePercent = queueCapacities.getMaxAMResourcePercentage(
-          nodePartition);
-
-      // Current usable resource for this queue and partition is the max of
-      // queueCurrentLimit and queuePartitionResource.
-      // If any of the resources available to this queue are less than queue's
-      // guarantee, use the guarantee as the queuePartitionUsableResource
-      // because nothing less than the queue's guarantee should be used when
-      // calculating the AM limit.
-      Resource queuePartitionUsableResource = (Resources.fitsIn(
-          resourceCalculator, queuePartitionResource, queueCurrentLimit)) ?
-              queueCurrentLimit : queuePartitionResource;
-
-      Resource amResouceLimit = Resources.multiplyAndNormalizeUp(
-          resourceCalculator, queuePartitionUsableResource, amResourcePercent,
-          queueAllocationSettings.getMinimumAllocation());
-
-      usageTracker.getMetrics().setAMResouceLimit(nodePartition, amResouceLimit);
-      usageTracker.getQueueUsage().setAMLimit(nodePartition, amResouceLimit);
-      LOG.debug("Queue: {}, node label : {}, queue partition resource : {},"
-          + " queue current limit : {}, queue partition usable resource : {},"
-          + " amResourceLimit : {}", getQueuePath(), nodePartition,
-          queuePartitionResource, queueCurrentLimit,
-          queuePartitionUsableResource, amResouceLimit);
-      return amResouceLimit;
-    } finally {
-      writeLock.unlock();
-    }
-  }
-
-  protected void activateApplications() {
-    writeLock.lock();
-    try {
-      // limit of allowed resource usage for application masters
-      Map<String, Resource> userAmPartitionLimit =
-          new HashMap<String, Resource>();
-
-      // AM Resource Limit for accessible labels can be pre-calculated.
-      // This will help in updating AMResourceLimit for all labels when queue
-      // is initialized for the first time (when no applications are present).
-      for (String nodePartition : getNodeLabelsForQueue()) {
-        calculateAndGetAMResourceLimitPerPartition(nodePartition);
-      }
-
-      for (Iterator<FiCaSchedulerApp> fsApp =
-           getPendingAppsOrderingPolicy()
-               .getAssignmentIterator(IteratorSelector.EMPTY_ITERATOR_SELECTOR);
-           fsApp.hasNext(); ) {
-        FiCaSchedulerApp application = fsApp.next();
-        ApplicationId applicationId = application.getApplicationId();
-
-        // Get the am-node-partition associated with each application
-        // and calculate max-am resource limit for this partition.
-        String partitionName = application.getAppAMNodePartitionName();
-
-        Resource amLimit = getAMResourceLimitPerPartition(partitionName);
-        // Verify whether we already calculated am-limit for this label.
-        if (amLimit == null) {
-          amLimit = calculateAndGetAMResourceLimitPerPartition(partitionName);
-        }
-        // Check am resource limit.
-        Resource amIfStarted = Resources.add(
-            application.getAMResource(partitionName),
-            usageTracker.getQueueUsage().getAMUsed(partitionName));
-
-        if (LOG.isDebugEnabled()) {
-          LOG.debug("application " + application.getId() + " AMResource "
-              + application.getAMResource(partitionName)
-              + " maxAMResourcePerQueuePercent " + maxAMResourcePerQueuePercent
-              + " amLimit " + amLimit + " lastClusterResource "
-              + lastClusterResource + " amIfStarted " + amIfStarted
-              + " AM node-partition name " + partitionName);
-        }
-
-        if (!resourceCalculator.fitsIn(amIfStarted, amLimit)) {
-          if (getNumActiveApplications() < 1 || (Resources.lessThanOrEqual(
-              resourceCalculator, lastClusterResource,
-              usageTracker.getQueueUsage().getAMUsed(partitionName), Resources.none()))) {
-            LOG.warn("maximum-am-resource-percent is insufficient to start a"
-                + " single application in queue, it is likely set too low."
-                + " skipping enforcement to allow at least one application"
-                + " to start");
-          } else{
-            application.updateAMContainerDiagnostics(AMState.INACTIVATED,
-                CSAMContainerLaunchDiagnosticsConstants.QUEUE_AM_RESOURCE_LIMIT_EXCEED);
-            LOG.debug("Not activating application {} as  amIfStarted: {}"
-                + " exceeds amLimit: {}", applicationId, amIfStarted, amLimit);
-            continue;
-          }
-        }
-
-        // Check user am resource limit
-        User user = usersManager.getUserAndAddIfAbsent(application.getUser());
-        Resource userAMLimit = userAmPartitionLimit.get(partitionName);
-
-        // Verify whether we already calculated user-am-limit for this label.
-        if (userAMLimit == null) {
-          userAMLimit = getUserAMResourceLimitPerPartition(partitionName,
-              application.getUser());
-          userAmPartitionLimit.put(partitionName, userAMLimit);
-        }
-
-        Resource userAmIfStarted = Resources.add(
-            application.getAMResource(partitionName),
-            user.getConsumedAMResources(partitionName));
-
-        if (!resourceCalculator.fitsIn(userAmIfStarted, userAMLimit)) {
-          if (getNumActiveApplications() < 1 || (Resources.lessThanOrEqual(
-              resourceCalculator, lastClusterResource,
-              usageTracker.getQueueUsage().getAMUsed(partitionName), Resources.none()))) {
-            LOG.warn("maximum-am-resource-percent is insufficient to start a"
-                + " single application in queue for user, it is likely set too"
-                + " low. skipping enforcement to allow at least one application"
-                + " to start");
-          } else{
-            application.updateAMContainerDiagnostics(AMState.INACTIVATED,
-                CSAMContainerLaunchDiagnosticsConstants.USER_AM_RESOURCE_LIMIT_EXCEED);
-            LOG.debug("Not activating application {} for user: {} as"
-                + " userAmIfStarted: {} exceeds userAmLimit: {}",
-                applicationId, user, userAmIfStarted, userAMLimit);
-            continue;
-          }
-        }
-        user.activateApplication();
-        orderingPolicy.addSchedulableEntity(application);
-        application.updateAMContainerDiagnostics(AMState.ACTIVATED, null);
-
-        usageTracker.getQueueUsage().incAMUsed(partitionName,
-            application.getAMResource(partitionName));
-        user.getResourceUsage().incAMUsed(partitionName,
-            application.getAMResource(partitionName));
-        user.getResourceUsage().setAMLimit(partitionName, userAMLimit);
-        usageTracker.getMetrics().incAMUsed(partitionName, application.getUser(),
-            application.getAMResource(partitionName));
-        usageTracker.getMetrics().setAMResouceLimitForUser(partitionName,
-            application.getUser(), userAMLimit);
-        fsApp.remove();
-        LOG.info("Application " + applicationId + " from user: " + application
-            .getUser() + " activated in queue: " + getQueuePath());
-      }
-    } finally {
-      writeLock.unlock();
-    }
-  }
-
-  private void addApplicationAttempt(FiCaSchedulerApp application,
-      User user) {
-    writeLock.lock();
-    try {
-      applicationAttemptMap.put(application.getApplicationAttemptId(),
-          application);
-
-      if (application.isRunnable()) {
-        runnableApps.add(application);
-        LOG.debug("Adding runnable application: {}",
-            application.getApplicationAttemptId());
-      } else {
-        nonRunnableApps.add(application);
-        LOG.info("Application attempt {} is not runnable,"
-            + " parallel limit reached", application.getApplicationAttemptId());
-        return;
-      }
-
-      // Accept
-      user.submitApplication();
-      getPendingAppsOrderingPolicy().addSchedulableEntity(application);
-
-      // Activate applications
-      if (Resources.greaterThan(resourceCalculator, lastClusterResource,
-          lastClusterResource, Resources.none())) {
-        activateApplications();
-      } else {
-        application.updateAMContainerDiagnostics(AMState.INACTIVATED,
-            CSAMContainerLaunchDiagnosticsConstants.CLUSTER_RESOURCE_EMPTY);
-        LOG.info("Skipping activateApplications for "
-            + application.getApplicationAttemptId()
-            + " since cluster resource is " + Resources.none());
-      }
-
-      LOG.info(
-          "Application added -" + " appId: " + application.getApplicationId()
-              + " user: " + application.getUser() + "," + " leaf-queue: "
-              + getQueuePath() + " #user-pending-applications: " + user
-              .getPendingApplications() + " #user-active-applications: " + user
-              .getActiveApplications() + " #queue-pending-applications: "
-              + getNumPendingApplications() + " #queue-active-applications: "
-              + getNumActiveApplications()
-              + " #queue-nonrunnable-applications: "
-              + getNumNonRunnableApps());
-    } finally {
-      writeLock.unlock();
-    }
-  }
-
-  @Override
-  public void finishApplication(ApplicationId application, String user) {
-    // Inform the activeUsersManager
-    usersManager.deactivateApplication(user, application);
-
-    appFinished();
-
-    // Inform the parent queue
-    parent.finishApplication(application, user);
-  }
-
-  @Override
-  public void finishApplicationAttempt(FiCaSchedulerApp application, String queue) {
-    // Careful! Locking order is important!
-    removeApplicationAttempt(application, application.getUser());
-    parent.finishApplicationAttempt(application, queue);
-  }
-
-  private void removeApplicationAttempt(
-      FiCaSchedulerApp application, String userName) {
-
-    writeLock.lock();
-    try {
-      // TODO, should use getUser, use this method just to avoid UT failure
-      // which is caused by wrong invoking order, will fix UT separately
-      User user = usersManager.getUserAndAddIfAbsent(userName);
-
-      boolean runnable = runnableApps.remove(application);
-      if (!runnable) {
-        // removeNonRunnableApp acquires the write lock again, which is fine
-        if (!removeNonRunnableApp(application)) {
-          LOG.error("Given app to remove " + application +
-              " does not exist in queue " + getQueuePath());
-        }
-      }
-
-      String partitionName = application.getAppAMNodePartitionName();
-      boolean wasActive = orderingPolicy.removeSchedulableEntity(application);
-      if (!wasActive) {
-        pendingOrderingPolicy.removeSchedulableEntity(application);
-      } else{
-        usageTracker.getQueueUsage().decAMUsed(partitionName,
-            application.getAMResource(partitionName));
-        user.getResourceUsage().decAMUsed(partitionName,
-            application.getAMResource(partitionName));
-        usageTracker.getMetrics().decAMUsed(partitionName, application.getUser(),
-            application.getAMResource(partitionName));
-      }
-      applicationAttemptMap.remove(application.getApplicationAttemptId());
-
-      user.finishApplication(wasActive);
-      if (user.getTotalApplications() == 0) {
-        usersManager.removeUser(application.getUser());
-      }
-
-      // Check if we can activate more applications
-      activateApplications();
-
-      LOG.info(
-          "Application removed -" + " appId: " + application.getApplicationId()
-              + " user: " + application.getUser() + " queue: " + getQueuePath()
-              + " #user-pending-applications: " + user.getPendingApplications()
-              + " #user-active-applications: " + user.getActiveApplications()
-              + " #queue-pending-applications: " + getNumPendingApplications()
-              + " #queue-active-applications: " + getNumActiveApplications());
-    } finally {
-      writeLock.unlock();
-    }
-  }
-
-  private FiCaSchedulerApp getApplication(
-      ApplicationAttemptId applicationAttemptId) {
-    return applicationAttemptMap.get(applicationAttemptId);
-  }
-
-  private void setPreemptionAllowed(ResourceLimits limits, String nodePartition) {
-    // Set preemption-allowed:
-    // For leaf queue, only under-utilized queue is allowed to preempt resources from other queues
-    if (!usageTracker.getQueueResourceQuotas().getEffectiveMinResource(nodePartition)
-        .equals(Resources.none())) {
-      limits.setIsAllowPreemption(Resources.lessThan(resourceCalculator,
-          csContext.getClusterResource(), usageTracker.getQueueUsage().getUsed(nodePartition),
-          usageTracker.getQueueResourceQuotas().getEffectiveMinResource(nodePartition)));
-      return;
-    }
-
-    float usedCapacity = queueCapacities.getAbsoluteUsedCapacity(nodePartition);
-    float guaranteedCapacity = queueCapacities.getAbsoluteCapacity(nodePartition);
-    limits.setIsAllowPreemption(usedCapacity < guaranteedCapacity);
-  }
-
-  private CSAssignment allocateFromReservedContainer(Resource clusterResource,
-      CandidateNodeSet<FiCaSchedulerNode> candidates,
-      ResourceLimits currentResourceLimits, SchedulingMode schedulingMode) {
-
-    // Irrespective of Single / Multi Node Placement, the allocate from
-    // Reserved Container has to happen only for the single node which
-    // CapacityScheduler#allocateFromReservedContainer invokes with.
-    // Else In Multi Node Placement, there won't be any Allocation or
-    // Reserve of new containers when there is a RESERVED container on
-    // a node which is full.
-    FiCaSchedulerNode node = CandidateNodeSetUtils.getSingleNode(candidates);
-    if (node != null) {
-      RMContainer reservedContainer = node.getReservedContainer();
-      if (reservedContainer != null) {
-        FiCaSchedulerApp application = getApplication(
-            reservedContainer.getApplicationAttemptId());
-
-        if (null != application) {
-          ActivitiesLogger.APP.startAppAllocationRecording(activitiesManager,
-              node, SystemClock.getInstance().getTime(), application);
-          CSAssignment assignment = application.assignContainers(
-              clusterResource, candidates, currentResourceLimits,
-              schedulingMode, reservedContainer);
-          return assignment;
-        }
-      }
-    }
-
-    return null;
-  }
-
-  private ConcurrentMap<String, CachedUserLimit> getUserLimitCache(
-      String partition,
-      SchedulingMode schedulingMode) {
-    synchronized (userLimitsCache) {
-      long latestVersion = usersManager.getLatestVersionOfUsersState();
-
-      if (latestVersion != this.currentUserLimitCacheVersion) {
-        // User limits cache needs invalidating
-        this.currentUserLimitCacheVersion = latestVersion;
-        userLimitsCache.clear();
-
-        Map<SchedulingMode, ConcurrentMap<String, CachedUserLimit>>
-            uLCByPartition = new HashMap<>();
-        userLimitsCache.put(partition, uLCByPartition);
-
-        ConcurrentMap<String, CachedUserLimit> uLCBySchedulingMode =
-            new ConcurrentHashMap<>();
-        uLCByPartition.put(schedulingMode, uLCBySchedulingMode);
-
-        return uLCBySchedulingMode;
-      }
-
-      // User limits cache does not need invalidating
-      Map<SchedulingMode, ConcurrentMap<String, CachedUserLimit>>
-          uLCByPartition = userLimitsCache.get(partition);
-      if (uLCByPartition == null) {
-        uLCByPartition = new HashMap<>();
-        userLimitsCache.put(partition, uLCByPartition);
-      }
-
-      ConcurrentMap<String, CachedUserLimit> uLCBySchedulingMode =
-          uLCByPartition.get(schedulingMode);
-      if (uLCBySchedulingMode == null) {
-        uLCBySchedulingMode = new ConcurrentHashMap<>();
-        uLCByPartition.put(schedulingMode, uLCBySchedulingMode);
-      }
-
-      return uLCBySchedulingMode;
-    }
-  }
-
-  @Override
-  public CSAssignment assignContainers(Resource clusterResource,
-      CandidateNodeSet<FiCaSchedulerNode> candidates,
-      ResourceLimits currentResourceLimits, SchedulingMode schedulingMode) {
-    updateCurrentResourceLimits(currentResourceLimits, clusterResource);
-    FiCaSchedulerNode node = CandidateNodeSetUtils.getSingleNode(candidates);
-
-    if (LOG.isDebugEnabled()) {
-      LOG.debug("assignContainers: partition=" + candidates.getPartition()
-          + " #applications=" + orderingPolicy.getNumSchedulableEntities());
-    }
-
-    setPreemptionAllowed(currentResourceLimits, candidates.getPartition());
-
-    // Check for reserved resources, try to allocate reserved container first.
-    CSAssignment assignment = allocateFromReservedContainer(clusterResource,
-        candidates, currentResourceLimits, schedulingMode);
-    if (null != assignment) {
-      return assignment;
-    }
-
-    // if our queue cannot access this node, just return
-    if (schedulingMode == SchedulingMode.RESPECT_PARTITION_EXCLUSIVITY
-        && !queueNodeLabelsSettings.isAccessibleToPartition(candidates.getPartition())) {
-      ActivitiesLogger.QUEUE.recordQueueActivity(activitiesManager, node,
-          parent.getQueuePath(), getQueuePath(), ActivityState.REJECTED,
-          ActivityDiagnosticConstant.QUEUE_NOT_ABLE_TO_ACCESS_PARTITION);
-      return CSAssignment.NULL_ASSIGNMENT;
-    }
-
-    // Check if this queue need more resource, simply skip allocation if this
-    // queue doesn't need more resources.
-    if (!hasPendingResourceRequest(candidates.getPartition(), clusterResource,
-        schedulingMode)) {
-      if (LOG.isDebugEnabled()) {
-        LOG.debug("Skip this queue=" + getQueuePath()
-            + ", because it doesn't need more resource, schedulingMode="
-            + schedulingMode.name() + " node-partition=" + candidates
-            .getPartition());
-      }
-      ActivitiesLogger.QUEUE.recordQueueActivity(activitiesManager, node,
-          parent.getQueuePath(), getQueuePath(), ActivityState.SKIPPED,
-          ActivityDiagnosticConstant.QUEUE_DO_NOT_NEED_MORE_RESOURCE);
-      return CSAssignment.NULL_ASSIGNMENT;
-    }
-
-    ConcurrentMap<String, CachedUserLimit> userLimits =
-        this.getUserLimitCache(candidates.getPartition(), schedulingMode);
-    boolean needAssignToQueueCheck = true;
-    IteratorSelector sel = new IteratorSelector();
-    sel.setPartition(candidates.getPartition());
-    for (Iterator<FiCaSchedulerApp> assignmentIterator =
-         orderingPolicy.getAssignmentIterator(sel);
-         assignmentIterator.hasNext(); ) {
-      FiCaSchedulerApp application = assignmentIterator.next();
-
-      ActivitiesLogger.APP.startAppAllocationRecording(activitiesManager,
-          node, SystemClock.getInstance().getTime(), application);
-
-      // Check queue max-capacity limit
-      Resource appReserved = application.getCurrentReservation();
-      if (needAssignToQueueCheck) {
-        if (!super.canAssignToThisQueue(clusterResource,
-            candidates.getPartition(), currentResourceLimits, appReserved,
-            schedulingMode)) {
-          ActivitiesLogger.APP.recordRejectedAppActivityFromLeafQueue(
-              activitiesManager, node, application, application.getPriority(),
-              ActivityDiagnosticConstant.QUEUE_HIT_MAX_CAPACITY_LIMIT);
-          ActivitiesLogger.QUEUE.recordQueueActivity(activitiesManager, node,
-              parent.getQueuePath(), getQueuePath(),
-              ActivityState.REJECTED,
-              ActivityDiagnosticConstant.QUEUE_HIT_MAX_CAPACITY_LIMIT);
-          return CSAssignment.NULL_ASSIGNMENT;
-        }
-        // If there was no reservation and canAssignToThisQueue returned
-        // true, there is no reason to check further.
-        if (!this.reservationsContinueLooking
-            || appReserved.equals(Resources.none())) {
-          needAssignToQueueCheck = false;
-        }
-      }
-
-      CachedUserLimit cul = userLimits.get(application.getUser());
-      Resource cachedUserLimit = null;
-      if (cul != null) {
-        cachedUserLimit = cul.userLimit;
-      }
-      Resource userLimit = computeUserLimitAndSetHeadroom(application,
-          clusterResource, candidates.getPartition(), schedulingMode,
-          cachedUserLimit);
-      if (cul == null) {
-        cul = new CachedUserLimit(userLimit);
-        CachedUserLimit retVal =
-            userLimits.putIfAbsent(application.getUser(), cul);
-        if (retVal != null) {
-          // another thread updated the user limit cache before us
-          cul = retVal;
-          userLimit = cul.userLimit;
-        }
-      }
-      // Check user limit
-      boolean userAssignable = true;
-      if (!cul.canAssign && Resources.fitsIn(appReserved, cul.reservation)) {
-        userAssignable = false;
-      } else {
-        userAssignable = canAssignToUser(clusterResource, application.getUser(),
-            userLimit, application, candidates.getPartition(),
-            currentResourceLimits);
-        if (!userAssignable && Resources.fitsIn(cul.reservation, appReserved)) {
-          cul.canAssign = false;
-          cul.reservation = appReserved;
-        }
-      }
-      if (!userAssignable) {
-        application.updateAMContainerDiagnostics(AMState.ACTIVATED,
-            "User capacity has reached its maximum limit.");
-        ActivitiesLogger.APP.recordRejectedAppActivityFromLeafQueue(
-            activitiesManager, node, application, application.getPriority(),
-            ActivityDiagnosticConstant.QUEUE_HIT_USER_MAX_CAPACITY_LIMIT);
-        continue;
-      }
-
-      // Try to schedule
-      assignment = application.assignContainers(clusterResource,
-          candidates, currentResourceLimits, schedulingMode, null);
-
-      if (LOG.isDebugEnabled()) {
-        LOG.debug("post-assignContainers for application " + application
-            .getApplicationId());
-        application.showRequests();
-      }
-
-      // Did we schedule or reserve a container?
-      Resource assigned = assignment.getResource();
-
-      if (Resources.greaterThan(resourceCalculator, clusterResource, assigned,
-          Resources.none())) {
-        ActivitiesLogger.QUEUE.recordQueueActivity(activitiesManager, node,
-            parent.getQueuePath(), getQueuePath(),
-            ActivityState.ACCEPTED, ActivityDiagnosticConstant.EMPTY);
-        return assignment;
-      } else if (assignment.getSkippedType()
-          == CSAssignment.SkippedType.OTHER) {
-        ActivitiesLogger.APP.finishSkippedAppAllocationRecording(
-            activitiesManager, application.getApplicationId(),
-            ActivityState.SKIPPED, ActivityDiagnosticConstant.EMPTY);
-        application.updateNodeInfoForAMDiagnostics(node);
-      } else if (assignment.getSkippedType()
-          == CSAssignment.SkippedType.QUEUE_LIMIT) {
-        ActivitiesLogger.QUEUE.recordQueueActivity(activitiesManager, node,
-            parent.getQueuePath(), getQueuePath(), ActivityState.REJECTED,
-            () -> ActivityDiagnosticConstant.QUEUE_DO_NOT_HAVE_ENOUGH_HEADROOM
-                + " from " + application.getApplicationId());
-        return assignment;
-      } else{
-        // If we don't allocate anything, and it is not skipped by application,
-        // we will return to respect FIFO of applications
-        ActivitiesLogger.QUEUE.recordQueueActivity(activitiesManager, node,
-            parent.getQueuePath(), getQueuePath(), ActivityState.SKIPPED,
-            ActivityDiagnosticConstant.QUEUE_SKIPPED_TO_RESPECT_FIFO);
-        ActivitiesLogger.APP.finishSkippedAppAllocationRecording(
-            activitiesManager, application.getApplicationId(),
-            ActivityState.SKIPPED, ActivityDiagnosticConstant.EMPTY);
-        return CSAssignment.NULL_ASSIGNMENT;
-      }
-    }
-    ActivitiesLogger.QUEUE.recordQueueActivity(activitiesManager, node,
-        parent.getQueuePath(), getQueuePath(), ActivityState.SKIPPED,
-        ActivityDiagnosticConstant.EMPTY);
-
-    return CSAssignment.NULL_ASSIGNMENT;
-  }
-
-  @Override
-  public boolean accept(Resource cluster,
-      ResourceCommitRequest<FiCaSchedulerApp, FiCaSchedulerNode> request) {
-    ContainerAllocationProposal<FiCaSchedulerApp, FiCaSchedulerNode> allocation =
-        request.getFirstAllocatedOrReservedContainer();
-    SchedulerContainer<FiCaSchedulerApp, FiCaSchedulerNode> schedulerContainer =
-        allocation.getAllocatedOrReservedContainer();
-
-    // Do not check limits when allocation from a reserved container
-    if (allocation.getAllocateFromReservedContainer() == null) {
-      readLock.lock();
-      try {
-        FiCaSchedulerApp app =
-            schedulerContainer.getSchedulerApplicationAttempt();
-        String username = app.getUser();
-        String p = schedulerContainer.getNodePartition();
-
-        // check user-limit
-        Resource userLimit = computeUserLimitAndSetHeadroom(app, cluster, p,
-            allocation.getSchedulingMode(), null);
-
-        // Deduct resources that we can release
-        User user = getUser(username);
-        if (user == null) {
-          LOG.debug("User {} has been removed!", username);
-          return false;
-        }
-        Resource usedResource = Resources.clone(user.getUsed(p));
-        Resources.subtractFrom(usedResource,
-            request.getTotalReleasedResource());
-
-        if (Resources.greaterThan(resourceCalculator, cluster, usedResource,
-            userLimit)) {
-          LOG.debug("Used resource={} exceeded user-limit={}",
-              usedResource, userLimit);
-          return false;
-        }
-      } finally {
-        readLock.unlock();
-      }
-    }
-
-    return super.accept(cluster, request);
-  }
-
-  private void internalReleaseContainer(Resource clusterResource,
-      SchedulerContainer<FiCaSchedulerApp, FiCaSchedulerNode> schedulerContainer) {
-    RMContainer rmContainer = schedulerContainer.getRmContainer();
-
-    LeafQueue targetLeafQueue =
-        schedulerContainer.getSchedulerApplicationAttempt().getCSLeafQueue();
-
-    if (targetLeafQueue == this) {
-      // When trying to preempt containers from the same queue
-      if (rmContainer.getState() == RMContainerState.RESERVED) {
-        // For other reserved containers
-        // This is a reservation exchange, complete previous reserved container
-        completedContainer(clusterResource,
-            schedulerContainer.getSchedulerApplicationAttempt(),
-            schedulerContainer.getSchedulerNode(), rmContainer, SchedulerUtils
-                .createAbnormalContainerStatus(rmContainer.getContainerId(),
-                    SchedulerUtils.UNRESERVED_CONTAINER),
-            RMContainerEventType.RELEASED, null, false);
-      }
-    } else{
-      // When trying to preempt containers from different queue -- this
-      // is for lazy preemption feature (kill preemption candidate in scheduling
-      // cycle).
-      targetLeafQueue.completedContainer(clusterResource,
-          schedulerContainer.getSchedulerApplicationAttempt(),
-          schedulerContainer.getSchedulerNode(),
-          schedulerContainer.getRmContainer(), SchedulerUtils
-              .createPreemptedContainerStatus(rmContainer.getContainerId(),
-                  SchedulerUtils.PREEMPTED_CONTAINER),
-          RMContainerEventType.KILL, null, false);
-    }
-  }
-
-  private void releaseContainers(Resource clusterResource,
-      ResourceCommitRequest<FiCaSchedulerApp, FiCaSchedulerNode> request) {
-    for (SchedulerContainer<FiCaSchedulerApp, FiCaSchedulerNode> c : request
-        .getContainersToRelease()) {
-      internalReleaseContainer(clusterResource, c);
-    }
-
-    // Handle container reservation looking, or lazy preemption case:
-    if (null != request.getContainersToAllocate() && !request
-        .getContainersToAllocate().isEmpty()) {
-      for (ContainerAllocationProposal<FiCaSchedulerApp, FiCaSchedulerNode> context : request
-          .getContainersToAllocate()) {
-        if (null != context.getToRelease()) {
-          for (SchedulerContainer<FiCaSchedulerApp, FiCaSchedulerNode> c : context
-              .getToRelease()) {
-            internalReleaseContainer(clusterResource, c);
-          }
-        }
-      }
-    }
-  }
-
-  public void apply(Resource cluster,
-      ResourceCommitRequest<FiCaSchedulerApp, FiCaSchedulerNode> request) {
-    // Do we need to call parent queue's apply?
-    boolean applyToParentQueue = false;
-
-    releaseContainers(cluster, request);
-
-    writeLock.lock();
-    try {
-      if (request.anythingAllocatedOrReserved()) {
-        ContainerAllocationProposal<FiCaSchedulerApp, FiCaSchedulerNode>
-            allocation = request.getFirstAllocatedOrReservedContainer();
-        SchedulerContainer<FiCaSchedulerApp, FiCaSchedulerNode>
-            schedulerContainer = allocation.getAllocatedOrReservedContainer();
-
-        // Do not modify queue when allocation from reserved container
-        if (allocation.getAllocateFromReservedContainer() == null) {
-          // Only invoke apply() of ParentQueue when new allocation /
-          // reservation happen.
-          applyToParentQueue = true;
-          // Book-keeping
-          // Note: Update headroom to account for current allocation too...
-          allocateResource(cluster,
-              schedulerContainer.getSchedulerApplicationAttempt(),
-              allocation.getAllocatedOrReservedResource(),
-              schedulerContainer.getNodePartition(),
-              schedulerContainer.getRmContainer());
-          orderingPolicy.containerAllocated(
-              schedulerContainer.getSchedulerApplicationAttempt(),
-              schedulerContainer.getRmContainer());
-        }
-
-        // Update reserved resource
-        if (Resources.greaterThan(resourceCalculator, cluster,
-            request.getTotalReservedResource(), Resources.none())) {
-          incReservedResource(schedulerContainer.getNodePartition(),
-              request.getTotalReservedResource());
-        }
-      }
-    } finally {
-      writeLock.unlock();
-    }
-
-    if (parent != null && applyToParentQueue) {
-      parent.apply(cluster, request);
-    }
-  }
-
-
-  protected Resource getHeadroom(User user, Resource queueCurrentLimit,
-      Resource clusterResource, FiCaSchedulerApp application) {
-    return getHeadroom(user, queueCurrentLimit, clusterResource, application,
-        RMNodeLabelsManager.NO_LABEL);
-  }
-
-  protected Resource getHeadroom(User user, Resource queueCurrentLimit,
-      Resource clusterResource, FiCaSchedulerApp application,
-      String partition) {
-    return getHeadroom(user, queueCurrentLimit, clusterResource,
-        getResourceLimitForActiveUsers(application.getUser(), clusterResource,
-            partition, SchedulingMode.RESPECT_PARTITION_EXCLUSIVITY),
-        partition);
-  }
-
-  private Resource getHeadroom(User user,
-      Resource currentPartitionResourceLimit, Resource clusterResource,
-      Resource userLimitResource, String partition) {
-    /** 
-     * Headroom is:
-     *    min(
-     *        min(userLimit, queueMaxCap) - userConsumed,
-     *        queueMaxCap - queueUsedResources
-     *       )
-     * 
-     * ( which can be expressed as, 
-     *  min (userLimit - userConsumed, queuMaxCap - userConsumed, 
-     *    queueMaxCap - queueUsedResources)
-     *  )
-     *
-     * given that queueUsedResources >= userConsumed, this simplifies to
-     *
-     * >> min (userlimit - userConsumed,   queueMaxCap - queueUsedResources) << 
-     *
-     * sum of queue max capacities of multiple queue's will be greater than the
-     * actual capacity of a given partition, hence we need to ensure that the
-     * headroom is not greater than the available resource for a given partition
-     *
-     * headroom = min (unused resourcelimit of a label, calculated headroom )
-     */
-    currentPartitionResourceLimit =
-        partition.equals(RMNodeLabelsManager.NO_LABEL)
-            ? currentPartitionResourceLimit
-            : getQueueMaxResource(partition);
-
-    Resource headroom = Resources.componentwiseMin(
-        Resources.subtractNonNegative(userLimitResource,
-            user.getUsed(partition)),
-        Resources.subtractNonNegative(currentPartitionResourceLimit,
-            usageTracker.getQueueUsage().getUsed(partition)));
-    // Normalize it before return
-    headroom =
-        Resources.roundDown(resourceCalculator, headroom,
-            queueAllocationSettings.getMinimumAllocation());
-
-    //headroom = min (unused resourcelimit of a label, calculated headroom )
-    Resource clusterPartitionResource =
-        labelManager.getResourceByLabel(partition, clusterResource);
-    Resource clusterFreePartitionResource =
-        Resources.subtract(clusterPartitionResource,
-            csContext.getClusterResourceUsage().getUsed(partition));
-    headroom = Resources.min(resourceCalculator, clusterPartitionResource,
-        clusterFreePartitionResource, headroom);
-    return headroom;
-  }
-  
-  private void setQueueResourceLimitsInfo(
-      Resource clusterResource) {
-    synchronized (queueResourceLimitsInfo) {
-      queueResourceLimitsInfo.setQueueCurrentLimit(cachedResourceLimitsForHeadroom
-          .getLimit());
-      queueResourceLimitsInfo.setClusterResource(clusterResource);
-    }
-  }
-
-  // It doesn't necessarily to hold application's lock here.
-  @Lock({LeafQueue.class})
-  Resource computeUserLimitAndSetHeadroom(FiCaSchedulerApp application,
-      Resource clusterResource, String nodePartition,
-      SchedulingMode schedulingMode, Resource userLimit) {
-    String user = application.getUser();
-    User queueUser = getUser(user);
-    if (queueUser == null) {
-      LOG.debug("User {} has been removed!", user);
-      return Resources.none();
-    }
-
-    // Compute user limit respect requested labels,
-    // TODO, need consider headroom respect labels also
-    if (userLimit == null) {
-      userLimit = getResourceLimitForActiveUsers(application.getUser(),
-          clusterResource, nodePartition, schedulingMode);
-    }
-    setQueueResourceLimitsInfo(clusterResource);
-
-    Resource headroom =
-        usageTracker.getMetrics().getUserMetrics(user) == null ? Resources.none() :
-        getHeadroom(queueUser, cachedResourceLimitsForHeadroom.getLimit(),
-            clusterResource, userLimit, nodePartition);
-    
-    if (LOG.isDebugEnabled()) {
-      LOG.debug("Headroom calculation for user " + user + ": " + " userLimit="
-          + userLimit + " queueMaxAvailRes="
-          + cachedResourceLimitsForHeadroom.getLimit() + " consumed="
-          + queueUser.getUsed() + " partition="
-          + nodePartition);
-    }
-    
-    CapacityHeadroomProvider headroomProvider = new CapacityHeadroomProvider(
-      queueUser, this, application, queueResourceLimitsInfo);
-    
-    application.setHeadroomProvider(headroomProvider);
-
-    usageTracker.getMetrics().setAvailableResourcesToUser(nodePartition, user, headroom);
-    
-    return userLimit;
-  }
-  
-  @Lock(NoLock.class)
-  public int getNodeLocalityDelay() {
-    return nodeLocalityDelay;
-  }
-
-  @Lock(NoLock.class)
-  public int getRackLocalityAdditionalDelay() {
-    return rackLocalityAdditionalDelay;
-  }
-
-  @Lock(NoLock.class)
-  public boolean getRackLocalityFullReset() {
-    return rackLocalityFullReset;
-  }
-
-  /**
-   *
-   * @param userName
-   *          Name of user who has submitted one/more app to given queue.
-   * @param clusterResource
-   *          total cluster resource
-   * @param nodePartition
-   *          partition name
-   * @param schedulingMode
-   *          scheduling mode
-   *          RESPECT_PARTITION_EXCLUSIVITY/IGNORE_PARTITION_EXCLUSIVITY
-   * @return Computed User Limit
-   */
-  public Resource getResourceLimitForActiveUsers(String userName,
-      Resource clusterResource, String nodePartition,
-      SchedulingMode schedulingMode) {
-    return usersManager.getComputedResourceLimitForActiveUsers(userName,
-        clusterResource, nodePartition, schedulingMode);
-  }
-
-  /**
-   *
-   * @param userName
-   *          Name of user who has submitted one/more app to given queue.
-   * @param clusterResource
-   *          total cluster resource
-   * @param nodePartition
-   *          partition name
-   * @param schedulingMode
-   *          scheduling mode
-   *          RESPECT_PARTITION_EXCLUSIVITY/IGNORE_PARTITION_EXCLUSIVITY
-   * @return Computed User Limit
-   */
-  public Resource getResourceLimitForAllUsers(String userName,
-      Resource clusterResource, String nodePartition,
-      SchedulingMode schedulingMode) {
-    return usersManager.getComputedResourceLimitForAllUsers(userName,
-        clusterResource, nodePartition, schedulingMode);
-  }
-
-  @Private
-  protected boolean canAssignToUser(Resource clusterResource,
-      String userName, Resource limit, FiCaSchedulerApp application,
-      String nodePartition, ResourceLimits currentResourceLimits) {
-
-    readLock.lock();
-    try {
-      User user = getUser(userName);
-      if (user == null) {
-        LOG.debug("User {} has been removed!", userName);
-        return false;
-      }
-
-      currentResourceLimits.setAmountNeededUnreserve(Resources.none());
-
-      // Note: We aren't considering the current request since there is a fixed
-      // overhead of the AM, but it's a > check, not a >= check, so...
-      if (Resources.greaterThan(resourceCalculator, clusterResource,
-          user.getUsed(nodePartition), limit)) {
-        // if enabled, check to see if could we potentially use this node instead
-        // of a reserved node if the application has reserved containers
-        if (this.reservationsContinueLooking) {
-          if (Resources.lessThanOrEqual(resourceCalculator, clusterResource,
-              Resources.subtract(user.getUsed(),
-                  application.getCurrentReservation()), limit)) {
-
-            if (LOG.isDebugEnabled()) {
-              LOG.debug("User " + userName + " in queue " + getQueuePath()
-                  + " will exceed limit based on reservations - "
-                  + " consumed: " + user.getUsed() + " reserved: " + application
-                  .getCurrentReservation() + " limit: " + limit);
-            }
-            Resource amountNeededToUnreserve = Resources.subtract(
-                user.getUsed(nodePartition), limit);
-            // we can only acquire a new container if we unreserve first to
-            // respect user-limit
-            currentResourceLimits.setAmountNeededUnreserve(
-                amountNeededToUnreserve);
-            return true;
-          }
-        }
-        if (LOG.isDebugEnabled()) {
-          LOG.debug("User " + userName + " in queue " + getQueuePath()
-              + " will exceed limit - " + " consumed: " + user
-              .getUsed(nodePartition) + " limit: " + limit);
-        }
-        return false;
-      }
-      return true;
-    } finally {
-      readLock.unlock();
-    }
-  }
-
-  @Override
-  protected void setDynamicQueueProperties(
-      CapacitySchedulerConfiguration configuration) {
-    super.setDynamicQueueProperties(configuration);
-    // set to -1, to disable it
-    configuration.setUserLimitFactor(getQueuePath(), -1);
-    // Set Max AM percentage to a higher value
-    configuration.setMaximumApplicationMasterResourcePerQueuePercent(
-        getQueuePath(), 1f);
-  }
-
-  private void updateSchedulerHealthForCompletedContainer(
-      RMContainer rmContainer, ContainerStatus containerStatus) {
-    // Update SchedulerHealth for released / preempted container
-    SchedulerHealth schedulerHealth = csContext.getSchedulerHealth();
-    if (null == schedulerHealth) {
-      // Only do update if we have schedulerHealth
-      return;
-    }
-
-    if (containerStatus.getExitStatus() == ContainerExitStatus.PREEMPTED) {
-      schedulerHealth.updatePreemption(Time.now(), rmContainer.getAllocatedNode(),
-          rmContainer.getContainerId(), getQueuePath());
-      schedulerHealth.updateSchedulerPreemptionCounts(1);
-    } else {
-      schedulerHealth.updateRelease(csContext.getLastNodeUpdateTime(),
-          rmContainer.getAllocatedNode(), rmContainer.getContainerId(),
-          getQueuePath());
-    }
-  }
-
-  /**
-   * Recalculate QueueUsage Ratio.
-   *
-   * @param clusterResource
-   *          Total Cluster Resource
-   * @param nodePartition
-   *          Partition
-   */
-  public void recalculateQueueUsageRatio(Resource clusterResource,
-      String nodePartition) {
-    writeLock.lock();
-    try {
-      ResourceUsage queueResourceUsage = getQueueResourceUsage();
-
-      if (nodePartition == null) {
-        for (String partition : Sets.union(
-            getQueueCapacities().getNodePartitionsSet(),
-            queueResourceUsage.getNodePartitionsSet())) {
-          usersManager.updateUsageRatio(partition, clusterResource);
-        }
-      } else {
-        usersManager.updateUsageRatio(nodePartition, clusterResource);
-      }
-    } finally {
-      writeLock.unlock();
-    }
-  }
-
-  @Override
-  public void completedContainer(Resource clusterResource, 
-      FiCaSchedulerApp application, FiCaSchedulerNode node, RMContainer rmContainer, 
-      ContainerStatus containerStatus, RMContainerEventType event, CSQueue childQueue,
-      boolean sortQueues) {
-    // Update SchedulerHealth for released / preempted container
-    updateSchedulerHealthForCompletedContainer(rmContainer, containerStatus);
-
-    if (application != null) {
-      boolean removed = false;
-
-      // Careful! Locking order is important!
-      writeLock.lock();
-      try {
-        Container container = rmContainer.getContainer();
-
-        // Inform the application & the node
-        // Note: It's safe to assume that all state changes to RMContainer
-        // happen under scheduler's lock...
-        // So, this is, in effect, a transaction across application & node
-        if (rmContainer.getState() == RMContainerState.RESERVED) {
-          removed = application.unreserve(rmContainer.getReservedSchedulerKey(),
-              node, rmContainer);
-        } else{
-          removed = application.containerCompleted(rmContainer, containerStatus,
-              event, node.getPartition());
-
-          node.releaseContainer(rmContainer.getContainerId(), false);
-        }
-
-        // Book-keeping
-        if (removed) {
-
-          // Inform the ordering policy
-          orderingPolicy.containerReleased(application, rmContainer);
-
-          releaseResource(clusterResource, application, container.getResource(),
-              node.getPartition(), rmContainer);
-        }
-      } finally {
-        writeLock.unlock();
-      }
-
-
-      if (removed) {
-        // Inform the parent queue _outside_ of the leaf-queue lock
-        parent.completedContainer(clusterResource, application, node,
-          rmContainer, null, event, this, sortQueues);
-      }
-    }
-
-    // Notify PreemptionManager
-    csContext.getPreemptionManager().removeKillableContainer(
-        new KillableContainer(
-            rmContainer,
-            node.getPartition(),
-            getQueuePath()));
-
-    // Update preemption metrics if exit status is PREEMPTED
-    if (containerStatus != null
-        && ContainerExitStatus.PREEMPTED == containerStatus.getExitStatus()) {
-      updateQueuePreemptionMetrics(rmContainer);
-    }
-  }
-
-  void allocateResource(Resource clusterResource,
-      SchedulerApplicationAttempt application, Resource resource,
-      String nodePartition, RMContainer rmContainer) {
-    writeLock.lock();
-    try {
-      super.allocateResource(clusterResource, resource, nodePartition);
-
-      // handle ignore exclusivity container
-      if (null != rmContainer && rmContainer.getNodeLabelExpression().equals(
-          RMNodeLabelsManager.NO_LABEL) && !nodePartition.equals(
-          RMNodeLabelsManager.NO_LABEL)) {
-        TreeSet<RMContainer> rmContainers = null;
-        if (null == (rmContainers = ignorePartitionExclusivityRMContainers.get(
-            nodePartition))) {
-          rmContainers = new TreeSet<>();
-          ignorePartitionExclusivityRMContainers.put(nodePartition,
-              rmContainers);
-        }
-        rmContainers.add(rmContainer);
-      }
-
-      // Update user metrics
-      String userName = application.getUser();
-
-      // Increment user's resource usage.
-      User user = usersManager.updateUserResourceUsage(userName, resource,
-          nodePartition, true);
-
-      Resource partitionHeadroom = Resources.createResource(0, 0);
-      if (usageTracker.getMetrics().getUserMetrics(userName) != null) {
-        partitionHeadroom = getHeadroom(user,
-            cachedResourceLimitsForHeadroom.getLimit(), clusterResource,
-            getResourceLimitForActiveUsers(userName, clusterResource,
-                nodePartition, SchedulingMode.RESPECT_PARTITION_EXCLUSIVITY),
-            nodePartition);
-      }
-      usageTracker.getMetrics().setAvailableResourcesToUser(nodePartition, userName,
-          partitionHeadroom);
-
-      if (LOG.isDebugEnabled()) {
-        LOG.debug(getQueuePath() + " user=" + userName + " used="
-            + usageTracker.getQueueUsage().getUsed(nodePartition) + " numContainers="
-            + usageTracker.getNumContainers() + " headroom = " + application.getHeadroom()
-            + " user-resources=" + user.getUsed());
-      }
-    } finally {
-      writeLock.unlock();
-    }
-  }
-
-  void releaseResource(Resource clusterResource,
-      FiCaSchedulerApp application, Resource resource, String nodePartition,
-      RMContainer rmContainer) {
-    writeLock.lock();
-    try {
-      super.releaseResource(clusterResource, resource, nodePartition);
-
-      // handle ignore exclusivity container
-      if (null != rmContainer && rmContainer.getNodeLabelExpression().equals(
-          RMNodeLabelsManager.NO_LABEL) && !nodePartition.equals(
-          RMNodeLabelsManager.NO_LABEL)) {
-        if (ignorePartitionExclusivityRMContainers.containsKey(nodePartition)) {
-          Set<RMContainer> rmContainers =
-              ignorePartitionExclusivityRMContainers.get(nodePartition);
-          rmContainers.remove(rmContainer);
-          if (rmContainers.isEmpty()) {
-            ignorePartitionExclusivityRMContainers.remove(nodePartition);
-          }
-        }
-      }
-
-      // Update user metrics
-      String userName = application.getUser();
-      User user = usersManager.updateUserResourceUsage(userName, resource,
-          nodePartition, false);
-
-      Resource partitionHeadroom = Resources.createResource(0, 0);
-      if (usageTracker.getMetrics().getUserMetrics(userName) != null) {
-        partitionHeadroom = getHeadroom(user,
-            cachedResourceLimitsForHeadroom.getLimit(), clusterResource,
-            getResourceLimitForActiveUsers(userName, clusterResource,
-                nodePartition, SchedulingMode.RESPECT_PARTITION_EXCLUSIVITY),
-            nodePartition);
-      }
-      usageTracker.getMetrics().setAvailableResourcesToUser(nodePartition, userName,
-          partitionHeadroom);
-
-      if (LOG.isDebugEnabled()) {
-        LOG.debug(
-            getQueuePath() + " used=" + usageTracker.getQueueUsage().getUsed() + " numContainers="
-            + usageTracker.getNumContainers() + " user=" + userName + " user-resources="
-            + user.getUsed());
-      }
-    } finally {
-      writeLock.unlock();
-    }
-  }
-  
-  private void updateCurrentResourceLimits(
-      ResourceLimits currentResourceLimits, Resource clusterResource) {
-    // TODO: need consider non-empty node labels when resource limits supports
-    // node labels
-    // Even if ParentQueue will set limits respect child's max queue capacity,
-    // but when allocating reserved container, CapacityScheduler doesn't do
-    // this. So need cap limits by queue's max capacity here.
-    this.cachedResourceLimitsForHeadroom =
-        new ResourceLimits(currentResourceLimits.getLimit());
-    Resource queueMaxResource = getEffectiveMaxCapacityDown(
-        RMNodeLabelsManager.NO_LABEL, queueAllocationSettings.getMinimumAllocation());
-    this.cachedResourceLimitsForHeadroom.setLimit(Resources.min(
-        resourceCalculator, clusterResource, queueMaxResource,
-        currentResourceLimits.getLimit()));
-  }
-
-  @Override
-  public void refreshAfterResourceCalculation(Resource clusterResource, ResourceLimits resourceLimits) {
-    lastClusterResource = clusterResource;
-    // Update maximum applications for the queue and for users
-    updateMaximumApplications(csContext.getConfiguration());
-
-    updateCurrentResourceLimits(resourceLimits, clusterResource);
-
-    // Update headroom info based on new cluster resource value
-    // absoluteMaxCapacity now,  will be replaced with absoluteMaxAvailCapacity
-    // during allocation
-    setQueueResourceLimitsInfo(clusterResource);
-
-    // Update user consumedRatios
-    recalculateQueueUsageRatio(clusterResource, null);
-
-    // Update metrics
-    CSQueueUtils.updateQueueStatistics(resourceCalculator, clusterResource,
-        this, labelManager, null);
-    // Update configured capacity/max-capacity for default partition only
-    CSQueueUtils.updateConfiguredCapacityMetrics(resourceCalculator,
-        labelManager.getResourceByLabel(null, clusterResource),
-        RMNodeLabelsManager.NO_LABEL, this);
-
-    // queue metrics are updated, more resource may be available
-    // activate the pending applications if possible
-    activateApplications();
-
-    // In case of any resource change, invalidate recalculateULCount to clear
-    // the computed user-limit.
-    usersManager.userLimitNeedsRecompute();
-
-    // Update application properties
-    for (FiCaSchedulerApp application : orderingPolicy
-        .getSchedulableEntities()) {
-      computeUserLimitAndSetHeadroom(application, clusterResource,
-          RMNodeLabelsManager.NO_LABEL,
-          SchedulingMode.RESPECT_PARTITION_EXCLUSIVITY, null);
-
-    }
-  }
-
-    @Override
-    public void updateClusterResource(Resource clusterResource,
-      ResourceLimits currentResourceLimits) {
-    csContext.getCapacitySchedulerQueueManager().getQueueCapacityHandler().update(clusterResource, this);
-  }
-
-  @Override
-  public void incUsedResource(String nodeLabel, Resource resourceToInc,
-      SchedulerApplicationAttempt application) {
-    usersManager.updateUserResourceUsage(application.getUser(), resourceToInc,
-        nodeLabel, true);
-    super.incUsedResource(nodeLabel, resourceToInc, application);
-  }
-
-  @Override
-  public void decUsedResource(String nodeLabel, Resource resourceToDec,
-      SchedulerApplicationAttempt application) {
-    usersManager.updateUserResourceUsage(application.getUser(), resourceToDec,
-        nodeLabel, false);
-    super.decUsedResource(nodeLabel, resourceToDec, application);
-  }
-
-  public void incAMUsedResource(String nodeLabel, Resource resourceToInc,
-      SchedulerApplicationAttempt application) {
-    getUser(application.getUser()).getResourceUsage().incAMUsed(nodeLabel,
-        resourceToInc);
-    // ResourceUsage has its own lock, no addition lock needs here.
-    usageTracker.getQueueUsage().incAMUsed(nodeLabel, resourceToInc);
-  }
-
-  public void decAMUsedResource(String nodeLabel, Resource resourceToDec,
-      SchedulerApplicationAttempt application) {
-    getUser(application.getUser()).getResourceUsage().decAMUsed(nodeLabel,
-        resourceToDec);
-    // ResourceUsage has its own lock, no addition lock needs here.
-    usageTracker.getQueueUsage().decAMUsed(nodeLabel, resourceToDec);
-  }
-
-  @Override
-  public void recoverContainer(Resource clusterResource,
-      SchedulerApplicationAttempt attempt, RMContainer rmContainer) {
-    if (rmContainer.getState().equals(RMContainerState.COMPLETED)) {
-      return;
-    }
-    if (rmContainer.getExecutionType() != ExecutionType.GUARANTEED) {
-      return;
-    }
-    // Careful! Locking order is important!
-    writeLock.lock();
-    try {
-      FiCaSchedulerNode node = csContext.getNode(
-          rmContainer.getContainer().getNodeId());
-      allocateResource(clusterResource, attempt,
-          rmContainer.getContainer().getResource(), node.getPartition(),
-          rmContainer);
-    } finally {
-      writeLock.unlock();
-    }
-
-    parent.recoverContainer(clusterResource, attempt, rmContainer);
-  }
-
-  /**
-   * Obtain (read-only) collection of pending applications.
-   */
-  public Collection<FiCaSchedulerApp> getPendingApplications() {
-    return Collections.unmodifiableCollection(pendingOrderingPolicy
-        .getSchedulableEntities());
-  }
-
-  /**
-   * Obtain (read-only) collection of active applications.
-   */
-  public Collection<FiCaSchedulerApp> getApplications() {
-    return Collections.unmodifiableCollection(orderingPolicy
-        .getSchedulableEntities());
-  }
-
-  /**
-   * Obtain (read-only) collection of all applications.
-   */
-  public Collection<FiCaSchedulerApp> getAllApplications() {
-    Collection<FiCaSchedulerApp> apps = new HashSet<FiCaSchedulerApp>(
-        pendingOrderingPolicy.getSchedulableEntities());
-    apps.addAll(orderingPolicy.getSchedulableEntities());
-
-    return Collections.unmodifiableCollection(apps);
-  }
-
-  /**
-   * Get total pending resource considering user limit for the leaf queue. This
-   * will be used for calculating pending resources in the preemption monitor.
-   *
-   * Consider the headroom for each user in the queue.
-   * Total pending for the queue =
-   * sum(for each user(min((user's headroom), sum(user's pending requests))))
-   * NOTE:
-
-   * @param clusterResources clusterResource
-   * @param partition node partition
-   * @param deductReservedFromPending When a container is reserved in CS,
-   *                                  pending resource will not be deducted.
-   *                                  This could lead to double accounting when
-   *                                  doing preemption:
-   *                                  In normal cases, we should deduct reserved
-   *                                  resource from pending to avoid
-   *                                  excessive preemption.
-   * @return Total pending resource considering user limit
-   */
-  public Resource getTotalPendingResourcesConsideringUserLimit(
-      Resource clusterResources, String partition,
-      boolean deductReservedFromPending) {
-    readLock.lock();
-    try {
-      Map<String, Resource> userNameToHeadroom =
-          new HashMap<>();
-      Resource totalPendingConsideringUserLimit = Resource.newInstance(0, 0);
-      for (FiCaSchedulerApp app : getApplications()) {
-        String userName = app.getUser();
-        if (!userNameToHeadroom.containsKey(userName)) {
-          User user = getUser(userName);
-          Resource headroom = Resources.subtract(
-              getResourceLimitForActiveUsers(app.getUser(), clusterResources,
-                  partition, SchedulingMode.RESPECT_PARTITION_EXCLUSIVITY),
-              user.getUsed(partition));
-          // Make sure headroom is not negative.
-          headroom = Resources.componentwiseMax(headroom, Resources.none());
-          userNameToHeadroom.put(userName, headroom);
-        }
-
-        // Check if we need to deduct reserved from pending
-        Resource pending = app.getAppAttemptResourceUsage().getPending(
-            partition);
-        if (deductReservedFromPending) {
-          pending = Resources.subtract(pending,
-              app.getAppAttemptResourceUsage().getReserved(partition));
-        }
-        pending = Resources.componentwiseMax(pending, Resources.none());
-
-        Resource minpendingConsideringUserLimit = Resources.componentwiseMin(
-            userNameToHeadroom.get(userName), pending);
-        Resources.addTo(totalPendingConsideringUserLimit,
-            minpendingConsideringUserLimit);
-        Resources.subtractFrom(userNameToHeadroom.get(userName),
-            minpendingConsideringUserLimit);
-      }
-      return totalPendingConsideringUserLimit;
-    } finally {
-      readLock.unlock();
-    }
-
-  }
-
-  @Override
-  public void collectSchedulerApplications(
-      Collection<ApplicationAttemptId> apps) {
-    readLock.lock();
-    try {
-      for (FiCaSchedulerApp pendingApp : pendingOrderingPolicy
-          .getSchedulableEntities()) {
-        apps.add(pendingApp.getApplicationAttemptId());
-      }
-      for (FiCaSchedulerApp app : orderingPolicy.getSchedulableEntities()) {
-        apps.add(app.getApplicationAttemptId());
-      }
-    } finally {
-      readLock.unlock();
-    }
-
-  }
-
-  @Override
-  public void attachContainer(Resource clusterResource,
-      FiCaSchedulerApp application, RMContainer rmContainer) {
-    if (application != null && rmContainer != null
-        && rmContainer.getExecutionType() == ExecutionType.GUARANTEED) {
-      FiCaSchedulerNode node =
-          csContext.getNode(rmContainer.getContainer().getNodeId());
-      allocateResource(clusterResource, application, rmContainer.getContainer()
-          .getResource(), node.getPartition(), rmContainer);
-      LOG.info("movedContainer" + " container=" + rmContainer.getContainer()
-          + " containerState="+ rmContainer.getState()
-          + " resource=" + rmContainer.getContainer().getResource()
-          + " queueMoveIn=" + this + " usedCapacity=" + getUsedCapacity()
-          + " absoluteUsedCapacity=" + getAbsoluteUsedCapacity() + " used="
-          + usageTracker.getQueueUsage().getUsed() + " cluster=" + clusterResource);
-      // Inform the parent queue
-      parent.attachContainer(clusterResource, application, rmContainer);
-    }
-  }
-
-  @Override
-  public void detachContainer(Resource clusterResource,
-      FiCaSchedulerApp application, RMContainer rmContainer) {
-    if (application != null && rmContainer != null
-          && rmContainer.getExecutionType() == ExecutionType.GUARANTEED) {
-      FiCaSchedulerNode node =
-          csContext.getNode(rmContainer.getContainer().getNodeId());
-      releaseResource(clusterResource, application, rmContainer.getContainer()
-          .getResource(), node.getPartition(), rmContainer);
-      LOG.info("movedContainer" + " container=" + rmContainer.getContainer()
-          + " containerState="+ rmContainer.getState()
-          + " resource=" + rmContainer.getContainer().getResource()
-          + " queueMoveOut=" + this + " usedCapacity=" + getUsedCapacity()
-          + " absoluteUsedCapacity=" + getAbsoluteUsedCapacity() + " used="
-          + usageTracker.getQueueUsage().getUsed() + " cluster=" + clusterResource);
-      // Inform the parent queue
-      parent.detachContainer(clusterResource, application, rmContainer);
-    }
-  }
-  
-  /**
-   * @return all ignored partition exclusivity RMContainers in the LeafQueue,
-   *         this will be used by preemption policy.
-   */
-  public Map<String, TreeSet<RMContainer>>
-      getIgnoreExclusivityRMContainers() {
-    Map<String, TreeSet<RMContainer>> clonedMap = new HashMap<>();
-
-    readLock.lock();
-    try {
-      for (Map.Entry<String, TreeSet<RMContainer>> entry : ignorePartitionExclusivityRMContainers
-          .entrySet()) {
-        clonedMap.put(entry.getKey(), new TreeSet<>(entry.getValue()));
-      }
-
-      return clonedMap;
-
-    } finally {
-      readLock.unlock();
-    }
-  }
-
-  public void setCapacity(float capacity) {
-    configuredCapacityVectors.put(NO_LABEL, QueueCapacityVector.of(capacity * 100, PERCENTAGE));
-    queueCapacities.setCapacity(capacity);
-  }
-
-  public void setCapacity(String nodeLabel, float capacity) {
-    configuredCapacityVectors.put(nodeLabel, QueueCapacityVector.of(capacity * 100, PERCENTAGE));
-    queueCapacities.setCapacity(nodeLabel, capacity);
-  }
-
-  public void setAbsoluteCapacity(float absoluteCapacity) {
-    queueCapacities.setAbsoluteCapacity(absoluteCapacity);
-  }
-
-  public void setAbsoluteCapacity(String nodeLabel, float absoluteCapacity) {
-    queueCapacities.setAbsoluteCapacity(nodeLabel, absoluteCapacity);
-  }
-
-  public void setMaxApplicationsPerUser(int maxApplicationsPerUser) {
-    this.maxApplicationsPerUser = maxApplicationsPerUser;
-  }
-
-  public void setMaxApplications(int maxApplications) {
-    this.maxApplications = maxApplications;
-  }
-
-  public void setMaxAMResourcePerQueuePercent(
-      float maxAMResourcePerQueuePercent) {
-    this.maxAMResourcePerQueuePercent = maxAMResourcePerQueuePercent;
-  }
-
-  public OrderingPolicy<FiCaSchedulerApp>
-      getOrderingPolicy() {
-    return orderingPolicy;
-  }
-  
-  void setOrderingPolicy(
-      OrderingPolicy<FiCaSchedulerApp> orderingPolicy) {
-    writeLock.lock();
-    try {
-      if (null != this.orderingPolicy) {
-        orderingPolicy.addAllSchedulableEntities(
-            this.orderingPolicy.getSchedulableEntities());
-      }
-      this.orderingPolicy = orderingPolicy;
-    } finally {
-      writeLock.unlock();
-    }
-  }
-
-  @Override
-  public Priority getDefaultApplicationPriority() {
-    return defaultAppPriorityPerQueue;
-  }
-
-  public void updateApplicationPriority(SchedulerApplication<FiCaSchedulerApp> app,
-      Priority newAppPriority) {
-    writeLock.lock();
-    try {
-      FiCaSchedulerApp attempt = app.getCurrentAppAttempt();
-      boolean isActive = orderingPolicy.removeSchedulableEntity(attempt);
-      if (!isActive) {
-        pendingOrderingPolicy.removeSchedulableEntity(attempt);
-      }
-      // Update new priority in SchedulerApplication
-      attempt.setPriority(newAppPriority);
-
-      if (isActive) {
-        orderingPolicy.addSchedulableEntity(attempt);
-      } else {
-        pendingOrderingPolicy.addSchedulableEntity(attempt);
-      }
-    } finally {
-      writeLock.unlock();
-    }
-  }
-
-  public OrderingPolicy<FiCaSchedulerApp>
-      getPendingAppsOrderingPolicy() {
-    return pendingOrderingPolicy;
-  }
-
-  /*
-   * Holds shared values used by all applications in
-   * the queue to calculate headroom on demand
-   */
-  static class QueueResourceLimitsInfo {
-    private Resource queueCurrentLimit;
-    private Resource clusterResource;
-    
-    public void setQueueCurrentLimit(Resource currentLimit) {
-      this.queueCurrentLimit = currentLimit;
-    }
-    
-    public Resource getQueueCurrentLimit() {
-      return queueCurrentLimit;
-    }
-    
-    public void setClusterResource(Resource clusterResource) {
-      this.clusterResource = clusterResource;
-    }
-    
-    public Resource getClusterResource() {
-      return clusterResource;
-    }
-  }
-
-  @Override
-  public void stopQueue() {
-    writeLock.lock();
-    try {
-      if (getNumApplications() > 0) {
-        updateQueueState(QueueState.DRAINING);
-      } else {
-        updateQueueState(QueueState.STOPPED);
-      }
-    } finally {
-      writeLock.unlock();
-    }
-  }
-
-  void updateMaximumApplications(CapacitySchedulerConfiguration conf) {
-    int maxAppsForQueue = conf.getMaximumApplicationsPerQueue(getQueuePath());
-
-    int maxDefaultPerQueueApps = conf.getGlobalMaximumApplicationsPerQueue();
-    int maxSystemApps = conf.getMaximumSystemApplications();
-    int baseMaxApplications = maxDefaultPerQueueApps > 0 ?
-        Math.min(maxDefaultPerQueueApps, maxSystemApps)
-        : maxSystemApps;
-
-    String maxLabel = RMNodeLabelsManager.NO_LABEL;
-    if (maxAppsForQueue < 0) {
-      if (maxDefaultPerQueueApps > 0 && this.capacityConfigType
-          != CapacityConfigType.ABSOLUTE_RESOURCE) {
-        maxAppsForQueue = baseMaxApplications;
-      } else {
-        for (String label : queueNodeLabelsSettings.getConfiguredNodeLabels()) {
-          int maxApplicationsByLabel = (int) (baseMaxApplications
-              * queueCapacities.getAbsoluteCapacity(label));
-          if (maxApplicationsByLabel > maxAppsForQueue) {
-            maxAppsForQueue = maxApplicationsByLabel;
-            maxLabel = label;
-          }
-        }
-      }
-    }
-
-    setMaxApplications(maxAppsForQueue);
-
-    updateMaxAppsPerUser();
-
-    LOG.info("LeafQueue:" + getQueuePath() +
-        "update max app related, maxApplications="
-        + maxAppsForQueue + ", maxApplicationsPerUser="
-        + maxApplicationsPerUser + ", Abs Cap:" + queueCapacities
-        .getAbsoluteCapacity(maxLabel) + ", Cap: " + queueCapacities
-        .getCapacity(maxLabel) + ", MaxCap : " + queueCapacities
-        .getMaximumCapacity(maxLabel));
-  }
-
-  private void updateMaxAppsPerUser() {
-    int maxAppsPerUser = maxApplications;
-    if (getUsersManager().getUserLimitFactor() != -1) {
-      int maxApplicationsWithUserLimits = (int) (maxApplications
-          * (getUsersManager().getUserLimit() / 100.0f)
-          * getUsersManager().getUserLimitFactor());
-      maxAppsPerUser = Math.min(maxApplications,
-          maxApplicationsWithUserLimits);
-    }
-
-    setMaxApplicationsPerUser(maxAppsPerUser);
-  }
-
-  /**
-   * Get all valid users in this queue.
-   * @return user list
-   */
-  public Set<String> getAllUsers() {
-    return this.getUsersManager().getUsers().keySet();
-  }
-
-  static class CachedUserLimit {
-    final Resource userLimit;
-    volatile boolean canAssign = true;
-    volatile Resource reservation = Resources.none();
-
-    CachedUserLimit(Resource userLimit) {
-      this.userLimit = userLimit;
-    }
-  }
-
-  private void updateQueuePreemptionMetrics(RMContainer rmc) {
-    final long usedMillis = rmc.getFinishTime() - rmc.getCreationTime();
-    final long usedSeconds = usedMillis / DateUtils.MILLIS_PER_SECOND;
-    CSQueueMetrics metrics = usageTracker.getMetrics();
-    Resource containerResource = rmc.getAllocatedResource();
-    metrics.preemptContainer();
-    long mbSeconds = (containerResource.getMemorySize() * usedMillis)
-        / DateUtils.MILLIS_PER_SECOND;
-    long vcSeconds = (containerResource.getVirtualCores() * usedMillis)
-        / DateUtils.MILLIS_PER_SECOND;
-    metrics.updatePreemptedMemoryMBSeconds(mbSeconds);
-    metrics.updatePreemptedVcoreSeconds(vcSeconds);
-    metrics.updatePreemptedResources(containerResource);
-    metrics.updatePreemptedSecondsForCustomResources(containerResource,
-        usedSeconds);
-    metrics.updatePreemptedForCustomResources(containerResource);
-  }
-
-  @Override
-  int getNumRunnableApps() {
-    readLock.lock();
-    try {
-      return runnableApps.size();
-    } finally {
-      readLock.unlock();
-    }
-  }
-
-  int getNumNonRunnableApps() {
-    readLock.lock();
-    try {
-      return nonRunnableApps.size();
-    } finally {
-      readLock.unlock();
-    }
-  }
-
-  boolean removeNonRunnableApp(FiCaSchedulerApp app) {
-    writeLock.lock();
-    try {
-      return nonRunnableApps.remove(app);
-    } finally {
-      writeLock.unlock();
-    }
-  }
-
-  List<FiCaSchedulerApp> getCopyOfNonRunnableAppSchedulables() {
-    List<FiCaSchedulerApp> appsToReturn = new ArrayList<>();
-    readLock.lock();
-    try {
-      appsToReturn.addAll(nonRunnableApps);
-    } finally {
-      readLock.unlock();
-    }
-    return appsToReturn;
-  }
-=======
     super(queueContext, queueName, parent, old, isDynamic);
->>>>>>> 673a8c0e
 
     setupQueueConfigs(queueContext.getClusterResource());
   }
