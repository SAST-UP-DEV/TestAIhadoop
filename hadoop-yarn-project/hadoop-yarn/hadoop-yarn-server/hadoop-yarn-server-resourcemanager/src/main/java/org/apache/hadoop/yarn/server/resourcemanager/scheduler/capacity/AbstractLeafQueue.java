/**
 * Licensed to the Apache Software Foundation (ASF) under one
 * or more contributor license agreements.  See the NOTICE file
 * distributed with this work for additional information
 * regarding copyright ownership.  The ASF licenses this file
 * to you under the Apache License, Version 2.0 (the
 * "License"); you may not use this file except in compliance
 * with the License.  You may obtain a copy of the License at
 *
 *     http://www.apache.org/licenses/LICENSE-2.0
 *
 * Unless required by applicable law or agreed to in writing, software
 * distributed under the License is distributed on an "AS IS" BASIS,
 * WITHOUT WARRANTIES OR CONDITIONS OF ANY KIND, either express or implied.
 * See the License for the specific language governing permissions and
 * limitations under the License.
 */

package org.apache.hadoop.yarn.server.resourcemanager.scheduler.capacity;

import java.io.IOException;
import java.util.ArrayList;
import java.util.Collection;
import java.util.Collections;
import java.util.HashMap;
import java.util.HashSet;
import java.util.Iterator;
import java.util.List;
import java.util.Map;
import java.util.Set;
import java.util.TreeSet;
import java.util.concurrent.ConcurrentHashMap;
import java.util.concurrent.ConcurrentMap;
import java.util.stream.Stream;

import org.apache.commons.lang3.StringUtils;
import org.apache.commons.lang3.time.DateUtils;
import org.apache.hadoop.classification.InterfaceAudience.Private;
import org.apache.hadoop.security.AccessControlException;
import org.apache.hadoop.security.UserGroupInformation;
import org.apache.hadoop.security.authorize.AccessControlList;
import org.apache.hadoop.util.Sets;
import org.apache.hadoop.util.Time;
import org.apache.hadoop.yarn.api.records.ApplicationAttemptId;
import org.apache.hadoop.yarn.api.records.ApplicationId;
import org.apache.hadoop.yarn.api.records.Container;
import org.apache.hadoop.yarn.api.records.ContainerExitStatus;
import org.apache.hadoop.yarn.api.records.ContainerStatus;
import org.apache.hadoop.yarn.api.records.ExecutionType;
import org.apache.hadoop.yarn.api.records.Priority;
import org.apache.hadoop.yarn.api.records.QueueACL;
import org.apache.hadoop.yarn.api.records.QueueInfo;
import org.apache.hadoop.yarn.api.records.QueueState;
import org.apache.hadoop.yarn.api.records.QueueUserACLInfo;
import org.apache.hadoop.yarn.api.records.Resource;
import org.apache.hadoop.yarn.api.records.ResourceInformation;
import org.apache.hadoop.yarn.factories.RecordFactory;
import org.apache.hadoop.yarn.factory.providers.RecordFactoryProvider;
import org.apache.hadoop.yarn.nodelabels.CommonNodeLabelsManager;
import org.apache.hadoop.yarn.security.AccessType;
import org.apache.hadoop.yarn.server.resourcemanager.nodelabels.RMNodeLabelsManager;
import org.apache.hadoop.yarn.server.resourcemanager.rmcontainer.RMContainer;
import org.apache.hadoop.yarn.server.resourcemanager.rmcontainer.RMContainerEventType;
import org.apache.hadoop.yarn.server.resourcemanager.rmcontainer.RMContainerState;
import org.apache.hadoop.yarn.server.resourcemanager.scheduler.*;
import org.apache.hadoop.yarn.server.resourcemanager.scheduler.activities.ActivityDiagnosticConstant;
import org.apache.hadoop.yarn.server.resourcemanager.scheduler.activities.ActivitiesLogger;
import org.apache.hadoop.yarn.server.resourcemanager.scheduler.activities.ActivityState;
import org.apache.hadoop.yarn.server.resourcemanager.scheduler.SchedulerApplicationAttempt.AMState;
import org.apache.hadoop.yarn.server.resourcemanager.scheduler.capacity.UsersManager.User;
import org.apache.hadoop.yarn.server.resourcemanager.scheduler.capacity.preemption.KillableContainer;
import org.apache.hadoop.yarn.server.resourcemanager.scheduler.common.ContainerAllocationProposal;
import org.apache.hadoop.yarn.server.resourcemanager.scheduler.common.ResourceCommitRequest;
import org.apache.hadoop.yarn.server.resourcemanager.scheduler.common.SchedulerContainer;
import org.apache.hadoop.yarn.server.resourcemanager.scheduler.common.fica.FiCaSchedulerApp;
import org.apache.hadoop.yarn.server.resourcemanager.scheduler.common.fica.FiCaSchedulerNode;
import org.apache.hadoop.yarn.server.resourcemanager.scheduler.placement.CandidateNodeSet;
import org.apache.hadoop.yarn.server.resourcemanager.scheduler.placement.CandidateNodeSetUtils;
import org.apache.hadoop.yarn.server.resourcemanager.scheduler.policy.FifoOrderingPolicyForPendingApps;
import org.apache.hadoop.yarn.server.resourcemanager.scheduler.policy.IteratorSelector;
import org.apache.hadoop.yarn.server.resourcemanager.scheduler.policy.OrderingPolicy;
import org.apache.hadoop.yarn.server.utils.Lock;
import org.apache.hadoop.yarn.server.utils.Lock.NoLock;
import org.apache.hadoop.yarn.util.SystemClock;
import org.apache.hadoop.yarn.util.resource.Resources;

import org.apache.hadoop.classification.VisibleForTesting;
import org.slf4j.Logger;
import org.slf4j.LoggerFactory;

import static org.apache.hadoop.yarn.server.resourcemanager.scheduler.capacity.CapacitySchedulerConfiguration.getACLsForFlexibleAutoCreatedLeafQueue;

import static org.apache.hadoop.yarn.nodelabels.CommonNodeLabelsManager.NO_LABEL;
import static org.apache.hadoop.yarn.server.resourcemanager.scheduler.capacity.QueueCapacityVector.ResourceUnitCapacityType.PERCENTAGE;

public class AbstractLeafQueue extends AbstractCSQueue {
  private static final Logger LOG =
      LoggerFactory.getLogger(AbstractLeafQueue.class);

  private float absoluteUsedCapacity = 0.0f;

  // TODO the max applications should consider label
  protected int maxApplications;
  protected volatile int maxApplicationsPerUser;

  private float maxAMResourcePerQueuePercent;

  private volatile int nodeLocalityDelay;
  private volatile int rackLocalityAdditionalDelay;
  private volatile boolean rackLocalityFullReset;

  Map<ApplicationAttemptId, FiCaSchedulerApp> applicationAttemptMap =
      new ConcurrentHashMap<>();

  private Priority defaultAppPriorityPerQueue;

  private final OrderingPolicy<FiCaSchedulerApp> pendingOrderingPolicy;

  private volatile float minimumAllocationFactor;

  private final RecordFactory recordFactory =
      RecordFactoryProvider.getRecordFactory(null);

  private final UsersManager usersManager;

  // cache last cluster resource to compute actual capacity
  private Resource lastClusterResource = Resources.none();

  private final QueueResourceLimitsInfo queueResourceLimitsInfo =
      new QueueResourceLimitsInfo();

  private volatile ResourceLimits cachedResourceLimitsForHeadroom = null;

  private volatile OrderingPolicy<FiCaSchedulerApp> orderingPolicy = null;

  // Map<Partition, Map<SchedulingMode, Map<User, CachedUserLimit>>>
  // Not thread safe: only the last level is a ConcurrentMap
  @VisibleForTesting
  Map<String, Map<SchedulingMode, ConcurrentMap<String, CachedUserLimit>>>
      userLimitsCache = new HashMap<>();

  // Not thread safe
  @VisibleForTesting
  long currentUserLimitCacheVersion = 0;

  // record all ignore partition exclusivityRMContainer, this will be used to do
  // preemption, key is the partition of the RMContainer allocated on
  private Map<String, TreeSet<RMContainer>> ignorePartitionExclusivityRMContainers =
      new ConcurrentHashMap<>();

  List<AppPriorityACLGroup> priorityAcls =
      new ArrayList<AppPriorityACLGroup>();

  private final List<FiCaSchedulerApp> runnableApps = new ArrayList<>();
  private final List<FiCaSchedulerApp> nonRunnableApps = new ArrayList<>();

  public AbstractLeafQueue(CapacitySchedulerQueueContext queueContext,
      String queueName, CSQueue parent, CSQueue old) throws IOException {
    this(queueContext, queueName, parent, old, false);
  }

  public AbstractLeafQueue(CapacitySchedulerQueueContext queueContext,
      String queueName, CSQueue parent, CSQueue old, boolean isDynamic) throws
      IOException {
    super(queueContext, queueName, parent, old);
    setDynamicQueue(isDynamic);

    this.usersManager = new UsersManager(usageTracker.getMetrics(), this, labelManager,
        resourceCalculator);

    // One time initialization is enough since it is static ordering policy
    this.pendingOrderingPolicy = new FifoOrderingPolicyForPendingApps<>();
  }

  @SuppressWarnings("checkstyle:nowhitespaceafter")
  protected void setupQueueConfigs(Resource clusterResource) throws
      IOException {
    writeLock.lock();
    try {
      CapacitySchedulerConfiguration configuration = queueContext.getConfiguration();
      super.setupQueueConfigs(clusterResource);

      this.lastClusterResource = clusterResource;

      this.cachedResourceLimitsForHeadroom = new ResourceLimits(
          clusterResource);

      // Initialize headroom info, also used for calculating application
      // master resource limits.  Since this happens during queue initialization
      // and all queues may not be realized yet, we'll use (optimistic)
      // absoluteMaxCapacity (it will be replaced with the more accurate
      // absoluteMaxAvailCapacity during headroom/userlimit/allocation events)
      setQueueResourceLimitsInfo(clusterResource);

      setOrderingPolicy(
          configuration.<FiCaSchedulerApp>getAppOrderingPolicy(getQueuePathObject()));

      usersManager.setUserLimit(configuration.getUserLimit(getQueuePathObject()));
      usersManager.setUserLimitFactor(configuration.getUserLimitFactor(getQueuePathObject()));

      maxAMResourcePerQueuePercent =
          configuration.getMaximumApplicationMasterResourcePerQueuePercent(
              getQueuePathObject());

      maxApplications = configuration.getMaximumApplicationsPerQueue(getQueuePathObject());
      if (maxApplications < 0) {
        int maxGlobalPerQueueApps =
            configuration.getGlobalMaximumApplicationsPerQueue();
        if (maxGlobalPerQueueApps > 0) {
          maxApplications = maxGlobalPerQueueApps;
        }
      }

      priorityAcls = configuration.getPriorityAcls(getQueuePathObject(),
          configuration.getClusterLevelApplicationMaxPriority());

      Set<String> accessibleNodeLabels = this.queueNodeLabelsSettings.getAccessibleNodeLabels();
      if (!SchedulerUtils.checkQueueLabelExpression(accessibleNodeLabels,
          this.queueNodeLabelsSettings.getDefaultLabelExpression(), null)) {
        throw new IOException(
            "Invalid default label expression of " + " queue=" + getQueuePath()
                + " doesn't have permission to access all labels "
                + "in default label expression. labelExpression of resource request="
                + getDefaultNodeLabelExpressionStr() + ". Queue labels=" + (
                getAccessibleNodeLabels() == null ?
                    "" :
                    StringUtils
                        .join(getAccessibleNodeLabels().iterator(), ',')));
      }

      nodeLocalityDelay = configuration.getNodeLocalityDelay();
      rackLocalityAdditionalDelay = configuration
          .getRackLocalityAdditionalDelay();
      rackLocalityFullReset = configuration
          .getRackLocalityFullReset();

      // re-init this since max allocation could have changed
      this.minimumAllocationFactor = Resources.ratio(resourceCalculator,
          Resources.subtract(
              queueAllocationSettings.getMaximumAllocation(),
              queueAllocationSettings.getMinimumAllocation()),
          queueAllocationSettings.getMaximumAllocation());

      StringBuilder aclsString = new StringBuilder();
      for (Map.Entry<AccessType, AccessControlList> e : acls.entrySet()) {
        aclsString.append(e.getKey() + ":" + e.getValue().getAclString());
      }

      StringBuilder labelStrBuilder = new StringBuilder();
      if (accessibleNodeLabels != null) {
        for (String nodeLabel : accessibleNodeLabels) {
          labelStrBuilder.append(nodeLabel).append(",");
        }
      }

      defaultAppPriorityPerQueue = Priority.newInstance(
          configuration.getDefaultApplicationPriorityConfPerQueue(getQueuePathObject()));

      // Validate leaf queue's user's weights.
      float queueUserLimit = Math.min(100.0f, configuration.getUserLimit(getQueuePathObject()));
      getUserWeights().validateForLeafQueue(queueUserLimit, getQueuePath());
      usersManager.updateUserWeights();

      LOG.info(
          "Initializing " + getQueuePath() + "\n" +
              getExtendedCapacityOrWeightString() + "\n"
              + "absoluteCapacity = " + queueCapacities.getAbsoluteCapacity()
              + " [= parentAbsoluteCapacity * capacity ]" + "\n"
              + "maxCapacity = " + queueCapacities.getMaximumCapacity()
              + " [= configuredMaxCapacity ]" + "\n" + "absoluteMaxCapacity = "
              + queueCapacities.getAbsoluteMaximumCapacity()
              + " [= 1.0 maximumCapacity undefined, "
              + "(parentAbsoluteMaxCapacity * maximumCapacity) / 100 otherwise ] \n"
              + "capacityVector = " + configuredCapacityVectors + "\n"
              + "maxCapacityVector = " + configuredMaxCapacityVectors + "\n"
              + "effectiveMinResource=" +
              getEffectiveCapacity(CommonNodeLabelsManager.NO_LABEL)
              + " effectiveMaxResource=" +
              getEffectiveMaxCapacity(CommonNodeLabelsManager.NO_LABEL)
              + "\n" + "userLimit = " + usersManager.getUserLimit()
              + " [= configuredUserLimit ]" + "\n" + "userLimitFactor = "
              + usersManager.getUserLimitFactor()
              + " [= configuredUserLimitFactor ]" + "\n" + "maxApplications = "
              + maxApplications
              + " [= configuredMaximumSystemApplicationsPerQueue or"
              + " (int)(configuredMaximumSystemApplications * absoluteCapacity)]"
              + "\n" + "maxApplicationsPerUser = " + maxApplicationsPerUser
              + " [= (int)(maxApplications * (userLimit / 100.0f) * "
              + "userLimitFactor) ]" + "\n"
              + "maxParallelApps = " + getMaxParallelApps() + "\n"
              + "usedCapacity = " +
              + queueCapacities.getUsedCapacity() + " [= usedResourcesMemory / "
              + "(clusterResourceMemory * absoluteCapacity)]" + "\n"
              + "absoluteUsedCapacity = " + absoluteUsedCapacity
              + " [= usedResourcesMemory / clusterResourceMemory]" + "\n"
              + "maxAMResourcePerQueuePercent = " + maxAMResourcePerQueuePercent
              + " [= configuredMaximumAMResourcePercent ]" + "\n"
              + "minimumAllocationFactor = " + minimumAllocationFactor
              + " [= (float)(maximumAllocationMemory - minimumAllocationMemory) / "
              + "maximumAllocationMemory ]" + "\n" + "maximumAllocation = "
              + queueAllocationSettings.getMaximumAllocation() +
              " [= configuredMaxAllocation ]" + "\n"
              + "numContainers = " + usageTracker.getNumContainers()
              + " [= currentNumContainers ]" + "\n" + "state = " + getState()
              + " [= configuredState ]" + "\n" + "acls = " + aclsString
              + " [= configuredAcls ]" + "\n"
              + "nodeLocalityDelay = " + nodeLocalityDelay + "\n"
              + "rackLocalityAdditionalDelay = "
              + rackLocalityAdditionalDelay + "\n"
              + "labels=" + labelStrBuilder.toString() + "\n"
              + "reservationsContinueLooking = "
              + reservationsContinueLooking + "\n" + "preemptionDisabled = "
              + getPreemptionDisabled() + "\n" + "defaultAppPriorityPerQueue = "
              + defaultAppPriorityPerQueue + "\npriority = " + priority
              + "\nmaxLifetime = " + getMaximumApplicationLifetime()
              + " seconds" + "\ndefaultLifetime = "
              + getDefaultApplicationLifetime() + " seconds");
    } finally {
      writeLock.unlock();
    }
  }

  private String getDefaultNodeLabelExpressionStr() {
    String defaultLabelExpression = queueNodeLabelsSettings.getDefaultLabelExpression();
    return defaultLabelExpression == null ? "" : defaultLabelExpression;
  }

  /**
   * Used only by tests.
   * @return minimumAllocationFactor.
   */
  @Private
  public float getMinimumAllocationFactor() {
    return minimumAllocationFactor;
  }

  /**
   * Used only by tests.
   * @return maxAMResourcePerQueuePercent.
   */
  @Private
  public float getMaxAMResourcePerQueuePercent() {
    return maxAMResourcePerQueuePercent;
  }

  public int getMaxApplications() {
    return maxApplications;
  }

  public int getMaxApplicationsPerUser() {
    return maxApplicationsPerUser;
  }

  /**
   *
   * @return UsersManager instance.
   */
  public UsersManager getUsersManager() {
    return usersManager;
  }

  @Override
  public AbstractUsersManager getAbstractUsersManager() {
    return usersManager;
  }

  @Override
  public List<CSQueue> getChildQueues() {
    return null;
  }

  /**
   * Set user limit.
   * @param userLimit new user limit
   */
  @VisibleForTesting
  void setUserLimit(float userLimit) {
    usersManager.setUserLimit(userLimit);
    usersManager.userLimitNeedsRecompute();
  }

  /**
   * Set user limit factor.
   * @param userLimitFactor new user limit factor
   */
  @VisibleForTesting
  void setUserLimitFactor(float userLimitFactor) {
    usersManager.setUserLimitFactor(userLimitFactor);
    usersManager.userLimitNeedsRecompute();
  }

  @Override
  public int getNumApplications() {
    readLock.lock();
    try {
      return getNumPendingApplications() + getNumActiveApplications() +
          getNumNonRunnableApps();
    } finally {
      readLock.unlock();
    }
  }

  public int getNumPendingApplications() {
    readLock.lock();
    try {
      return pendingOrderingPolicy.getNumSchedulableEntities();
    } finally {
      readLock.unlock();
    }
  }

  public int getNumActiveApplications() {
    readLock.lock();
    try {
      return orderingPolicy.getNumSchedulableEntities();
    } finally {
      readLock.unlock();
    }
  }

  @Private
  public int getNumPendingApplications(String user) {
    readLock.lock();
    try {
      User u = getUser(user);
      if (null == u) {
        return 0;
      }
      return u.getPendingApplications();
    } finally {
      readLock.unlock();
    }
  }

  @Private
  public int getNumActiveApplications(String user) {
    readLock.lock();
    try {
      User u = getUser(user);
      if (null == u) {
        return 0;
      }
      return u.getActiveApplications();
    } finally {
      readLock.unlock();
    }
  }

  @Private
  public float getUserLimit() {
    return usersManager.getUserLimit();
  }

  @Private
  public float getUserLimitFactor() {
    return usersManager.getUserLimitFactor();
  }

  @Override
  public QueueInfo getQueueInfo(
      boolean includeChildQueues, boolean recursive) {
    QueueInfo queueInfo = getQueueInfo();
    return queueInfo;
  }

  @Override
  public List<QueueUserACLInfo> getQueueUserAclInfo(UserGroupInformation user) {
    readLock.lock();
    try {
      QueueUserACLInfo userAclInfo = recordFactory.newRecordInstance(
          QueueUserACLInfo.class);
      List<QueueACL> operations = new ArrayList<>();
      for (QueueACL operation : QueueACL.values()) {
        if (hasAccess(operation, user)) {
          operations.add(operation);
        }
      }

      userAclInfo.setQueueName(getQueuePath());
      userAclInfo.setUserAcls(operations);
      return Collections.singletonList(userAclInfo);
    } finally {
      readLock.unlock();
    }

  }

  public String toString() {
    readLock.lock();
    try {
      return getQueuePath() + ": " + getCapacityOrWeightString()
          + ", " + "absoluteCapacity=" + queueCapacities.getAbsoluteCapacity()
          + ", " + "usedResources=" + usageTracker.getQueueUsage().getUsed() + ", "
          + "usedCapacity=" + getUsedCapacity() + ", " + "absoluteUsedCapacity="
          + getAbsoluteUsedCapacity() + ", " + "numApps=" + getNumApplications()
          + ", " + "numContainers=" + getNumContainers() + ", "
          + "effectiveMinResource=" +
          getEffectiveCapacity(CommonNodeLabelsManager.NO_LABEL) +
          " , effectiveMaxResource=" +
          getEffectiveMaxCapacity(CommonNodeLabelsManager.NO_LABEL);
    } finally {
      readLock.unlock();
    }
  }

  protected String getExtendedCapacityOrWeightString() {
    if (queueCapacities.getWeight() != -1) {
      return "weight = " + queueCapacities.getWeight()
          + " [= (float) configuredCapacity (with w suffix)] " + "\n"
          + "normalizedWeight = " + queueCapacities.getNormalizedWeight()
          + " [= (float) configuredCapacity / sum(configuredCapacity of " +
          "all queues under the parent)]";
    } else {
      return "capacity = " + queueCapacities.getCapacity()
          + " [= (float) configuredCapacity / 100 ]";
    }
  }

  @VisibleForTesting
  public User getUser(String userName) {
    return usersManager.getUser(userName);
  }

  @VisibleForTesting
  public User getOrCreateUser(String userName) {
    return usersManager.getUserAndAddIfAbsent(userName);
  }

  @Private
  public List<AppPriorityACLGroup> getPriorityACLs() {
    readLock.lock();
    try {
      return new ArrayList<>(priorityAcls);
    } finally {
      readLock.unlock();
    }
  }

  @Override
  public void reinitialize(CSQueue newlyParsedQueue, Resource clusterResource)
      throws IOException {

    writeLock.lock();
    try {
      // We skip reinitialize for dynamic queues, when this is called, and
      // new queue is different from this queue, we will make this queue to be
      // static queue.
      if (newlyParsedQueue != this) {
        this.setDynamicQueue(false);
      }

      // Sanity check
      if (!(newlyParsedQueue instanceof AbstractLeafQueue) || !newlyParsedQueue
          .getQueuePath().equals(getQueuePath())) {
        throw new IOException(
            "Trying to reinitialize " + getQueuePath() + " from "
                + newlyParsedQueue.getQueuePath());
      }

      AbstractLeafQueue newlyParsedLeafQueue = (AbstractLeafQueue) newlyParsedQueue;

      // don't allow the maximum allocation to be decreased in size
      // since we have already told running AM's the size
      Resource oldMax = getMaximumAllocation();
      Resource newMax = newlyParsedLeafQueue.getMaximumAllocation();

      if (!Resources.fitsIn(oldMax, newMax)) {
        throw new IOException("Trying to reinitialize " + getQueuePath()
            + " the maximum allocation size can not be decreased!"
            + " Current setting: " + oldMax + ", trying to set it to: "
            + newMax);
      }

      setupQueueConfigs(clusterResource);
    } finally {
      writeLock.unlock();
    }
  }

  @Override
  public void submitApplicationAttempt(FiCaSchedulerApp application,
      String userName) {
    submitApplicationAttempt(application, userName, false);
  }

  @Override
  public void submitApplicationAttempt(FiCaSchedulerApp application,
      String userName, boolean isMoveApp) {
    // Careful! Locking order is important!
    boolean isAppAlreadySubmitted = applicationAttemptMap.containsKey(
        application.getApplicationAttemptId());
    writeLock.lock();
    try {
      // TODO, should use getUser, use this method just to avoid UT failure
      // which is caused by wrong invoking order, will fix UT separately
      User user = usersManager.getUserAndAddIfAbsent(userName);

      // Add the attempt to our data-structures
      addApplicationAttempt(application, user);
    } finally {
      writeLock.unlock();
    }

    // We don't want to update metrics for move app
    if (!isMoveApp && !isAppAlreadySubmitted) {
      boolean unmanagedAM = application.getAppSchedulingInfo() != null &&
          application.getAppSchedulingInfo().isUnmanagedAM();
      usageTracker.getMetrics().submitAppAttempt(userName, unmanagedAM);
    }

    parent.submitApplicationAttempt(application, userName);
  }

  @Override
  public void submitApplication(ApplicationId applicationId, String userName,
      String queue)  throws AccessControlException {
    // Careful! Locking order is important!
    validateSubmitApplication(applicationId, userName, queue);

    // Signal for expired auto deletion.
    updateLastSubmittedTimeStamp();

    // Inform the parent queue
    try {
      parent.submitApplication(applicationId, userName, queue);
    } catch (AccessControlException ace) {
      LOG.info("Failed to submit application to parent-queue: " +
          parent.getQueuePath(), ace);
      throw ace;
    }

  }

  public void validateSubmitApplication(ApplicationId applicationId,
      String userName, String queue) throws AccessControlException {
    writeLock.lock();
    try {
      // Check if the queue is accepting jobs
      if (getState() != QueueState.RUNNING) {
        String msg = "Queue " + getQueuePath()
            + " is STOPPED. Cannot accept submission of application: "
            + applicationId;
        LOG.info(msg);
        throw new AccessControlException(msg);
      }

      // Check submission limits for queues
      //TODO recalculate max applications because they can depend on capacity
      if (getNumApplications() >= getMaxApplications() &&
          !(this instanceof AutoCreatedLeafQueue)) {
        String msg =
            "Queue " + getQueuePath() + " already has " + getNumApplications()
                + " applications,"
                + " cannot accept submission of application: " + applicationId;
        LOG.info(msg);
        throw new AccessControlException(msg);
      }

      // Check submission limits for the user on this queue
      User user = usersManager.getUserAndAddIfAbsent(userName);
      //TODO recalculate max applications because they can depend on capacity
      if (user.getTotalApplications() >= getMaxApplicationsPerUser() &&
          !(this instanceof AutoCreatedLeafQueue)) {
        String msg = "Queue " + getQueuePath() + " already has " + user
            .getTotalApplications() + " applications from user " + userName
            + " cannot accept submission of application: " + applicationId;
        LOG.info(msg);
        throw new AccessControlException(msg);
      }
    } finally {
      writeLock.unlock();
    }

    try {
      parent.validateSubmitApplication(applicationId, userName, queue);
    } catch (AccessControlException ace) {
      LOG.info("Failed to submit application to parent-queue: " +
          parent.getQueuePath(), ace);
      throw ace;
    }
  }

  public Resource getAMResourceLimit() {
    return usageTracker.getQueueUsage().getAMLimit();
  }

  public Resource getAMResourceLimitPerPartition(String nodePartition) {
    return usageTracker.getQueueUsage().getAMLimit(nodePartition);
  }

  @VisibleForTesting
  public Resource calculateAndGetAMResourceLimit() {
    return calculateAndGetAMResourceLimitPerPartition(
        RMNodeLabelsManager.NO_LABEL);
  }

  @VisibleForTesting
  public Resource getUserAMResourceLimit() {
    return getUserAMResourceLimitPerPartition(RMNodeLabelsManager.NO_LABEL,
         null);
  }

  public Resource getUserAMResourceLimitPerPartition(
      String nodePartition, String userName) {
    float userWeight = 1.0f;
    if (userName != null && getUser(userName) != null) {
      userWeight = getUser(userName).getWeight();
    }

    readLock.lock();
    try {
      /*
       * The user am resource limit is based on the same approach as the user
       * limit (as it should represent a subset of that). This means that it uses
       * the absolute queue capacity (per partition) instead of the max and is
       * modified by the userlimit and the userlimit factor as is the userlimit
       */
      float effectiveUserLimit = Math.max(usersManager.getUserLimit() / 100.0f,
          1.0f / Math.max(getAbstractUsersManager().getNumActiveUsers(), 1));
      float preWeightedUserLimit = effectiveUserLimit;
      effectiveUserLimit = Math.min(effectiveUserLimit * userWeight, 1.0f);

      Resource queuePartitionResource = getEffectiveCapacity(nodePartition);

      Resource minimumAllocation = queueAllocationSettings.getMinimumAllocation();

      Resource userAMLimit = Resources.multiplyAndNormalizeUp(
          resourceCalculator, queuePartitionResource,
          queueCapacities.getMaxAMResourcePercentage(nodePartition)
              * effectiveUserLimit * usersManager.getUserLimitFactor(),
          minimumAllocation);

      if (getUserLimitFactor() == -1) {
        userAMLimit = Resources.multiplyAndNormalizeUp(
            resourceCalculator, queuePartitionResource,
            queueCapacities.getMaxAMResourcePercentage(nodePartition),
            minimumAllocation);
      }

      userAMLimit =
          Resources.min(resourceCalculator, lastClusterResource,
              userAMLimit,
              Resources.clone(getAMResourceLimitPerPartition(nodePartition)));

      Resource preWeighteduserAMLimit =
          Resources.multiplyAndNormalizeUp(
              resourceCalculator, queuePartitionResource,
              queueCapacities.getMaxAMResourcePercentage(nodePartition)
              * preWeightedUserLimit * usersManager.getUserLimitFactor(),
              minimumAllocation);

      if (getUserLimitFactor() == -1) {
        preWeighteduserAMLimit = Resources.multiplyAndNormalizeUp(
            resourceCalculator, queuePartitionResource,
            queueCapacities.getMaxAMResourcePercentage(nodePartition),
            minimumAllocation);
      }

      preWeighteduserAMLimit =
          Resources.min(resourceCalculator, lastClusterResource,
              preWeighteduserAMLimit,
              Resources.clone(getAMResourceLimitPerPartition(nodePartition)));
      usageTracker.getQueueUsage().setUserAMLimit(nodePartition, preWeighteduserAMLimit);

      LOG.debug("Effective user AM limit for \"{}\":{}. Effective weighted"
          + " user AM limit: {}. User weight: {}", userName,
          preWeighteduserAMLimit, userAMLimit, userWeight);
      return userAMLimit;
    } finally {
      readLock.unlock();
    }

  }

  public Resource calculateAndGetAMResourceLimitPerPartition(
      String nodePartition) {
    writeLock.lock();
    try {
      /*
       * For non-labeled partition, get the max value from resources currently
       * available to the queue and the absolute resources guaranteed for the
       * partition in the queue. For labeled partition, consider only the absolute
       * resources guaranteed. Multiply this value (based on labeled/
       * non-labeled), * with per-partition am-resource-percent to get the max am
       * resource limit for this queue and partition.
       */
      Resource queuePartitionResource = getEffectiveCapacity(nodePartition);

      Resource queueCurrentLimit = Resources.none();
      // For non-labeled partition, we need to consider the current queue
      // usage limit.
      if (nodePartition.equals(RMNodeLabelsManager.NO_LABEL)) {
        synchronized (queueResourceLimitsInfo){
          queueCurrentLimit = queueResourceLimitsInfo.getQueueCurrentLimit();
        }
      }

      float amResourcePercent = queueCapacities.getMaxAMResourcePercentage(
          nodePartition);

      // Current usable resource for this queue and partition is the max of
      // queueCurrentLimit and queuePartitionResource.
      // If any of the resources available to this queue are less than queue's
      // guarantee, use the guarantee as the queuePartitionUsableResource
      // because nothing less than the queue's guarantee should be used when
      // calculating the AM limit.
      Resource queuePartitionUsableResource = (Resources.fitsIn(
          resourceCalculator, queuePartitionResource, queueCurrentLimit)) ?
          queueCurrentLimit : queuePartitionResource;

      Resource amResouceLimit = Resources.multiplyAndNormalizeUp(
          resourceCalculator, queuePartitionUsableResource, amResourcePercent,
          queueAllocationSettings.getMinimumAllocation());

      usageTracker.getMetrics().setAMResouceLimit(nodePartition, amResouceLimit);
      usageTracker.getQueueUsage().setAMLimit(nodePartition, amResouceLimit);
      LOG.debug("Queue: {}, node label : {}, queue partition resource : {},"
          + " queue current limit : {}, queue partition usable resource : {},"
          + " amResourceLimit : {}", getQueuePath(), nodePartition,
          queuePartitionResource, queueCurrentLimit,
          queuePartitionUsableResource, amResouceLimit);
      return amResouceLimit;
    } finally {
      writeLock.unlock();
    }
  }

  protected void activateApplications() {
    writeLock.lock();
    try {
      // limit of allowed resource usage for application masters
      Map<String, Resource> userAmPartitionLimit =
          new HashMap<String, Resource>();

      // AM Resource Limit for accessible labels can be pre-calculated.
      // This will help in updating AMResourceLimit for all labels when queue
      // is initialized for the first time (when no applications are present).
      for (String nodePartition : getNodeLabelsForQueue()) {
        calculateAndGetAMResourceLimitPerPartition(nodePartition);
      }

      for (Iterator<FiCaSchedulerApp> fsApp = getPendingAppsOrderingPolicy()
               .getAssignmentIterator(IteratorSelector.EMPTY_ITERATOR_SELECTOR);
           fsApp.hasNext();) {
        FiCaSchedulerApp application = fsApp.next();
        ApplicationId applicationId = application.getApplicationId();

        // Get the am-node-partition associated with each application
        // and calculate max-am resource limit for this partition.
        String partitionName = application.getAppAMNodePartitionName();

        Resource amLimit = getAMResourceLimitPerPartition(partitionName);
        // Verify whether we already calculated am-limit for this label.
        if (amLimit == null) {
          amLimit = calculateAndGetAMResourceLimitPerPartition(partitionName);
        }
        // Check am resource limit.
        Resource amIfStarted = Resources.add(
            application.getAMResource(partitionName),
            usageTracker.getQueueUsage().getAMUsed(partitionName));

        if (LOG.isDebugEnabled()) {
          LOG.debug("application " + application.getId() + " AMResource "
              + application.getAMResource(partitionName)
              + " maxAMResourcePerQueuePercent " + maxAMResourcePerQueuePercent
              + " amLimit " + amLimit + " lastClusterResource "
              + lastClusterResource + " amIfStarted " + amIfStarted
              + " AM node-partition name " + partitionName);
        }

        if (!resourceCalculator.fitsIn(amIfStarted, amLimit)) {
          if (getNumActiveApplications() < 1 || (Resources.lessThanOrEqual(
              resourceCalculator, lastClusterResource,
              usageTracker.getQueueUsage().getAMUsed(partitionName), Resources.none()))) {
            LOG.warn("maximum-am-resource-percent is insufficient to start a"
                + " single application in queue, it is likely set too low."
                + " skipping enforcement to allow at least one application"
                + " to start");
          } else{
            application.updateAMContainerDiagnostics(
                SchedulerApplicationAttempt.AMState.INACTIVATED,
                CSAMContainerLaunchDiagnosticsConstants.QUEUE_AM_RESOURCE_LIMIT_EXCEED);
            LOG.debug("Not activating application {} as  amIfStarted: {}"
                + " exceeds amLimit: {}", applicationId, amIfStarted, amLimit);
            continue;
          }
        }

        // Check user am resource limit
        User user = usersManager.getUserAndAddIfAbsent(application.getUser());
        Resource userAMLimit = userAmPartitionLimit.get(partitionName);

        // Verify whether we already calculated user-am-limit for this label.
        if (userAMLimit == null) {
          userAMLimit = getUserAMResourceLimitPerPartition(partitionName,
              application.getUser());
          userAmPartitionLimit.put(partitionName, userAMLimit);
        }

        Resource userAmIfStarted = Resources.add(
            application.getAMResource(partitionName),
            user.getConsumedAMResources(partitionName));

        if (!resourceCalculator.fitsIn(userAmIfStarted, userAMLimit)) {
          if (getNumActiveApplications() < 1 || (Resources.lessThanOrEqual(
              resourceCalculator, lastClusterResource,
              usageTracker.getQueueUsage().getAMUsed(partitionName), Resources.none()))) {
            LOG.warn("maximum-am-resource-percent is insufficient to start a"
                + " single application in queue for user, it is likely set too"
                + " low. skipping enforcement to allow at least one application"
                + " to start");
          } else{
            application.updateAMContainerDiagnostics(AMState.INACTIVATED,
                CSAMContainerLaunchDiagnosticsConstants.USER_AM_RESOURCE_LIMIT_EXCEED);
            LOG.debug("Not activating application {} for user: {} as"
                + " userAmIfStarted: {} exceeds userAmLimit: {}",
                applicationId, user, userAmIfStarted, userAMLimit);
            continue;
          }
        }
        user.activateApplication();
        orderingPolicy.addSchedulableEntity(application);
        application.updateAMContainerDiagnostics(AMState.ACTIVATED, null);

        usageTracker.getQueueUsage().incAMUsed(partitionName,
            application.getAMResource(partitionName));
        user.getResourceUsage().incAMUsed(partitionName,
            application.getAMResource(partitionName));
        user.getResourceUsage().setAMLimit(partitionName, userAMLimit);
        usageTracker.getMetrics().incAMUsed(partitionName, application.getUser(),
            application.getAMResource(partitionName));
        usageTracker.getMetrics().setAMResouceLimitForUser(partitionName,
            application.getUser(), userAMLimit);
        fsApp.remove();
        LOG.info("Application " + applicationId + " from user: " + application
            .getUser() + " activated in queue: " + getQueuePath());
      }
    } finally {
      writeLock.unlock();
    }
  }

  private void addApplicationAttempt(FiCaSchedulerApp application,
      User user) {
    writeLock.lock();
    try {
      applicationAttemptMap.put(application.getApplicationAttemptId(),
          application);

      if (application.isRunnable()) {
        runnableApps.add(application);
        LOG.debug("Adding runnable application: {}",
            application.getApplicationAttemptId());
      } else {
        nonRunnableApps.add(application);
        LOG.info("Application attempt {} is not runnable,"
            + " parallel limit reached", application.getApplicationAttemptId());
        return;
      }

      // Accept
      user.submitApplication();
      getPendingAppsOrderingPolicy().addSchedulableEntity(application);

      // Activate applications
      if (Resources.greaterThan(resourceCalculator, lastClusterResource,
          lastClusterResource, Resources.none())) {
        activateApplications();
      } else {
        application.updateAMContainerDiagnostics(AMState.INACTIVATED,
            CSAMContainerLaunchDiagnosticsConstants.CLUSTER_RESOURCE_EMPTY);
        LOG.info("Skipping activateApplications for "
            + application.getApplicationAttemptId()
            + " since cluster resource is " + Resources.none());
      }

      LOG.info(
          "Application added -" + " appId: " + application.getApplicationId()
              + " user: " + application.getUser() + "," + " leaf-queue: "
              + getQueuePath() + " #user-pending-applications: " + user
              .getPendingApplications() + " #user-active-applications: " + user
              .getActiveApplications() + " #queue-pending-applications: "
              + getNumPendingApplications() + " #queue-active-applications: "
              + getNumActiveApplications()
              + " #queue-nonrunnable-applications: "
              + getNumNonRunnableApps());
    } finally {
      writeLock.unlock();
    }
  }

  @Override
  public void finishApplication(ApplicationId application, String user) {
    // Inform the activeUsersManager
    usersManager.deactivateApplication(user, application);

    appFinished();

    // Inform the parent queue
    parent.finishApplication(application, user);
  }

  @Override
  public void finishApplicationAttempt(FiCaSchedulerApp application, String queue) {
    // Careful! Locking order is important!
    removeApplicationAttempt(application, application.getUser());
    parent.finishApplicationAttempt(application, queue);
  }

  private void removeApplicationAttempt(
      FiCaSchedulerApp application, String userName) {

    writeLock.lock();
    try {
      // TODO, should use getUser, use this method just to avoid UT failure
      // which is caused by wrong invoking order, will fix UT separately
      User user = usersManager.getUserAndAddIfAbsent(userName);

      boolean runnable = runnableApps.remove(application);
      if (!runnable) {
        // removeNonRunnableApp acquires the write lock again, which is fine
        if (!removeNonRunnableApp(application)) {
          LOG.error("Given app to remove " + application +
              " does not exist in queue " + getQueuePath());
        }
      }

      String partitionName = application.getAppAMNodePartitionName();
      boolean wasActive = orderingPolicy.removeSchedulableEntity(application);
      if (!wasActive) {
        pendingOrderingPolicy.removeSchedulableEntity(application);
      } else{
        usageTracker.getQueueUsage().decAMUsed(partitionName,
            application.getAMResource(partitionName));
        user.getResourceUsage().decAMUsed(partitionName,
            application.getAMResource(partitionName));
        usageTracker.getMetrics().decAMUsed(partitionName, application.getUser(),
            application.getAMResource(partitionName));
      }
      applicationAttemptMap.remove(application.getApplicationAttemptId());

      user.finishApplication(wasActive);
      if (user.getTotalApplications() == 0) {
        usersManager.removeUser(application.getUser());
      }

      // Check if we can activate more applications
      activateApplications();

      LOG.info(
          "Application removed -" + " appId: " + application.getApplicationId()
              + " user: " + application.getUser() + " queue: " + getQueuePath()
              + " #user-pending-applications: " + user.getPendingApplications()
              + " #user-active-applications: " + user.getActiveApplications()
              + " #queue-pending-applications: " + getNumPendingApplications()
              + " #queue-active-applications: " + getNumActiveApplications());
    } finally {
      writeLock.unlock();
    }
  }

  private FiCaSchedulerApp getApplication(
      ApplicationAttemptId applicationAttemptId) {
    return applicationAttemptMap.get(applicationAttemptId);
  }

  private void setPreemptionAllowed(ResourceLimits limits, String nodePartition) {
    // Set preemption-allowed:
    // For leaf queue, only under-utilized queue is allowed to preempt resources from other queues
    if (!usageTracker.getQueueResourceQuotas().getEffectiveMinResource(nodePartition)
        .equals(Resources.none())) {
      limits.setIsAllowPreemption(Resources.lessThan(resourceCalculator,
          queueContext.getClusterResource(), usageTracker.getQueueUsage().getUsed(nodePartition),
          usageTracker.getQueueResourceQuotas().getEffectiveMinResource(nodePartition)));
      return;
    }

    float usedCapacity = queueCapacities.getAbsoluteUsedCapacity(nodePartition);
    float guaranteedCapacity = queueCapacities.getAbsoluteCapacity(nodePartition);
    limits.setIsAllowPreemption(usedCapacity < guaranteedCapacity);
  }

  private CSAssignment allocateFromReservedContainer(Resource clusterResource,
      CandidateNodeSet<FiCaSchedulerNode> candidates,
      ResourceLimits currentResourceLimits, SchedulingMode schedulingMode) {

    // Irrespective of Single / Multi Node Placement, the allocate from
    // Reserved Container has to happen only for the single node which
    // CapacityScheduler#allocateFromReservedContainer invokes with.
    // Else In Multi Node Placement, there won't be any Allocation or
    // Reserve of new containers when there is a RESERVED container on
    // a node which is full.
    FiCaSchedulerNode node = CandidateNodeSetUtils.getSingleNode(candidates);
    if (node != null) {
      RMContainer reservedContainer = node.getReservedContainer();
      if (reservedContainer != null) {
        FiCaSchedulerApp application = getApplication(
            reservedContainer.getApplicationAttemptId());

        if (null != application) {
          ActivitiesLogger.APP.startAppAllocationRecording(activitiesManager,
              node, SystemClock.getInstance().getTime(), application);
          CSAssignment assignment = application.assignContainers(
              clusterResource, candidates, currentResourceLimits,
              schedulingMode, reservedContainer);
          return assignment;
        }
      }
    }

    return null;
  }

  private ConcurrentMap<String, CachedUserLimit> getUserLimitCache(
      String partition,
      SchedulingMode schedulingMode) {
    synchronized (userLimitsCache) {
      long latestVersion = usersManager.getLatestVersionOfUsersState();

      if (latestVersion != this.currentUserLimitCacheVersion) {
        // User limits cache needs invalidating
        this.currentUserLimitCacheVersion = latestVersion;
        userLimitsCache.clear();

        Map<SchedulingMode, ConcurrentMap<String, CachedUserLimit>>
            uLCByPartition = new HashMap<>();
        userLimitsCache.put(partition, uLCByPartition);

        ConcurrentMap<String, CachedUserLimit> uLCBySchedulingMode =
            new ConcurrentHashMap<>();
        uLCByPartition.put(schedulingMode, uLCBySchedulingMode);

        return uLCBySchedulingMode;
      }

      // User limits cache does not need invalidating
      Map<SchedulingMode, ConcurrentMap<String, CachedUserLimit>>
          uLCByPartition = userLimitsCache.get(partition);
      if (uLCByPartition == null) {
        uLCByPartition = new HashMap<>();
        userLimitsCache.put(partition, uLCByPartition);
      }

      ConcurrentMap<String, CachedUserLimit> uLCBySchedulingMode =
          uLCByPartition.get(schedulingMode);
      if (uLCBySchedulingMode == null) {
        uLCBySchedulingMode = new ConcurrentHashMap<>();
        uLCByPartition.put(schedulingMode, uLCBySchedulingMode);
      }

      return uLCBySchedulingMode;
    }
  }

  @Override
  public CSAssignment assignContainers(Resource clusterResource,
      CandidateNodeSet<FiCaSchedulerNode> candidates,
      ResourceLimits currentResourceLimits, SchedulingMode schedulingMode) {
    updateCurrentResourceLimits(currentResourceLimits, clusterResource);
    FiCaSchedulerNode node = CandidateNodeSetUtils.getSingleNode(candidates);

    if (LOG.isDebugEnabled()) {
      LOG.debug("assignContainers: partition=" + candidates.getPartition()
          + " #applications=" + orderingPolicy.getNumSchedulableEntities());
    }

    setPreemptionAllowed(currentResourceLimits, candidates.getPartition());

    // Check for reserved resources, try to allocate reserved container first.
    CSAssignment assignment = allocateFromReservedContainer(clusterResource,
        candidates, currentResourceLimits, schedulingMode);
    if (null != assignment) {
      return assignment;
    }

    // if our queue cannot access this node, just return
    if (schedulingMode == SchedulingMode.RESPECT_PARTITION_EXCLUSIVITY
        && !queueNodeLabelsSettings.isAccessibleToPartition(candidates.getPartition())) {
      ActivitiesLogger.QUEUE.recordQueueActivity(activitiesManager, node,
          parent.getQueuePath(), getQueuePath(), ActivityState.REJECTED,
          ActivityDiagnosticConstant.QUEUE_NOT_ABLE_TO_ACCESS_PARTITION);
      return CSAssignment.NULL_ASSIGNMENT;
    }

    // Check if this queue need more resource, simply skip allocation if this
    // queue doesn't need more resources.
    if (!hasPendingResourceRequest(candidates.getPartition(), clusterResource,
        schedulingMode)) {
      if (LOG.isDebugEnabled()) {
        LOG.debug("Skip this queue=" + getQueuePath()
            + ", because it doesn't need more resource, schedulingMode="
            + schedulingMode.name() + " node-partition=" + candidates
            .getPartition());
      }
      ActivitiesLogger.QUEUE.recordQueueActivity(activitiesManager, node,
          parent.getQueuePath(), getQueuePath(), ActivityState.SKIPPED,
          ActivityDiagnosticConstant.QUEUE_DO_NOT_NEED_MORE_RESOURCE);
      return CSAssignment.NULL_ASSIGNMENT;
    }

    ConcurrentMap<String, CachedUserLimit> userLimits =
        this.getUserLimitCache(candidates.getPartition(), schedulingMode);
    boolean needAssignToQueueCheck = true;
    IteratorSelector sel = new IteratorSelector();
    sel.setPartition(candidates.getPartition());
    for (Iterator<FiCaSchedulerApp> assignmentIterator = orderingPolicy.getAssignmentIterator(sel);
         assignmentIterator.hasNext();) {
      FiCaSchedulerApp application = assignmentIterator.next();

      ActivitiesLogger.APP.startAppAllocationRecording(activitiesManager,
          node, SystemClock.getInstance().getTime(), application);

      // Check queue max-capacity limit
      Resource appReserved = application.getCurrentReservation();
      if (needAssignToQueueCheck) {
        if (!super.canAssignToThisQueue(clusterResource,
            candidates.getPartition(), currentResourceLimits, appReserved,
            schedulingMode)) {
          ActivitiesLogger.APP.recordRejectedAppActivityFromLeafQueue(
              activitiesManager, node, application, application.getPriority(),
              ActivityDiagnosticConstant.QUEUE_HIT_MAX_CAPACITY_LIMIT);
          ActivitiesLogger.QUEUE.recordQueueActivity(activitiesManager, node,
              parent.getQueuePath(), getQueuePath(),
              ActivityState.REJECTED,
              ActivityDiagnosticConstant.QUEUE_HIT_MAX_CAPACITY_LIMIT);
          return CSAssignment.NULL_ASSIGNMENT;
        }
        // If there was no reservation and canAssignToThisQueue returned
        // true, there is no reason to check further.
        if (!this.reservationsContinueLooking
            || appReserved.equals(Resources.none())) {
          needAssignToQueueCheck = false;
        }
      }

      CachedUserLimit cul = userLimits.get(application.getUser());
      Resource cachedUserLimit = null;
      if (cul != null) {
        cachedUserLimit = cul.userLimit;
      }
      Resource userLimit = computeUserLimitAndSetHeadroom(application,
          clusterResource, candidates.getPartition(), schedulingMode,
          cachedUserLimit);
      if (cul == null) {
        cul = new CachedUserLimit(userLimit);
        CachedUserLimit retVal =
            userLimits.putIfAbsent(application.getUser(), cul);
        if (retVal != null) {
          // another thread updated the user limit cache before us
          cul = retVal;
          userLimit = cul.userLimit;
        }
      }
      // Check user limit
      boolean userAssignable = true;
      if (!cul.canAssign && Resources.fitsIn(appReserved, cul.reservation)) {
        userAssignable = false;
      } else {
        userAssignable = canAssignToUser(clusterResource, application.getUser(),
            userLimit, application, candidates.getPartition(),
            currentResourceLimits);
        if (!userAssignable && Resources.fitsIn(cul.reservation, appReserved)) {
          cul.canAssign = false;
          cul.reservation = appReserved;
        }
      }
      if (!userAssignable) {
        application.updateAMContainerDiagnostics(AMState.ACTIVATED,
            "User capacity has reached its maximum limit.");
        ActivitiesLogger.APP.recordRejectedAppActivityFromLeafQueue(
            activitiesManager, node, application, application.getPriority(),
            ActivityDiagnosticConstant.QUEUE_HIT_USER_MAX_CAPACITY_LIMIT);
        continue;
      }

      // Try to schedule
      assignment = application.assignContainers(clusterResource,
          candidates, currentResourceLimits, schedulingMode, null);

      if (LOG.isDebugEnabled()) {
        LOG.debug("post-assignContainers for application " + application
            .getApplicationId());
        application.showRequests();
      }

      // Did we schedule or reserve a container?
      Resource assigned = assignment.getResource();

      if (Resources.greaterThan(resourceCalculator, clusterResource, assigned,
          Resources.none())) {
        ActivitiesLogger.QUEUE.recordQueueActivity(activitiesManager, node,
            parent.getQueuePath(), getQueuePath(),
            ActivityState.ACCEPTED, ActivityDiagnosticConstant.EMPTY);
        return assignment;
      } else if (assignment.getSkippedType()
          == CSAssignment.SkippedType.OTHER) {
        ActivitiesLogger.APP.finishSkippedAppAllocationRecording(
            activitiesManager, application.getApplicationId(),
            ActivityState.SKIPPED, ActivityDiagnosticConstant.EMPTY);
        application.updateNodeInfoForAMDiagnostics(node);
      } else if (assignment.getSkippedType()
          == CSAssignment.SkippedType.QUEUE_LIMIT) {
        ActivitiesLogger.QUEUE.recordQueueActivity(activitiesManager, node,
            parent.getQueuePath(), getQueuePath(), ActivityState.REJECTED,
            () -> ActivityDiagnosticConstant.QUEUE_DO_NOT_HAVE_ENOUGH_HEADROOM
                + " from " + application.getApplicationId());
        return assignment;
      } else{
        // If we don't allocate anything, and it is not skipped by application,
        // we will return to respect FIFO of applications
        ActivitiesLogger.QUEUE.recordQueueActivity(activitiesManager, node,
            parent.getQueuePath(), getQueuePath(), ActivityState.SKIPPED,
            ActivityDiagnosticConstant.QUEUE_SKIPPED_TO_RESPECT_FIFO);
        ActivitiesLogger.APP.finishSkippedAppAllocationRecording(
            activitiesManager, application.getApplicationId(),
            ActivityState.SKIPPED, ActivityDiagnosticConstant.EMPTY);
        return CSAssignment.NULL_ASSIGNMENT;
      }
    }
    ActivitiesLogger.QUEUE.recordQueueActivity(activitiesManager, node,
        parent.getQueuePath(), getQueuePath(), ActivityState.SKIPPED,
        ActivityDiagnosticConstant.EMPTY);

    return CSAssignment.NULL_ASSIGNMENT;
  }

  @Override
  public boolean accept(Resource cluster,
      ResourceCommitRequest<FiCaSchedulerApp, FiCaSchedulerNode> request) {
    ContainerAllocationProposal<FiCaSchedulerApp, FiCaSchedulerNode> allocation =
        request.getFirstAllocatedOrReservedContainer();
    SchedulerContainer<FiCaSchedulerApp, FiCaSchedulerNode> schedulerContainer =
        allocation.getAllocatedOrReservedContainer();

    // Do not check limits when allocation from a reserved container
    if (allocation.getAllocateFromReservedContainer() == null) {
      readLock.lock();
      try {
        FiCaSchedulerApp app =
            schedulerContainer.getSchedulerApplicationAttempt();
        String username = app.getUser();
        String p = schedulerContainer.getNodePartition();

        // check user-limit
        Resource userLimit = computeUserLimitAndSetHeadroom(app, cluster, p,
            allocation.getSchedulingMode(), null);

        // Deduct resources that we can release
        User user = getUser(username);
        if (user == null) {
          LOG.debug("User {} has been removed!", username);
          return false;
        }
        Resource usedResource = Resources.clone(user.getUsed(p));
        Resources.subtractFrom(usedResource,
            request.getTotalReleasedResource());

        if (Resources.greaterThan(resourceCalculator, cluster, usedResource,
            userLimit)) {
          LOG.debug("Used resource={} exceeded user-limit={}",
              usedResource, userLimit);
          return false;
        }
      } finally {
        readLock.unlock();
      }
    }

    return super.accept(cluster, request);
  }

  private void internalReleaseContainer(Resource clusterResource,
      SchedulerContainer<FiCaSchedulerApp, FiCaSchedulerNode> schedulerContainer) {
    RMContainer rmContainer = schedulerContainer.getRmContainer();

    AbstractLeafQueue targetLeafQueue =
        schedulerContainer.getSchedulerApplicationAttempt().getCSLeafQueue();

    if (targetLeafQueue == this) {
      // When trying to preempt containers from the same queue
      if (rmContainer.getState() == RMContainerState.RESERVED) {
        // For other reserved containers
        // This is a reservation exchange, complete previous reserved container
        completedContainer(clusterResource,
            schedulerContainer.getSchedulerApplicationAttempt(),
            schedulerContainer.getSchedulerNode(), rmContainer, SchedulerUtils
                .createAbnormalContainerStatus(rmContainer.getContainerId(),
                    SchedulerUtils.UNRESERVED_CONTAINER),
            RMContainerEventType.RELEASED, null, false);
      }
    } else{
      // When trying to preempt containers from different queue -- this
      // is for lazy preemption feature (kill preemption candidate in scheduling
      // cycle).
      targetLeafQueue.completedContainer(clusterResource,
          schedulerContainer.getSchedulerApplicationAttempt(),
          schedulerContainer.getSchedulerNode(),
          schedulerContainer.getRmContainer(), SchedulerUtils
              .createPreemptedContainerStatus(rmContainer.getContainerId(),
                  SchedulerUtils.PREEMPTED_CONTAINER),
          RMContainerEventType.KILL, null, false);
    }
  }

  private void releaseContainers(Resource clusterResource,
      ResourceCommitRequest<FiCaSchedulerApp, FiCaSchedulerNode> request) {
    for (SchedulerContainer<FiCaSchedulerApp, FiCaSchedulerNode> c : request
        .getContainersToRelease()) {
      internalReleaseContainer(clusterResource, c);
    }

    // Handle container reservation looking, or lazy preemption case:
    if (null != request.getContainersToAllocate() && !request
        .getContainersToAllocate().isEmpty()) {
      for (ContainerAllocationProposal<FiCaSchedulerApp, FiCaSchedulerNode> context : request
          .getContainersToAllocate()) {
        if (null != context.getToRelease()) {
          for (SchedulerContainer<FiCaSchedulerApp, FiCaSchedulerNode> c : context
              .getToRelease()) {
            internalReleaseContainer(clusterResource, c);
          }
        }
      }
    }
  }

  public void apply(Resource cluster,
      ResourceCommitRequest<FiCaSchedulerApp, FiCaSchedulerNode> request) {
    // Do we need to call parent queue's apply?
    boolean applyToParentQueue = false;

    releaseContainers(cluster, request);

    writeLock.lock();
    try {
      if (request.anythingAllocatedOrReserved()) {
        ContainerAllocationProposal<FiCaSchedulerApp, FiCaSchedulerNode>
            allocation = request.getFirstAllocatedOrReservedContainer();
        SchedulerContainer<FiCaSchedulerApp, FiCaSchedulerNode>
            schedulerContainer = allocation.getAllocatedOrReservedContainer();

        // Do not modify queue when allocation from reserved container
        if (allocation.getAllocateFromReservedContainer() == null) {
          // Only invoke apply() of ParentQueue when new allocation /
          // reservation happen.
          applyToParentQueue = true;
          // Book-keeping
          // Note: Update headroom to account for current allocation too...
          allocateResource(cluster,
              schedulerContainer.getSchedulerApplicationAttempt(),
              allocation.getAllocatedOrReservedResource(),
              schedulerContainer.getNodePartition(),
              schedulerContainer.getRmContainer());
          orderingPolicy.containerAllocated(
              schedulerContainer.getSchedulerApplicationAttempt(),
              schedulerContainer.getRmContainer());
        }

        // Update reserved resource
        if (Resources.greaterThan(resourceCalculator, cluster,
            request.getTotalReservedResource(), Resources.none())) {
          incReservedResource(schedulerContainer.getNodePartition(),
              request.getTotalReservedResource());
        }
      }
    } finally {
      writeLock.unlock();
    }

    if (parent != null && applyToParentQueue) {
      parent.apply(cluster, request);
    }
  }


  protected Resource getHeadroom(User user, Resource queueCurrentLimit,
      Resource clusterResource, FiCaSchedulerApp application) {
    return getHeadroom(user, queueCurrentLimit, clusterResource, application,
        RMNodeLabelsManager.NO_LABEL);
  }

  protected Resource getHeadroom(User user, Resource queueCurrentLimit,
      Resource clusterResource, FiCaSchedulerApp application,
      String partition) {
    return getHeadroom(user, queueCurrentLimit, clusterResource,
        getResourceLimitForActiveUsers(application.getUser(), clusterResource,
            partition, SchedulingMode.RESPECT_PARTITION_EXCLUSIVITY),
        partition);
  }

  private Resource getHeadroom(User user,
      Resource currentPartitionResourceLimit, Resource clusterResource,
      Resource userLimitResource, String partition) {
    /**
     * Headroom is:
     *    min(
     *        min(userLimit, queueMaxCap) - userConsumed,
     *        queueMaxCap - queueUsedResources
     *       )
     *
     * ( which can be expressed as,
     *  min (userLimit - userConsumed, queuMaxCap - userConsumed,
     *    queueMaxCap - queueUsedResources)
     *  )
     *
     * given that queueUsedResources >= userConsumed, this simplifies to
     *
     * >> min (userlimit - userConsumed,   queueMaxCap - queueUsedResources) <<
     *
     * sum of queue max capacities of multiple queue's will be greater than the
     * actual capacity of a given partition, hence we need to ensure that the
     * headroom is not greater than the available resource for a given partition
     *
     * headroom = min (unused resourcelimit of a label, calculated headroom )
     */
    currentPartitionResourceLimit =
        partition.equals(RMNodeLabelsManager.NO_LABEL)
            ? currentPartitionResourceLimit
            : getQueueMaxResource(partition);

    Resource headroom = Resources.componentwiseMin(
        Resources.subtractNonNegative(userLimitResource,
            user.getUsed(partition)),
        Resources.subtractNonNegative(currentPartitionResourceLimit,
            usageTracker.getQueueUsage().getUsed(partition)));
    // Normalize it before return
    headroom =
        Resources.roundDown(resourceCalculator, headroom,
            queueAllocationSettings.getMinimumAllocation());

    //headroom = min (unused resourcelimit of a label, calculated headroom )
    Resource clusterPartitionResource =
        labelManager.getResourceByLabel(partition, clusterResource);
    Resource clusterFreePartitionResource =
        Resources.subtract(clusterPartitionResource,
            queueContext.getClusterResourceUsage().getUsed(partition));
    headroom = Resources.min(resourceCalculator, clusterPartitionResource,
        clusterFreePartitionResource, headroom);
    return headroom;
  }

  private void setQueueResourceLimitsInfo(
      Resource clusterResource) {
    synchronized (queueResourceLimitsInfo) {
      queueResourceLimitsInfo.setQueueCurrentLimit(cachedResourceLimitsForHeadroom
          .getLimit());
      queueResourceLimitsInfo.setClusterResource(clusterResource);
    }
  }

  // It doesn't necessarily to hold application's lock here.
  @Lock({AbstractLeafQueue.class})
  Resource computeUserLimitAndSetHeadroom(FiCaSchedulerApp application,
      Resource clusterResource, String nodePartition,
      SchedulingMode schedulingMode, Resource userLimit) {
    String user = application.getUser();
    User queueUser = getUser(user);
    if (queueUser == null) {
      LOG.debug("User {} has been removed!", user);
      return Resources.none();
    }

    // Compute user limit respect requested labels,
    // TODO, need consider headroom respect labels also
    if (userLimit == null) {
      userLimit = getResourceLimitForActiveUsers(application.getUser(),
          clusterResource, nodePartition, schedulingMode);
    }
    setQueueResourceLimitsInfo(clusterResource);

    Resource headroom =
        usageTracker.getMetrics().getUserMetrics(user) == null ? Resources.none() :
            getHeadroom(queueUser, cachedResourceLimitsForHeadroom.getLimit(),
                clusterResource, userLimit, nodePartition);

    if (LOG.isDebugEnabled()) {
      LOG.debug("Headroom calculation for user " + user + ": " + " userLimit="
          + userLimit + " queueMaxAvailRes="
          + cachedResourceLimitsForHeadroom.getLimit() + " consumed="
          + queueUser.getUsed() + " partition="
          + nodePartition);
    }

    CapacityHeadroomProvider headroomProvider = new CapacityHeadroomProvider(
        queueUser, this, application, queueResourceLimitsInfo);

    application.setHeadroomProvider(headroomProvider);

    usageTracker.getMetrics().setAvailableResourcesToUser(nodePartition, user, headroom);

    return userLimit;
  }

  @Lock(NoLock.class)
  public int getNodeLocalityDelay() {
    return nodeLocalityDelay;
  }

  @Lock(NoLock.class)
  public int getRackLocalityAdditionalDelay() {
    return rackLocalityAdditionalDelay;
  }

  @Lock(NoLock.class)
  public boolean getRackLocalityFullReset() {
    return rackLocalityFullReset;
  }

  /**
   *
   * @param userName
   *          Name of user who has submitted one/more app to given queue.
   * @param clusterResource
   *          total cluster resource
   * @param nodePartition
   *          partition name
   * @param schedulingMode
   *          scheduling mode
   *          RESPECT_PARTITION_EXCLUSIVITY/IGNORE_PARTITION_EXCLUSIVITY
   * @return Computed User Limit
   */
  public Resource getResourceLimitForActiveUsers(String userName,
      Resource clusterResource, String nodePartition,
      SchedulingMode schedulingMode) {
    return usersManager.getComputedResourceLimitForActiveUsers(userName,
        clusterResource, nodePartition, schedulingMode);
  }

  /**
   *
   * @param userName
   *          Name of user who has submitted one/more app to given queue.
   * @param clusterResource
   *          total cluster resource
   * @param nodePartition
   *          partition name
   * @param schedulingMode
   *          scheduling mode
   *          RESPECT_PARTITION_EXCLUSIVITY/IGNORE_PARTITION_EXCLUSIVITY
   * @return Computed User Limit
   */
  public Resource getResourceLimitForAllUsers(String userName,
      Resource clusterResource, String nodePartition,
      SchedulingMode schedulingMode) {
    return usersManager.getComputedResourceLimitForAllUsers(userName,
        clusterResource, nodePartition, schedulingMode);
  }

  @Private
  protected boolean canAssignToUser(Resource clusterResource,
      String userName, Resource limit, FiCaSchedulerApp application,
      String nodePartition, ResourceLimits currentResourceLimits) {

    readLock.lock();
    try {
      User user = getUser(userName);
      if (user == null) {
        LOG.debug("User {} has been removed!", userName);
        return false;
      }

      currentResourceLimits.setAmountNeededUnreserve(Resources.none());

      // Note: We aren't considering the current request since there is a fixed
      // overhead of the AM, but it's a > check, not a >= check, so...
      if (Resources.greaterThan(resourceCalculator, clusterResource,
          user.getUsed(nodePartition), limit)) {
        // if enabled, check to see if could we potentially use this node instead
        // of a reserved node if the application has reserved containers
        if (this.reservationsContinueLooking) {
          if (Resources.lessThanOrEqual(resourceCalculator, clusterResource,
              Resources.subtract(user.getUsed(),
                  application.getCurrentReservation()), limit)) {

            if (LOG.isDebugEnabled()) {
              LOG.debug("User " + userName + " in queue " + getQueuePath()
                  + " will exceed limit based on reservations - "
                  + " consumed: " + user.getUsed() + " reserved: " + application
                  .getCurrentReservation() + " limit: " + limit);
            }
            Resource amountNeededToUnreserve = Resources.subtract(
                user.getUsed(nodePartition), limit);
            // we can only acquire a new container if we unreserve first to
            // respect user-limit
            currentResourceLimits.setAmountNeededUnreserve(
                amountNeededToUnreserve);
            return true;
          }
        }
        if (LOG.isDebugEnabled()) {
          LOG.debug("User " + userName + " in queue " + getQueuePath()
              + " will exceed limit - " + " consumed: " + user
              .getUsed(nodePartition) + " limit: " + limit);
        }
        return false;
      }
      return true;
    } finally {
      readLock.unlock();
    }
  }

  @Override
  protected void parseAndSetDynamicTemplates() {
    // set to -1, to disable it
    queueContext.getConfiguration().setUserLimitFactor(getQueuePathObject(), -1);
    // Set Max AM percentage to a higher value
    queueContext.getConfiguration().setMaximumApplicationMasterResourcePerQueuePercent(
<<<<<<< HEAD
        getQueuePathObject(), 1f);
    super.setDynamicQueueProperties();
=======
        getQueuePath(), 1f);
    super.parseAndSetDynamicTemplates();
>>>>>>> 8d95c588
  }

  @Override
  protected void setDynamicQueueACLProperties() {
    super.setDynamicQueueACLProperties();

    if (parent instanceof AbstractManagedParentQueue) {
      acls.putAll(queueContext.getConfiguration().getACLsForLegacyAutoCreatedLeafQueue(
          parent.getQueuePathObject()));
    } else if (parent instanceof ParentQueue) {
      acls.putAll(getACLsForFlexibleAutoCreatedLeafQueue(
          ((ParentQueue) parent).getAutoCreatedQueueTemplate()));
    }
  }

  private void updateSchedulerHealthForCompletedContainer(
      RMContainer rmContainer, ContainerStatus containerStatus) {
    // Update SchedulerHealth for released / preempted container
    SchedulerHealth schedulerHealth = queueContext.getSchedulerHealth();
    if (null == schedulerHealth) {
      // Only do update if we have schedulerHealth
      return;
    }

    if (containerStatus.getExitStatus() == ContainerExitStatus.PREEMPTED) {
      schedulerHealth.updatePreemption(Time.now(), rmContainer.getAllocatedNode(),
          rmContainer.getContainerId(), getQueuePath());
      schedulerHealth.updateSchedulerPreemptionCounts(1);
    } else {
      schedulerHealth.updateRelease(queueContext.getLastNodeUpdateTime(),
          rmContainer.getAllocatedNode(), rmContainer.getContainerId(),
          getQueuePath());
    }
  }

  /**
   * Recalculate QueueUsage Ratio.
   *
   * @param clusterResource
   *          Total Cluster Resource
   * @param nodePartition
   *          Partition
   */
  public void recalculateQueueUsageRatio(Resource clusterResource,
      String nodePartition) {
    writeLock.lock();
    try {
      ResourceUsage queueResourceUsage = getQueueResourceUsage();

      if (nodePartition == null) {
        for (String partition : Sets.union(
            getQueueCapacities().getExistingNodeLabels(),
            queueResourceUsage.getExistingNodeLabels())) {
          usersManager.updateUsageRatio(partition, clusterResource);
        }
      } else {
        usersManager.updateUsageRatio(nodePartition, clusterResource);
      }
    } finally {
      writeLock.unlock();
    }
  }

  @Override
  public void completedContainer(Resource clusterResource,
      FiCaSchedulerApp application, FiCaSchedulerNode node, RMContainer rmContainer,
      ContainerStatus containerStatus, RMContainerEventType event, CSQueue childQueue,
      boolean sortQueues) {
    // Update SchedulerHealth for released / preempted container
    updateSchedulerHealthForCompletedContainer(rmContainer, containerStatus);

    if (application != null) {
      boolean removed = false;

      // Careful! Locking order is important!
      writeLock.lock();
      try {
        Container container = rmContainer.getContainer();

        // Inform the application & the node
        // Note: It's safe to assume that all state changes to RMContainer
        // happen under scheduler's lock...
        // So, this is, in effect, a transaction across application & node
        if (rmContainer.getState() == RMContainerState.RESERVED) {
          removed = application.unreserve(rmContainer.getReservedSchedulerKey(),
              node, rmContainer);
        } else{
          removed = application.containerCompleted(rmContainer, containerStatus,
              event, node.getPartition());

          node.releaseContainer(rmContainer.getContainerId(), false);
        }

        // Book-keeping
        if (removed) {

          // Inform the ordering policy
          orderingPolicy.containerReleased(application, rmContainer);

          releaseResource(clusterResource, application, container.getResource(),
              node.getPartition(), rmContainer);
        }
      } finally {
        writeLock.unlock();
      }


      if (removed) {
        // Inform the parent queue _outside_ of the leaf-queue lock
        parent.completedContainer(clusterResource, application, node,
            rmContainer, null, event, this, sortQueues);
      }
    }

    // Notify PreemptionManager
    queueContext.getPreemptionManager().removeKillableContainer(
        new KillableContainer(
            rmContainer,
            node.getPartition(),
            getQueuePath()));

    // Update preemption metrics if exit status is PREEMPTED
    if (containerStatus != null
        && ContainerExitStatus.PREEMPTED == containerStatus.getExitStatus()) {
      updateQueuePreemptionMetrics(rmContainer);
    }
  }

  void allocateResource(Resource clusterResource,
      SchedulerApplicationAttempt application, Resource resource,
      String nodePartition, RMContainer rmContainer) {
    writeLock.lock();
    try {
      super.allocateResource(clusterResource, resource, nodePartition);

      // handle ignore exclusivity container
      if (null != rmContainer && rmContainer.getNodeLabelExpression().equals(
          RMNodeLabelsManager.NO_LABEL) && !nodePartition.equals(
          RMNodeLabelsManager.NO_LABEL)) {
        TreeSet<RMContainer> rmContainers = ignorePartitionExclusivityRMContainers.computeIfAbsent(
            nodePartition, k -> new TreeSet<>());
        rmContainers.add(rmContainer);
      }

      // Update user metrics
      String userName = application.getUser();

      // Increment user's resource usage.
      User user = usersManager.updateUserResourceUsage(userName, resource,
          queueContext.getClusterResource(), nodePartition, true);

      Resource partitionHeadroom = Resources.createResource(0, 0);
      if (usageTracker.getMetrics().getUserMetrics(userName) != null) {
        partitionHeadroom = getHeadroom(user,
            cachedResourceLimitsForHeadroom.getLimit(), clusterResource,
            getResourceLimitForActiveUsers(userName, clusterResource,
                nodePartition, SchedulingMode.RESPECT_PARTITION_EXCLUSIVITY),
            nodePartition);
      }
      usageTracker.getMetrics().setAvailableResourcesToUser(nodePartition, userName,
          partitionHeadroom);

      if (LOG.isDebugEnabled()) {
        LOG.debug(getQueuePath() + " user=" + userName + " used="
            + usageTracker.getQueueUsage().getUsed(nodePartition) + " numContainers="
            + usageTracker.getNumContainers() + " headroom = " + application.getHeadroom()
            + " user-resources=" + user.getUsed());
      }
    } finally {
      writeLock.unlock();
    }
  }

  void releaseResource(Resource clusterResource,
      FiCaSchedulerApp application, Resource resource, String nodePartition,
      RMContainer rmContainer) {
    writeLock.lock();
    try {
      super.releaseResource(clusterResource, resource, nodePartition);

      // handle ignore exclusivity container
      if (null != rmContainer && rmContainer.getNodeLabelExpression().equals(
          RMNodeLabelsManager.NO_LABEL) && !nodePartition.equals(
          RMNodeLabelsManager.NO_LABEL)) {
        if (ignorePartitionExclusivityRMContainers.containsKey(nodePartition)) {
          Set<RMContainer> rmContainers =
              ignorePartitionExclusivityRMContainers.get(nodePartition);
          rmContainers.remove(rmContainer);
          if (rmContainers.isEmpty()) {
            ignorePartitionExclusivityRMContainers.remove(nodePartition);
          }
        }
      }

      // Update user metrics
      String userName = application.getUser();
      User user = usersManager.updateUserResourceUsage(userName, resource,
          queueContext.getClusterResource(), nodePartition, false);

      Resource partitionHeadroom = Resources.createResource(0, 0);
      if (usageTracker.getMetrics().getUserMetrics(userName) != null) {
        partitionHeadroom = getHeadroom(user,
            cachedResourceLimitsForHeadroom.getLimit(), clusterResource,
            getResourceLimitForActiveUsers(userName, clusterResource,
                nodePartition, SchedulingMode.RESPECT_PARTITION_EXCLUSIVITY),
            nodePartition);
      }
      usageTracker.getMetrics().setAvailableResourcesToUser(nodePartition, userName,
          partitionHeadroom);

      if (LOG.isDebugEnabled()) {
        LOG.debug(
            getQueuePath() + " used=" + usageTracker.getQueueUsage().getUsed() + " numContainers="
                + usageTracker.getNumContainers() + " user=" + userName + " user-resources="
                + user.getUsed());
      }
    } finally {
      writeLock.unlock();
    }
  }

  private void updateCurrentResourceLimits(
      ResourceLimits currentResourceLimits, Resource clusterResource) {
    // TODO: need consider non-empty node labels when resource limits supports
    // node labels
    // Even if ParentQueue will set limits respect child's max queue capacity,
    // but when allocating reserved container, CapacityScheduler doesn't do
    // this. So need cap limits by queue's max capacity here.
    this.cachedResourceLimitsForHeadroom =
        new ResourceLimits(currentResourceLimits.getLimit());
    Resource queueMaxResource = getEffectiveMaxCapacityDown(
        RMNodeLabelsManager.NO_LABEL, queueAllocationSettings.getMinimumAllocation());
    this.cachedResourceLimitsForHeadroom.setLimit(Resources.min(
        resourceCalculator, clusterResource, queueMaxResource,
        currentResourceLimits.getLimit()));
  }

  @Override
  public void refreshAfterResourceCalculation(Resource clusterResource,
      ResourceLimits resourceLimits) {
    lastClusterResource = clusterResource;

    // Update maximum applications for the queue and for users
    final boolean clusterResourceAvailable = Stream.of(clusterResource.getResources())
        .map(ResourceInformation::getValue)
        .anyMatch(num -> num > 0);
    updateMaximumApplications(clusterResourceAvailable);

    updateCurrentResourceLimits(resourceLimits, clusterResource);

    // Update headroom info based on new cluster resource value
    // absoluteMaxCapacity now,  will be replaced with absoluteMaxAvailCapacity
    // during allocation
    setQueueResourceLimitsInfo(clusterResource);

    // Update user consumedRatios
    recalculateQueueUsageRatio(clusterResource, null);

    // Update metrics
    CSQueueUtils.updateQueueStatistics(resourceCalculator, clusterResource,
        this, labelManager, null);
    // Update configured capacity/max-capacity for default partition only
    CSQueueUtils.updateConfiguredCapacityMetrics(resourceCalculator,
        labelManager.getResourceByLabel(null, clusterResource),
        NO_LABEL, this);

    // queue metrics are updated, more resource may be available
    // activate the pending applications if possible
    activateApplications();

    // In case of any resource change, invalidate recalculateULCount to clear
    // the computed user-limit.
    usersManager.userLimitNeedsRecompute();

    // Update application properties
    for (FiCaSchedulerApp application : orderingPolicy
        .getSchedulableEntities()) {
      computeUserLimitAndSetHeadroom(application, clusterResource,
          NO_LABEL,
          SchedulingMode.RESPECT_PARTITION_EXCLUSIVITY, null);

    }

    LOG.info("Refresh after resource calculation (LEAF) {}\n"
            + "effectiveMinResource = {}\n"
            + "effectiveMaxResource = {}\n"
            + "capacity = {}\n"
            + "maxCapacity = {}\n"
            + "absoluteCapacity = {}\n"
            + "absoluteMaxCapacity = {}",
        queuePath,
        getEffectiveCapacity(NO_LABEL),
        getEffectiveMaxCapacity(NO_LABEL),
        getCapacity(),
        getMaximumCapacity(),
        getAbsoluteCapacity(),
        getAbsoluteMaximumCapacity());
  }

  @Override
  public void updateClusterResource(Resource clusterResource,
      ResourceLimits currentResourceLimits) {
    if (queueContext.getConfiguration().isLegacyQueueMode()) {
      updateClusterResourceLegacyMode(clusterResource, currentResourceLimits);
      return;
    }

    queueContext.getQueueManager().getQueueCapacityHandler()
        .updateChildren(clusterResource, getParent());
  }

  public void updateClusterResourceLegacyMode(Resource clusterResource,
                                              ResourceLimits currentResourceLimits) {
    writeLock.lock();
    try {
      lastClusterResource = clusterResource;

      updateAbsoluteCapacities();

      super.updateEffectiveResources(clusterResource);

      // Update maximum applications for the queue and for users
      updateMaximumApplications(true);

      updateCurrentResourceLimits(currentResourceLimits, clusterResource);

      // Update headroom info based on new cluster resource value
      // absoluteMaxCapacity now,  will be replaced with absoluteMaxAvailCapacity
      // during allocation
      setQueueResourceLimitsInfo(clusterResource);

      // Update user consumedRatios
      recalculateQueueUsageRatio(clusterResource, null);

      // Update metrics
      CSQueueUtils.updateQueueStatistics(resourceCalculator, clusterResource,
          this, labelManager, null);
      // Update configured capacity/max-capacity for default partition only
      CSQueueUtils.updateConfiguredCapacityMetrics(resourceCalculator,
          labelManager.getResourceByLabel(null, clusterResource),
          RMNodeLabelsManager.NO_LABEL, this);

      // queue metrics are updated, more resource may be available
      // activate the pending applications if possible
      activateApplications();

      // In case of any resource change, invalidate recalculateULCount to clear
      // the computed user-limit.
      usersManager.userLimitNeedsRecompute();

      // Update application properties
      for (FiCaSchedulerApp application : orderingPolicy
          .getSchedulableEntities()) {
        computeUserLimitAndSetHeadroom(application, clusterResource,
            RMNodeLabelsManager.NO_LABEL,
            SchedulingMode.RESPECT_PARTITION_EXCLUSIVITY, null);
      }
    } finally {
      writeLock.unlock();
    }
  }

  @Override
  public void incUsedResource(String nodeLabel, Resource resourceToInc,
      SchedulerApplicationAttempt application) {
    usersManager.updateUserResourceUsage(application.getUser(), resourceToInc,
        queueContext.getClusterResource(), nodeLabel, true);
    super.incUsedResource(nodeLabel, resourceToInc, application);
  }

  @Override
  public void decUsedResource(String nodeLabel, Resource resourceToDec,
      SchedulerApplicationAttempt application) {
    usersManager.updateUserResourceUsage(application.getUser(), resourceToDec,
        queueContext.getClusterResource(), nodeLabel, false);
    super.decUsedResource(nodeLabel, resourceToDec, application);
  }

  public void incAMUsedResource(String nodeLabel, Resource resourceToInc,
      SchedulerApplicationAttempt application) {
    User user = getUser(application.getUser());
    if (user == null) {
      return;
    }

    user.getResourceUsage().incAMUsed(nodeLabel,
        resourceToInc);
    // ResourceUsage has its own lock, no addition lock needs here.
    usageTracker.getQueueUsage().incAMUsed(nodeLabel, resourceToInc);
  }

  public void decAMUsedResource(String nodeLabel, Resource resourceToDec,
      SchedulerApplicationAttempt application) {
    User user = getUser(application.getUser());
    if (user == null) {
      return;
    }

    user.getResourceUsage().decAMUsed(nodeLabel,
        resourceToDec);
    // ResourceUsage has its own lock, no addition lock needs here.
    usageTracker.getQueueUsage().decAMUsed(nodeLabel, resourceToDec);
  }

  @Override
  public void recoverContainer(Resource clusterResource,
      SchedulerApplicationAttempt attempt, RMContainer rmContainer) {
    if (rmContainer.getState().equals(RMContainerState.COMPLETED)) {
      return;
    }
    if (rmContainer.getExecutionType() != ExecutionType.GUARANTEED) {
      return;
    }
    // Careful! Locking order is important!
    writeLock.lock();
    try {
      FiCaSchedulerNode node = queueContext.getNode(
          rmContainer.getContainer().getNodeId());
      allocateResource(clusterResource, attempt,
          rmContainer.getContainer().getResource(), node.getPartition(),
          rmContainer);
    } finally {
      writeLock.unlock();
    }

    parent.recoverContainer(clusterResource, attempt, rmContainer);
  }

  /**
   * Obtain (read-only) collection of pending applications.
   * @return collection of pending applications.
   */
  public Collection<FiCaSchedulerApp> getPendingApplications() {
    return Collections.unmodifiableCollection(pendingOrderingPolicy
        .getSchedulableEntities());
  }

  /**
   * Obtain (read-only) collection of active applications.
   *
   * @return collection of active applications.
   */
  public Collection<FiCaSchedulerApp> getApplications() {
    return Collections.unmodifiableCollection(orderingPolicy
        .getSchedulableEntities());
  }

  /**
   * Obtain (read-only) collection of all applications.
   *
   * @return collection of all applications.
   */
  public Collection<FiCaSchedulerApp> getAllApplications() {
    Collection<FiCaSchedulerApp> apps = new HashSet<FiCaSchedulerApp>(
        pendingOrderingPolicy.getSchedulableEntities());
    apps.addAll(orderingPolicy.getSchedulableEntities());

    return Collections.unmodifiableCollection(apps);
  }

  /**
   * Get total pending resource considering user limit for the leaf queue. This
   * will be used for calculating pending resources in the preemption monitor.
   *
   * Consider the headroom for each user in the queue.
   * Total pending for the queue =
   * sum(for each user(min((user's headroom), sum(user's pending requests))))
   * NOTE:

   * @param clusterResources clusterResource
   * @param partition node partition
   * @param deductReservedFromPending When a container is reserved in CS,
   *                                  pending resource will not be deducted.
   *                                  This could lead to double accounting when
   *                                  doing preemption:
   *                                  In normal cases, we should deduct reserved
   *                                  resource from pending to avoid
   *                                  excessive preemption.
   * @return Total pending resource considering user limit
   */
  public Resource getTotalPendingResourcesConsideringUserLimit(
      Resource clusterResources, String partition,
      boolean deductReservedFromPending) {
    readLock.lock();
    try {
      Map<String, Resource> userNameToHeadroom =
          new HashMap<>();
      Resource totalPendingConsideringUserLimit = Resource.newInstance(0, 0);
      for (FiCaSchedulerApp app : getApplications()) {
        String userName = app.getUser();
        if (!userNameToHeadroom.containsKey(userName)) {
          User user = getUsersManager().getUserAndAddIfAbsent(userName);
          Resource headroom = Resources.subtract(
              getResourceLimitForActiveUsers(app.getUser(), clusterResources,
                  partition, SchedulingMode.RESPECT_PARTITION_EXCLUSIVITY),
              user.getUsed(partition));
          // Make sure headroom is not negative.
          headroom = Resources.componentwiseMax(headroom, Resources.none());
          userNameToHeadroom.put(userName, headroom);
        }

        // Check if we need to deduct reserved from pending
        Resource pending = app.getAppAttemptResourceUsage().getPending(
            partition);
        if (deductReservedFromPending) {
          pending = Resources.subtract(pending,
              app.getAppAttemptResourceUsage().getReserved(partition));
        }
        pending = Resources.componentwiseMax(pending, Resources.none());

        Resource minpendingConsideringUserLimit = Resources.componentwiseMin(
            userNameToHeadroom.get(userName), pending);
        Resources.addTo(totalPendingConsideringUserLimit,
            minpendingConsideringUserLimit);
        Resources.subtractFrom(userNameToHeadroom.get(userName),
            minpendingConsideringUserLimit);
      }
      return totalPendingConsideringUserLimit;
    } finally {
      readLock.unlock();
    }

  }

  @Override
  public void collectSchedulerApplications(
      Collection<ApplicationAttemptId> apps) {
    readLock.lock();
    try {
      for (FiCaSchedulerApp pendingApp : pendingOrderingPolicy
          .getSchedulableEntities()) {
        apps.add(pendingApp.getApplicationAttemptId());
      }
      for (FiCaSchedulerApp app : orderingPolicy.getSchedulableEntities()) {
        apps.add(app.getApplicationAttemptId());
      }
    } finally {
      readLock.unlock();
    }

  }

  @Override
  public void attachContainer(Resource clusterResource,
      FiCaSchedulerApp application, RMContainer rmContainer) {
    if (application != null && rmContainer != null
        && rmContainer.getExecutionType() == ExecutionType.GUARANTEED) {
      FiCaSchedulerNode node =
          queueContext.getNode(rmContainer.getContainer().getNodeId());
      allocateResource(clusterResource, application, rmContainer.getContainer()
          .getResource(), node.getPartition(), rmContainer);
      LOG.info("movedContainer" + " container=" + rmContainer.getContainer()
          + " containerState="+ rmContainer.getState()
          + " resource=" + rmContainer.getContainer().getResource()
          + " queueMoveIn=" + this + " usedCapacity=" + getUsedCapacity()
          + " absoluteUsedCapacity=" + getAbsoluteUsedCapacity() + " used="
          + usageTracker.getQueueUsage().getUsed() + " cluster=" + clusterResource);
      // Inform the parent queue
      parent.attachContainer(clusterResource, application, rmContainer);
    }
  }

  @Override
  public void detachContainer(Resource clusterResource,
      FiCaSchedulerApp application, RMContainer rmContainer) {
    if (application != null && rmContainer != null
        && rmContainer.getExecutionType() == ExecutionType.GUARANTEED) {
      FiCaSchedulerNode node =
          queueContext.getNode(rmContainer.getContainer().getNodeId());
      releaseResource(clusterResource, application, rmContainer.getContainer()
          .getResource(), node.getPartition(), rmContainer);
      LOG.info("movedContainer" + " container=" + rmContainer.getContainer()
          + " containerState="+ rmContainer.getState()
          + " resource=" + rmContainer.getContainer().getResource()
          + " queueMoveOut=" + this + " usedCapacity=" + getUsedCapacity()
          + " absoluteUsedCapacity=" + getAbsoluteUsedCapacity() + " used="
          + usageTracker.getQueueUsage().getUsed() + " cluster=" + clusterResource);
      // Inform the parent queue
      parent.detachContainer(clusterResource, application, rmContainer);
    }
  }

  /**
   * @return all ignored partition exclusivity RMContainers in the LeafQueue,
   *         this will be used by preemption policy.
   */
  public Map<String, TreeSet<RMContainer>> getIgnoreExclusivityRMContainers() {
    Map<String, TreeSet<RMContainer>> clonedMap = new HashMap<>();

    readLock.lock();
    try {
      for (Map.Entry<String, TreeSet<RMContainer>> entry : ignorePartitionExclusivityRMContainers
          .entrySet()) {
        clonedMap.put(entry.getKey(), new TreeSet<>(entry.getValue()));
      }

      return clonedMap;

    } finally {
      readLock.unlock();
    }
  }

  public void setCapacity(float capacity) {
    configuredCapacityVectors.put(NO_LABEL, QueueCapacityVector.of(capacity * 100, PERCENTAGE));
    queueCapacities.setCapacity(capacity);
  }

  public void setCapacity(String nodeLabel, float capacity) {
    configuredCapacityVectors.put(nodeLabel, QueueCapacityVector.of(capacity * 100, PERCENTAGE));
    queueCapacities.setCapacity(nodeLabel, capacity);
  }

  public void setAbsoluteCapacity(float absoluteCapacity) {
    queueCapacities.setAbsoluteCapacity(absoluteCapacity);
  }

  public void setAbsoluteCapacity(String nodeLabel, float absoluteCapacity) {
    queueCapacities.setAbsoluteCapacity(nodeLabel, absoluteCapacity);
  }

  public void setMaxApplicationsPerUser(int maxApplicationsPerUser) {
    this.maxApplicationsPerUser = maxApplicationsPerUser;
  }

  public void setMaxApplications(int maxApplications) {
    this.maxApplications = maxApplications;
  }

  public void setMaxAMResourcePerQueuePercent(
      float maxAMResourcePerQueuePercent) {
    this.maxAMResourcePerQueuePercent = maxAMResourcePerQueuePercent;
  }

  public OrderingPolicy<FiCaSchedulerApp> getOrderingPolicy() {
    return orderingPolicy;
  }

  void setOrderingPolicy(
      OrderingPolicy<FiCaSchedulerApp> orderingPolicy) {
    writeLock.lock();
    try {
      if (null != this.orderingPolicy) {
        orderingPolicy.addAllSchedulableEntities(
            this.orderingPolicy.getSchedulableEntities());
      }
      this.orderingPolicy = orderingPolicy;
    } finally {
      writeLock.unlock();
    }
  }

  @Override
  public Priority getDefaultApplicationPriority() {
    return defaultAppPriorityPerQueue;
  }

  public void updateApplicationPriority(SchedulerApplication<FiCaSchedulerApp> app,
      Priority newAppPriority) {
    writeLock.lock();
    try {
      FiCaSchedulerApp attempt = app.getCurrentAppAttempt();
      boolean isActive = orderingPolicy.removeSchedulableEntity(attempt);
      if (!isActive) {
        pendingOrderingPolicy.removeSchedulableEntity(attempt);
      }
      // Update new priority in SchedulerApplication
      attempt.setPriority(newAppPriority);

      if (isActive) {
        orderingPolicy.addSchedulableEntity(attempt);
      } else {
        pendingOrderingPolicy.addSchedulableEntity(attempt);
      }
    } finally {
      writeLock.unlock();
    }
  }

  public OrderingPolicy<FiCaSchedulerApp> getPendingAppsOrderingPolicy() {
    return pendingOrderingPolicy;
  }

  /*
   * Holds shared values used by all applications in
   * the queue to calculate headroom on demand
   */
  static class QueueResourceLimitsInfo {
    private Resource queueCurrentLimit;
    private Resource clusterResource;

    public void setQueueCurrentLimit(Resource currentLimit) {
      this.queueCurrentLimit = currentLimit;
    }

    public Resource getQueueCurrentLimit() {
      return queueCurrentLimit;
    }

    public void setClusterResource(Resource clusterResource) {
      this.clusterResource = clusterResource;
    }

    public Resource getClusterResource() {
      return clusterResource;
    }
  }

  @Override
  public void stopQueue() {
    writeLock.lock();
    try {
      if (getNumApplications() > 0) {
        updateQueueState(QueueState.DRAINING);
      } else {
        updateQueueState(QueueState.STOPPED);
      }
    } finally {
      writeLock.unlock();
    }
  }

  void updateMaximumApplications(boolean absoluteCapacityIsReadyForUse) {
    CapacitySchedulerConfiguration configuration = queueContext.getConfiguration();
    int maxAppsForQueue = configuration.getMaximumApplicationsPerQueue(getQueuePathObject());

    int maxDefaultPerQueueApps = configuration.getGlobalMaximumApplicationsPerQueue();
    int maxSystemApps = configuration.getMaximumSystemApplications();
    int baseMaxApplications = maxDefaultPerQueueApps > 0 ?
        Math.min(maxDefaultPerQueueApps, maxSystemApps)
        : maxSystemApps;

    String maxLabel = RMNodeLabelsManager.NO_LABEL;
    if (maxAppsForQueue < 0) {
      if (!absoluteCapacityIsReadyForUse) {
        maxAppsForQueue = baseMaxApplications;
      } else {
        if (maxDefaultPerQueueApps > 0 && this.capacityConfigType
            != CapacityConfigType.ABSOLUTE_RESOURCE) {
          maxAppsForQueue = baseMaxApplications;
        } else {
          for (String label : queueNodeLabelsSettings.getConfiguredNodeLabels()) {
            int maxApplicationsByLabel = (int) (baseMaxApplications
                * queueCapacities.getAbsoluteCapacity(label));
            if (maxApplicationsByLabel > maxAppsForQueue) {
              maxAppsForQueue = maxApplicationsByLabel;
              maxLabel = label;
            }
          }
        }
      }
    }

    setMaxApplications(maxAppsForQueue);

    updateMaxAppsPerUser();

    LOG.info("LeafQueue: " + getQueuePath() +
        " update max app related, maxApplications="
        + maxAppsForQueue + ", maxApplicationsPerUser="
        + maxApplicationsPerUser + ", Abs Cap:" + queueCapacities
        .getAbsoluteCapacity(maxLabel) + ", Cap: " + queueCapacities
        .getCapacity(maxLabel) + ", MaxCap : " + queueCapacities
        .getMaximumCapacity(maxLabel));
  }

  private void updateMaxAppsPerUser() {
    int maxAppsPerUser = maxApplications;
    if (getUsersManager().getUserLimitFactor() != -1) {
      int maxApplicationsWithUserLimits = (int) (maxApplications
          * (getUsersManager().getUserLimit() / 100.0f)
          * getUsersManager().getUserLimitFactor());
      maxAppsPerUser = Math.min(maxApplications,
          maxApplicationsWithUserLimits);
    }

    setMaxApplicationsPerUser(maxAppsPerUser);
  }

  /**
   * Get all valid users in this queue.
   * @return user list
   */
  public Set<String> getAllUsers() {
    return this.getUsersManager().getUsers().keySet();
  }

  static class CachedUserLimit {
    final Resource userLimit;
    volatile boolean canAssign = true;
    volatile Resource reservation = Resources.none();

    CachedUserLimit(Resource userLimit) {
      this.userLimit = userLimit;
    }
  }

  private void updateQueuePreemptionMetrics(RMContainer rmc) {
    final long usedMillis = rmc.getFinishTime() - rmc.getCreationTime();
    final long usedSeconds = usedMillis / DateUtils.MILLIS_PER_SECOND;
    CSQueueMetrics metrics = usageTracker.getMetrics();
    Resource containerResource = rmc.getAllocatedResource();
    metrics.preemptContainer();
    long mbSeconds = (containerResource.getMemorySize() * usedMillis)
        / DateUtils.MILLIS_PER_SECOND;
    long vcSeconds = (containerResource.getVirtualCores() * usedMillis)
        / DateUtils.MILLIS_PER_SECOND;
    metrics.updatePreemptedMemoryMBSeconds(mbSeconds);
    metrics.updatePreemptedVcoreSeconds(vcSeconds);
    metrics.updatePreemptedResources(containerResource);
    metrics.updatePreemptedSecondsForCustomResources(containerResource,
        usedSeconds);
    metrics.updatePreemptedForCustomResources(containerResource);
  }

  @Override
  int getNumRunnableApps() {
    readLock.lock();
    try {
      return runnableApps.size();
    } finally {
      readLock.unlock();
    }
  }

  int getNumNonRunnableApps() {
    readLock.lock();
    try {
      return nonRunnableApps.size();
    } finally {
      readLock.unlock();
    }
  }

  boolean removeNonRunnableApp(FiCaSchedulerApp app) {
    writeLock.lock();
    try {
      return nonRunnableApps.remove(app);
    } finally {
      writeLock.unlock();
    }
  }

  List<FiCaSchedulerApp> getCopyOfNonRunnableAppSchedulables() {
    List<FiCaSchedulerApp> appsToReturn = new ArrayList<>();
    readLock.lock();
    try {
      appsToReturn.addAll(nonRunnableApps);
    } finally {
      readLock.unlock();
    }
    return appsToReturn;
  }

  @Override
  public boolean isEligibleForAutoDeletion() {
    return isDynamicQueue() && getNumApplications() == 0
        && queueContext.getConfiguration().
        isAutoExpiredDeletionEnabled(this.getQueuePathObject());
  }
}<|MERGE_RESOLUTION|>--- conflicted
+++ resolved
@@ -1706,13 +1706,8 @@
     queueContext.getConfiguration().setUserLimitFactor(getQueuePathObject(), -1);
     // Set Max AM percentage to a higher value
     queueContext.getConfiguration().setMaximumApplicationMasterResourcePerQueuePercent(
-<<<<<<< HEAD
         getQueuePathObject(), 1f);
-    super.setDynamicQueueProperties();
-=======
-        getQueuePath(), 1f);
     super.parseAndSetDynamicTemplates();
->>>>>>> 8d95c588
   }
 
   @Override
