/**
 * Licensed to the Apache Software Foundation (ASF) under one
 * or more contributor license agreements.  See the NOTICE file
 * distributed with this work for additional information
 * regarding copyright ownership.  The ASF licenses this file
 * to you under the Apache License, Version 2.0 (the
 * "License"); you may not use this file except in compliance
 * with the License.  You may obtain a copy of the License at
 *
 *     http://www.apache.org/licenses/LICENSE-2.0
 *
 * Unless required by applicable law or agreed to in writing, software
 * distributed under the License is distributed on an "AS IS" BASIS,
 * WITHOUT WARRANTIES OR CONDITIONS OF ANY KIND, either express or implied.
 * See the License for the specific language governing permissions and
 * limitations under the License.
 */

package org.apache.hadoop.yarn.server.nodemanager.amrmproxy;

import java.io.IOException;
import java.security.PrivilegedExceptionAction;
import java.util.ArrayList;
import java.util.Collections;
import java.util.HashSet;
import java.util.List;
import java.util.Map;
import java.util.Set;
import java.util.concurrent.Callable;
import java.util.concurrent.ConcurrentHashMap;
import java.util.concurrent.ExecutionException;
import java.util.concurrent.ExecutorCompletionService;
import java.util.concurrent.ExecutorService;
import java.util.concurrent.Executors;

import org.apache.hadoop.registry.client.api.RegistryOperations;
import org.apache.hadoop.registry.client.impl.FSRegistryOperationsService;
import org.apache.hadoop.security.UserGroupInformation;
import org.apache.hadoop.test.LambdaTestUtils;
import org.apache.hadoop.yarn.api.protocolrecords.AllocateRequest;
import org.apache.hadoop.yarn.api.protocolrecords.AllocateResponse;
import org.apache.hadoop.yarn.api.protocolrecords.FinishApplicationMasterRequest;
import org.apache.hadoop.yarn.api.protocolrecords.FinishApplicationMasterResponse;
import org.apache.hadoop.yarn.api.protocolrecords.RegisterApplicationMasterRequest;
import org.apache.hadoop.yarn.api.protocolrecords.RegisterApplicationMasterResponse;
import org.apache.hadoop.yarn.api.records.ApplicationAttemptId;
import org.apache.hadoop.yarn.api.records.Container;
import org.apache.hadoop.yarn.api.records.ContainerId;
import org.apache.hadoop.yarn.api.records.ContainerStatus;
import org.apache.hadoop.yarn.api.records.FinalApplicationStatus;
import org.apache.hadoop.yarn.api.records.NMToken;
import org.apache.hadoop.yarn.api.records.NodeReport;
import org.apache.hadoop.yarn.api.records.PreemptionContainer;
import org.apache.hadoop.yarn.api.records.PreemptionContract;
import org.apache.hadoop.yarn.api.records.PreemptionMessage;
import org.apache.hadoop.yarn.api.records.Resource;
import org.apache.hadoop.yarn.api.records.ResourceRequest;
import org.apache.hadoop.yarn.api.records.Token;
import org.apache.hadoop.yarn.api.records.UpdateContainerError;
import org.apache.hadoop.yarn.api.records.UpdatedContainer;
import org.apache.hadoop.yarn.conf.YarnConfiguration;
import org.apache.hadoop.yarn.exceptions.ApplicationMasterNotRegisteredException;
import org.apache.hadoop.yarn.exceptions.InvalidApplicationMasterRequestException;
import org.apache.hadoop.yarn.exceptions.YarnException;
import org.apache.hadoop.yarn.exceptions.YarnRuntimeException;
import org.apache.hadoop.yarn.server.MockResourceManagerFacade;
import org.apache.hadoop.yarn.server.federation.policies.manager.UniformBroadcastPolicyManager;
import org.apache.hadoop.yarn.server.federation.store.impl.MemoryFederationStateStore;
import org.apache.hadoop.yarn.server.federation.store.records.SubClusterDeregisterRequest;
import org.apache.hadoop.yarn.server.federation.store.records.SubClusterId;
import org.apache.hadoop.yarn.server.federation.store.records.SubClusterInfo;
import org.apache.hadoop.yarn.server.federation.store.records.SubClusterRegisterRequest;
import org.apache.hadoop.yarn.server.federation.store.records.SubClusterState;
import org.apache.hadoop.yarn.server.federation.utils.FederationStateStoreFacade;
import org.apache.hadoop.yarn.server.nodemanager.Context;
import org.apache.hadoop.yarn.server.nodemanager.NodeManager.NMContext;
import org.apache.hadoop.yarn.server.nodemanager.recovery.NMMemoryStateStoreService;
import org.apache.hadoop.yarn.server.nodemanager.recovery.NMStateStoreService;
import org.apache.hadoop.yarn.util.Records;
import org.junit.Assert;
import org.junit.Test;
import org.slf4j.Logger;
import org.slf4j.LoggerFactory;

/**
 * Extends the TestAMRMProxyService and overrides methods in order to use the
 * AMRMProxyService's pipeline test cases for testing the FederationInterceptor
 * class. The tests for AMRMProxyService has been written cleverly so that it
 * can be reused to validate different request intercepter chains.
 */
public class TestFederationInterceptor extends BaseAMRMProxyTest {
  private static final Logger LOG =
      LoggerFactory.getLogger(TestFederationInterceptor.class);

  public static final String HOME_SC_ID = "SC-home";

  private TestableFederationInterceptor interceptor;
  private MemoryFederationStateStore stateStore;
  private NMStateStoreService nmStateStore;
  private RegistryOperations registry;

  private Context nmContext;
  private int testAppId;
  private ApplicationAttemptId attemptId;

  private volatile int lastResponseId;

  @Override
  public void setUp() throws IOException {
    super.setUp();
    interceptor = new TestableFederationInterceptor();

    stateStore = new MemoryFederationStateStore();
    stateStore.init(getConf());
    FederationStateStoreFacade.getInstance().reinitialize(stateStore,
        getConf());

    nmStateStore = new NMMemoryStateStoreService();
    nmStateStore.init(getConf());
    nmStateStore.start();

    registry = new FSRegistryOperationsService();
    registry.init(getConf());
    registry.start();

    testAppId = 1;
    attemptId = getApplicationAttemptId(testAppId);
    nmContext =
        new NMContext(null, null, null, null, nmStateStore, false, getConf());
    interceptor.init(new AMRMProxyApplicationContextImpl(nmContext, getConf(),
        attemptId, "test-user", null, null, null, registry));
    interceptor.cleanupRegistry();

    lastResponseId = 0;
  }

  @Override
  public void tearDown() {
    interceptor.cleanupRegistry();
    interceptor.shutdown();
    registry.stop();
    super.tearDown();
  }

  @Override
  protected YarnConfiguration createConfiguration() {
    YarnConfiguration conf = new YarnConfiguration();
    conf.setBoolean(YarnConfiguration.AMRM_PROXY_ENABLED, true);
    conf.setBoolean(YarnConfiguration.FEDERATION_ENABLED, true);
    String mockPassThroughInterceptorClass =
        PassThroughRequestInterceptor.class.getName();

    // Create a request intercepter pipeline for testing. The last one in the
    // chain is the federation intercepter that calls the mock resource manager.
    // The others in the chain will simply forward it to the next one in the
    // chain
    conf.set(YarnConfiguration.AMRM_PROXY_INTERCEPTOR_CLASS_PIPELINE,
        mockPassThroughInterceptorClass + "," + mockPassThroughInterceptorClass
            + "," + TestableFederationInterceptor.class.getName());

    conf.set(YarnConfiguration.FEDERATION_POLICY_MANAGER,
        UniformBroadcastPolicyManager.class.getName());

    conf.set(YarnConfiguration.RM_CLUSTER_ID, HOME_SC_ID);

    // Disable StateStoreFacade cache
    conf.setInt(YarnConfiguration.FEDERATION_CACHE_TIME_TO_LIVE_SECS, 0);

    // Set sub-cluster timeout to 500ms
    conf.setLong(YarnConfiguration.FEDERATION_AMRMPROXY_SUBCLUSTER_TIMEOUT,
        500);

    return conf;
  }

  private void registerSubCluster(SubClusterId subClusterId)
      throws YarnException {
    stateStore
        .registerSubCluster(SubClusterRegisterRequest.newInstance(SubClusterInfo
            .newInstance(subClusterId, "1.2.3.4:1", "1.2.3.4:2", "1.2.3.4:3",
                "1.2.3.4:4", SubClusterState.SC_RUNNING, 0, "capacity")));
  }

  private void deRegisterSubCluster(SubClusterId subClusterId)
      throws YarnException {
    stateStore.deregisterSubCluster(SubClusterDeregisterRequest
        .newInstance(subClusterId, SubClusterState.SC_UNREGISTERED));
  }

  private List<Container> getContainersAndAssert(int numberOfResourceRequests,
      int numberOfAllocationExcepted) throws Exception {
    AllocateRequest allocateRequest = Records.newRecord(AllocateRequest.class);
    List<Container> containers =
        new ArrayList<Container>(numberOfResourceRequests);
    List<ResourceRequest> askList =
        new ArrayList<ResourceRequest>(numberOfResourceRequests);
    for (int id = 0; id < numberOfResourceRequests; id++) {
      askList.add(createResourceRequest("test-node-" + Integer.toString(id),
          6000, 2, id % 5, 1));
    }

    allocateRequest.setAskList(askList);

    allocateRequest.setResponseId(lastResponseId);
    AllocateResponse allocateResponse = interceptor.allocate(allocateRequest);
    Assert.assertNotNull("allocate() returned null response", allocateResponse);
    checkAMRMToken(allocateResponse.getAMRMToken());
    lastResponseId = allocateResponse.getResponseId();

    containers.addAll(allocateResponse.getAllocatedContainers());
    LOG.info("Number of allocated containers in the original request: "
        + Integer.toString(allocateResponse.getAllocatedContainers().size()));

    // Send max 10 heart beats to receive all the containers. If not, we will
    // fail the test
    int numHeartbeat = 0;
    while (containers.size() < numberOfAllocationExcepted
        && numHeartbeat++ < 10) {
      allocateRequest = Records.newRecord(AllocateRequest.class);
      allocateRequest.setResponseId(lastResponseId);
      allocateResponse = interceptor.allocate(allocateRequest);
      Assert.assertNotNull("allocate() returned null response",
          allocateResponse);
      checkAMRMToken(allocateResponse.getAMRMToken());
      lastResponseId = allocateResponse.getResponseId();

      // Make sure this request is picked up by all async heartbeat handlers
      interceptor.drainAllAsyncQueue(false);

      containers.addAll(allocateResponse.getAllocatedContainers());
      LOG.info("Number of allocated containers in this request: "
          + Integer.toString(allocateResponse.getAllocatedContainers().size()));
      LOG.info("Total number of allocated containers: "
          + Integer.toString(containers.size()));
      Thread.sleep(10);
    }
    Assert.assertEquals(numberOfAllocationExcepted, containers.size());
    return containers;
  }

  private void releaseContainersAndAssert(List<Container> containers)
      throws Exception {
    Assert.assertTrue(containers.size() > 0);
    AllocateRequest allocateRequest = Records.newRecord(AllocateRequest.class);
    List<ContainerId> relList = new ArrayList<ContainerId>(containers.size());
    for (Container container : containers) {
      relList.add(container.getId());
    }

    allocateRequest.setReleaseList(relList);

    allocateRequest.setResponseId(lastResponseId);
    AllocateResponse allocateResponse = interceptor.allocate(allocateRequest);
    Assert.assertNotNull(allocateResponse);
    checkAMRMToken(allocateResponse.getAMRMToken());
    lastResponseId = allocateResponse.getResponseId();

    // The release request will be split and handled by the corresponding UAM.
    // The release containers returned by the mock resource managers will be
    // aggregated and returned back to us and we can check if total request size
    // and returned size are the same
    List<ContainerId> containersForReleasedContainerIds =
        new ArrayList<ContainerId>();
    List<ContainerId> newlyFinished = getCompletedContainerIds(
        allocateResponse.getCompletedContainersStatuses());
    containersForReleasedContainerIds.addAll(newlyFinished);
    LOG.info("Number of containers received in the original request: "
        + Integer.toString(newlyFinished.size()));

    // Send max 10 heart beats to receive all the containers. If not, we will
    // fail the test
    int numHeartbeat = 0;
    while (containersForReleasedContainerIds.size() < relList.size()
        && numHeartbeat++ < 10) {
      allocateRequest = Records.newRecord(AllocateRequest.class);
      allocateRequest.setResponseId(lastResponseId);
      allocateResponse = interceptor.allocate(allocateRequest);
      Assert.assertNotNull(allocateResponse);
      checkAMRMToken(allocateResponse.getAMRMToken());
      lastResponseId = allocateResponse.getResponseId();

      // Make sure this request is picked up by all async heartbeat handlers
      interceptor.drainAllAsyncQueue(false);

      newlyFinished = getCompletedContainerIds(
          allocateResponse.getCompletedContainersStatuses());
      containersForReleasedContainerIds.addAll(newlyFinished);
      LOG.info("Number of containers received in this request: "
          + Integer.toString(newlyFinished.size()));
      LOG.info("Total number of containers received: "
          + Integer.toString(containersForReleasedContainerIds.size()));
      Thread.sleep(10);
    }

    Assert.assertEquals(relList.size(),
        containersForReleasedContainerIds.size());
  }

  private void checkAMRMToken(Token amrmToken) {
    if (amrmToken != null) {
      // The token should be the one issued by home MockRM
      Assert.assertTrue(amrmToken.getKind().equals(Integer.toString(0)));
    }
  }

  @Test
  public void testMultipleSubClusters() throws Exception {
    UserGroupInformation ugi =
        interceptor.getUGIWithToken(interceptor.getAttemptId());
    ugi.doAs(new PrivilegedExceptionAction<Object>() {
      @Override
      public Object run() throws Exception {
        // Register the application
        RegisterApplicationMasterRequest registerReq =
            Records.newRecord(RegisterApplicationMasterRequest.class);
        registerReq.setHost(Integer.toString(testAppId));
        registerReq.setRpcPort(0);
        registerReq.setTrackingUrl("");

        RegisterApplicationMasterResponse registerResponse =
            interceptor.registerApplicationMaster(registerReq);
        Assert.assertNotNull(registerResponse);
        lastResponseId = 0;

        Assert.assertEquals(0, interceptor.getUnmanagedAMPoolSize());

        // Allocate the first batch of containers, with sc1 and sc2 active
        registerSubCluster(SubClusterId.newInstance("SC-1"));
        registerSubCluster(SubClusterId.newInstance("SC-2"));

        int numberOfContainers = 3;
        List<Container> containers =
            getContainersAndAssert(numberOfContainers, numberOfContainers * 2);
        Assert.assertEquals(2, interceptor.getUnmanagedAMPoolSize());

        // Allocate the second batch of containers, with sc1 and sc3 active
        deRegisterSubCluster(SubClusterId.newInstance("SC-2"));
        registerSubCluster(SubClusterId.newInstance("SC-3"));

        numberOfContainers = 1;
        containers.addAll(
            getContainersAndAssert(numberOfContainers, numberOfContainers * 2));
        Assert.assertEquals(3, interceptor.getUnmanagedAMPoolSize());

        // Allocate the third batch of containers with only in home sub-cluster
        // active
        deRegisterSubCluster(SubClusterId.newInstance("SC-1"));
        deRegisterSubCluster(SubClusterId.newInstance("SC-3"));
        registerSubCluster(SubClusterId.newInstance(HOME_SC_ID));

        numberOfContainers = 2;
        containers.addAll(
            getContainersAndAssert(numberOfContainers, numberOfContainers * 1));
        Assert.assertEquals(3, interceptor.getUnmanagedAMPoolSize());

        // Release all containers
        releaseContainersAndAssert(containers);

        // Finish the application
        FinishApplicationMasterRequest finishReq =
            Records.newRecord(FinishApplicationMasterRequest.class);
        finishReq.setDiagnostics("");
        finishReq.setTrackingUrl("");
        finishReq.setFinalApplicationStatus(FinalApplicationStatus.SUCCEEDED);

        FinishApplicationMasterResponse finshResponse =
            interceptor.finishApplicationMaster(finishReq);
        Assert.assertNotNull(finshResponse);
        Assert.assertEquals(true, finshResponse.getIsUnregistered());

        return null;
      }
    });
  }

  /*
   * Test re-register when RM fails over.
   */
  @Test
  public void testReregister() throws Exception {
    UserGroupInformation ugi =
        interceptor.getUGIWithToken(interceptor.getAttemptId());
    ugi.doAs(new PrivilegedExceptionAction<Object>() {
      @Override
      public Object run() throws Exception {

        // Register the application
        RegisterApplicationMasterRequest registerReq =
            Records.newRecord(RegisterApplicationMasterRequest.class);
        registerReq.setHost(Integer.toString(testAppId));
        registerReq.setRpcPort(0);
        registerReq.setTrackingUrl("");

        RegisterApplicationMasterResponse registerResponse =
            interceptor.registerApplicationMaster(registerReq);
        Assert.assertNotNull(registerResponse);
        lastResponseId = 0;

        Assert.assertEquals(0, interceptor.getUnmanagedAMPoolSize());

        // Allocate the first batch of containers
        registerSubCluster(SubClusterId.newInstance("SC-1"));
        registerSubCluster(SubClusterId.newInstance(HOME_SC_ID));

        interceptor.setShouldReRegisterNext();

        int numberOfContainers = 3;
        List<Container> containers =
            getContainersAndAssert(numberOfContainers, numberOfContainers * 2);
        Assert.assertEquals(1, interceptor.getUnmanagedAMPoolSize());

        interceptor.setShouldReRegisterNext();

        // Release all containers
        releaseContainersAndAssert(containers);

        interceptor.setShouldReRegisterNext();

        // Finish the application
        FinishApplicationMasterRequest finishReq =
            Records.newRecord(FinishApplicationMasterRequest.class);
        finishReq.setDiagnostics("");
        finishReq.setTrackingUrl("");
        finishReq.setFinalApplicationStatus(FinalApplicationStatus.SUCCEEDED);

        FinishApplicationMasterResponse finshResponse =
            interceptor.finishApplicationMaster(finishReq);
        Assert.assertNotNull(finshResponse);
        Assert.assertEquals(true, finshResponse.getIsUnregistered());
        return null;
      }
    });
  }

  /*
   * Test concurrent register threads. This is possible because the timeout
   * between AM and AMRMProxy is shorter than the timeout + failOver between
   * FederationInterceptor (AMRMProxy) and RM. When first call is blocked due to
   * RM failover and AM timeout, it will call us resulting in a second register
   * thread.
   */
  @Test(timeout = 5000)
  public void testConcurrentRegister()
      throws InterruptedException, ExecutionException {
    ExecutorService threadpool = Executors.newCachedThreadPool();
    ExecutorCompletionService<RegisterApplicationMasterResponse> compSvc =
        new ExecutorCompletionService<>(threadpool);

    Object syncObj = MockResourceManagerFacade.getRegisterSyncObj();

    // Two register threads
    synchronized (syncObj) {
      // Make sure first thread will block within RM, before the second thread
      // starts
      LOG.info("Starting first register thread");
      compSvc.submit(new ConcurrentRegisterAMCallable());

      try {
        LOG.info("Test main starts waiting for the first thread to block");
        syncObj.wait();
        LOG.info("Test main wait finished");
      } catch (Exception e) {
        LOG.info("Test main wait interrupted", e);
      }
    }

    // The second thread will get already registered exception from RM.
    LOG.info("Starting second register thread");
    compSvc.submit(new ConcurrentRegisterAMCallable());

    // Notify the first register thread to return
    LOG.info("Let first blocked register thread move on");
    synchronized (syncObj) {
      syncObj.notifyAll();
    }

    // Both thread should return without exception
    RegisterApplicationMasterResponse response = compSvc.take().get();
    Assert.assertNotNull(response);

    response = compSvc.take().get();
    Assert.assertNotNull(response);

    threadpool.shutdown();
  }

  /**
   * A callable that calls registerAM to RM with blocking.
   */
  public class ConcurrentRegisterAMCallable
      implements Callable<RegisterApplicationMasterResponse> {
    @Override
    public RegisterApplicationMasterResponse call() throws Exception {
      RegisterApplicationMasterResponse response = null;
      try {
        // Use port number 1001 to let mock RM block in the register call
        response = interceptor.registerApplicationMaster(
            RegisterApplicationMasterRequest.newInstance(null, 1001, null));
        lastResponseId = 0;
      } catch (Exception e) {
        LOG.info("Register thread exception", e);
        response = null;
      }
      return response;
    }
  }

  @Test
  public void testRecoverWithAMRMProxyHA() throws Exception {
    testRecover(registry);
  }

  @Test
  public void testRecoverWithoutAMRMProxyHA() throws Exception {
    testRecover(null);
  }

  protected void testRecover(final RegistryOperations registryObj)
      throws Exception {
    UserGroupInformation ugi =
        interceptor.getUGIWithToken(interceptor.getAttemptId());
    ugi.doAs(new PrivilegedExceptionAction<Object>() {
      @Override
      public Object run() throws Exception {
        interceptor = new TestableFederationInterceptor();
        interceptor.init(new AMRMProxyApplicationContextImpl(nmContext,
            getConf(), attemptId, "test-user", null, null, null, registryObj));
        interceptor.cleanupRegistry();

        // Register the application
        RegisterApplicationMasterRequest registerReq =
            Records.newRecord(RegisterApplicationMasterRequest.class);
        registerReq.setHost(Integer.toString(testAppId));
        registerReq.setRpcPort(testAppId);
        registerReq.setTrackingUrl("");

        RegisterApplicationMasterResponse registerResponse =
            interceptor.registerApplicationMaster(registerReq);
        Assert.assertNotNull(registerResponse);
        lastResponseId = 0;

        Assert.assertEquals(0, interceptor.getUnmanagedAMPoolSize());

        // Allocate one batch of containers
        registerSubCluster(SubClusterId.newInstance("SC-1"));
        registerSubCluster(SubClusterId.newInstance(HOME_SC_ID));

        int numberOfContainers = 3;
        List<Container> containers =
            getContainersAndAssert(numberOfContainers, numberOfContainers * 2);
        Assert.assertEquals(1, interceptor.getUnmanagedAMPoolSize());

        // Make sure all async hb threads are done
        interceptor.drainAllAsyncQueue(true);

        // Prepare for Federation Interceptor restart and recover
        Map<String, byte[]> recoveredDataMap =
            recoverDataMapForAppAttempt(nmStateStore, attemptId);
        String scEntry =
            FederationInterceptor.NMSS_SECONDARY_SC_PREFIX + "SC-1";
        if (registryObj == null) {
          Assert.assertTrue(recoveredDataMap.containsKey(scEntry));
        } else {
          // When AMRMPRoxy HA is enabled, NMSS should not have the UAM token,
          // it should be in Registry
          Assert.assertFalse(recoveredDataMap.containsKey(scEntry));
        }

        // Preserve the mock RM instances
        MockResourceManagerFacade homeRM = interceptor.getHomeRM();
        ConcurrentHashMap<String, MockResourceManagerFacade> secondaries =
            interceptor.getSecondaryRMs();

        // Create a new intercepter instance and recover
        interceptor = new TestableFederationInterceptor(homeRM, secondaries);
        interceptor.init(new AMRMProxyApplicationContextImpl(nmContext,
            getConf(), attemptId, "test-user", null, null, null, registryObj));
        interceptor.recover(recoveredDataMap);

        Assert.assertEquals(1, interceptor.getUnmanagedAMPoolSize());
        // SC1 should be initialized to be timed out
        Assert.assertEquals(1, interceptor.getTimedOutSCs(true).size());

        // The first allocate call expects a fail-over exception and re-register
        try {
          AllocateRequest allocateRequest =
              Records.newRecord(AllocateRequest.class);
          allocateRequest.setResponseId(lastResponseId);
          AllocateResponse allocateResponse =
              interceptor.allocate(allocateRequest);
          lastResponseId = allocateResponse.getResponseId();
          Assert.fail("Expecting an ApplicationMasterNotRegisteredException  "
              + " after FederationInterceptor restarts and recovers");
        } catch (ApplicationMasterNotRegisteredException e) {
        }
        interceptor.registerApplicationMaster(registerReq);
        lastResponseId = 0;

        // Release all containers
        releaseContainersAndAssert(containers);

        // Finish the application
        FinishApplicationMasterRequest finishReq =
            Records.newRecord(FinishApplicationMasterRequest.class);
        finishReq.setDiagnostics("");
        finishReq.setTrackingUrl("");
        finishReq.setFinalApplicationStatus(FinalApplicationStatus.SUCCEEDED);

        FinishApplicationMasterResponse finshResponse =
            interceptor.finishApplicationMaster(finishReq);
        Assert.assertNotNull(finshResponse);
        Assert.assertEquals(true, finshResponse.getIsUnregistered());

        // After the application succeeds, the registry/NMSS entry should be
        // cleaned up
        if (registryObj != null) {
          Assert.assertEquals(0,
              interceptor.getRegistryClient().getAllApplications().size());
        } else {
          recoveredDataMap =
              recoverDataMapForAppAttempt(nmStateStore, attemptId);
          Assert.assertFalse(recoveredDataMap.containsKey(scEntry));
        }
        return null;
      }
    });
  }

  @Test
  public void testRequestInterceptorChainCreation() throws Exception {
    RequestInterceptor root =
        super.getAMRMProxyService().createRequestInterceptorChain();
    int index = 0;
    while (root != null) {
      switch (index) {
      case 0:
      case 1:
        Assert.assertEquals(PassThroughRequestInterceptor.class.getName(),
            root.getClass().getName());
        break;
      case 2:
        Assert.assertEquals(TestableFederationInterceptor.class.getName(),
            root.getClass().getName());
        break;
      default:
        Assert.fail();
      }
      root = root.getNextInterceptor();
      index++;
    }
    Assert.assertEquals("The number of interceptors in chain does not match",
        Integer.toString(3), Integer.toString(index));
  }

  /**
   * Between AM and AMRMProxy, FederationInterceptor modifies the RM behavior,
   * so that when AM registers more than once, it returns the same register
   * success response instead of throwing
   * {@link InvalidApplicationMasterRequestException}
   *
   * We did this because FederationInterceptor can receive concurrent register
   * requests from AM because of timeout between AM and AMRMProxy. This can
   * possible since the timeout between FederationInterceptor and RM longer
   * because of performFailover + timeout.
   */
  @Test
  public void testTwoIdenticalRegisterRequest() throws Exception {
    // Register the application twice
    RegisterApplicationMasterRequest registerReq =
        Records.newRecord(RegisterApplicationMasterRequest.class);
    registerReq.setHost(Integer.toString(testAppId));
    registerReq.setRpcPort(0);
    registerReq.setTrackingUrl("");

    for (int i = 0; i < 2; i++) {
      RegisterApplicationMasterResponse registerResponse =
          interceptor.registerApplicationMaster(registerReq);
      Assert.assertNotNull(registerResponse);
      lastResponseId = 0;
    }
  }

  @Test
  public void testTwoDifferentRegisterRequest() throws Exception {
    // Register the application first time
    RegisterApplicationMasterRequest registerReq =
        Records.newRecord(RegisterApplicationMasterRequest.class);
    registerReq.setHost(Integer.toString(testAppId));
    registerReq.setRpcPort(0);
    registerReq.setTrackingUrl("");

    RegisterApplicationMasterResponse registerResponse =
        interceptor.registerApplicationMaster(registerReq);
    Assert.assertNotNull(registerResponse);
    lastResponseId = 0;

    // Register the application second time with a different request obj
    registerReq = Records.newRecord(RegisterApplicationMasterRequest.class);
    registerReq.setHost(Integer.toString(testAppId));
    registerReq.setRpcPort(0);
    registerReq.setTrackingUrl("different");
    try {
      registerResponse = interceptor.registerApplicationMaster(registerReq);
      lastResponseId = 0;
      Assert.fail("Should throw if a different request obj is used");
    } catch (YarnException e) {
    }
  }

  @Test
  public void testAllocateResponse() throws Exception {
    interceptor.registerApplicationMaster(
        RegisterApplicationMasterRequest.newInstance(null, 0, null));
    AllocateRequest allocateRequest = Records.newRecord(AllocateRequest.class);

    Map<SubClusterId, List<AllocateResponse>> asyncResponseSink =
        interceptor.getAsyncResponseSink();

    ContainerId cid = ContainerId.newContainerId(attemptId, 0);
    ContainerStatus cStatus = Records.newRecord(ContainerStatus.class);
    cStatus.setContainerId(cid);
    Container container =
        Container.newInstance(cid, null, null, null, null, null);

    AllocateResponse response = Records.newRecord(AllocateResponse.class);
    response.setAllocatedContainers(Collections.singletonList(container));
    response.setCompletedContainersStatuses(Collections.singletonList(cStatus));
    response.setUpdatedNodes(
        Collections.singletonList(Records.newRecord(NodeReport.class)));
    response.setNMTokens(
        Collections.singletonList(Records.newRecord(NMToken.class)));
    response.setUpdatedContainers(
        Collections.singletonList(Records.newRecord(UpdatedContainer.class)));
    response.setUpdateErrors(Collections
        .singletonList(Records.newRecord(UpdateContainerError.class)));
    response.setAvailableResources(Records.newRecord(Resource.class));
    response.setPreemptionMessage(Records.newRecord(PreemptionMessage.class));

    List<AllocateResponse> list = new ArrayList<>();
    list.add(response);
    asyncResponseSink.put(SubClusterId.newInstance("SC-1"), list);

    response = interceptor.allocate(allocateRequest);

    Assert.assertEquals(1, response.getAllocatedContainers().size());
    Assert.assertNotNull(response.getAvailableResources());
    Assert.assertEquals(1, response.getCompletedContainersStatuses().size());
    Assert.assertEquals(1, response.getUpdatedNodes().size());
    Assert.assertNotNull(response.getPreemptionMessage());
    Assert.assertEquals(1, response.getNMTokens().size());
    Assert.assertEquals(1, response.getUpdatedContainers().size());
    Assert.assertEquals(1, response.getUpdateErrors().size());
    Assert.assertNotNull(response.getApplicationPriority());
  }

  @Test
  public void testSubClusterTimeOut() throws Exception {
    UserGroupInformation ugi =
        interceptor.getUGIWithToken(interceptor.getAttemptId());
    ugi.doAs(new PrivilegedExceptionAction<Object>() {
      @Override
      public Object run() throws Exception {
        // Register the application first time
        RegisterApplicationMasterRequest registerReq =
            Records.newRecord(RegisterApplicationMasterRequest.class);
        registerReq.setHost(Integer.toString(testAppId));
        registerReq.setRpcPort(0);
        registerReq.setTrackingUrl("");
        RegisterApplicationMasterResponse registerResponse =
            interceptor.registerApplicationMaster(registerReq);
        Assert.assertNotNull(registerResponse);
        lastResponseId = 0;

        registerSubCluster(SubClusterId.newInstance("SC-1"));

        getContainersAndAssert(1, 1);

        AllocateResponse allocateResponse =
            interceptor.generateBaseAllocationResponse();
        Assert.assertEquals(2, allocateResponse.getNumClusterNodes());
        Assert.assertEquals(0, interceptor.getTimedOutSCs(true).size());

        // Let all SC timeout (home and SC-1), without an allocate from AM
        Thread.sleep(800);

        // Should not be considered timeout, because there's no recent AM
        // heartbeat
        allocateResponse = interceptor.generateBaseAllocationResponse();
        Assert.assertEquals(2, allocateResponse.getNumClusterNodes());
        Assert.assertEquals(0, interceptor.getTimedOutSCs(true).size());

        // Generate a duplicate heartbeat from AM, so that it won't really
        // trigger an heartbeat to all SC
        AllocateRequest allocateRequest =
            Records.newRecord(AllocateRequest.class);
        // Set to lastResponseId - 1 so that it will be considered a duplicate
        // heartbeat and thus not forwarded to all SCs
        allocateRequest.setResponseId(lastResponseId - 1);
        interceptor.allocate(allocateRequest);

        // Should be considered timeout
        allocateResponse = interceptor.generateBaseAllocationResponse();
        Assert.assertEquals(0, allocateResponse.getNumClusterNodes());
        Assert.assertEquals(2, interceptor.getTimedOutSCs(true).size());
        return null;
      }
    });
  }

  @Test
  public void testSecondAttempt() throws Exception {
    final RegisterApplicationMasterRequest registerReq =
        Records.newRecord(RegisterApplicationMasterRequest.class);
    registerReq.setHost(Integer.toString(testAppId));
    registerReq.setRpcPort(testAppId);
    registerReq.setTrackingUrl("");

    UserGroupInformation ugi =
        interceptor.getUGIWithToken(interceptor.getAttemptId());
    ugi.doAs(new PrivilegedExceptionAction<Object>() {
      @Override
      public Object run() throws Exception {
        // Register the application
        RegisterApplicationMasterResponse registerResponse =
            interceptor.registerApplicationMaster(registerReq);
        Assert.assertNotNull(registerResponse);
        lastResponseId = 0;

        Assert.assertEquals(0, interceptor.getUnmanagedAMPoolSize());

        // Allocate one batch of containers
        registerSubCluster(SubClusterId.newInstance("SC-1"));
        registerSubCluster(SubClusterId.newInstance(HOME_SC_ID));

        int numberOfContainers = 3;
        List<Container> containers =
            getContainersAndAssert(numberOfContainers, numberOfContainers * 2);
        for (Container c : containers) {
          LOG.info("Allocated container " + c.getId());
        }
        Assert.assertEquals(1, interceptor.getUnmanagedAMPoolSize());

        // Make sure all async hb threads are done
        interceptor.drainAllAsyncQueue(true);

        // Preserve the mock RM instances for secondaries
        ConcurrentHashMap<String, MockResourceManagerFacade> secondaries =
            interceptor.getSecondaryRMs();

        // Increase the attemptId and create a new intercepter instance for it
        attemptId = ApplicationAttemptId.newInstance(
            attemptId.getApplicationId(), attemptId.getAttemptId() + 1);

        interceptor = new TestableFederationInterceptor(null, secondaries);
        interceptor.init(new AMRMProxyApplicationContextImpl(nmContext,
            getConf(), attemptId, "test-user", null, null, null, registry));
        return null;
      }
    });

    // Update the ugi with new attemptId
    ugi = interceptor.getUGIWithToken(interceptor.getAttemptId());
    ugi.doAs(new PrivilegedExceptionAction<Object>() {
      @Override
      public Object run() throws Exception {
        RegisterApplicationMasterResponse registerResponse =
            interceptor.registerApplicationMaster(registerReq);
        lastResponseId = 0;

        int numberOfContainers = 3;
        // Should re-attach secondaries and get the three running containers
        Assert.assertEquals(1, interceptor.getUnmanagedAMPoolSize());
        // SC1 should be initialized to be timed out
        Assert.assertEquals(1, interceptor.getTimedOutSCs(true).size());
        Assert.assertEquals(numberOfContainers,
            registerResponse.getContainersFromPreviousAttempts().size());

        // Release all containers
        releaseContainersAndAssert(
            registerResponse.getContainersFromPreviousAttempts());

        // Finish the application
        FinishApplicationMasterRequest finishReq =
            Records.newRecord(FinishApplicationMasterRequest.class);
        finishReq.setDiagnostics("");
        finishReq.setTrackingUrl("");
        finishReq.setFinalApplicationStatus(FinalApplicationStatus.SUCCEEDED);

        FinishApplicationMasterResponse finshResponse =
            interceptor.finishApplicationMaster(finishReq);
        Assert.assertNotNull(finshResponse);
        Assert.assertEquals(true, finshResponse.getIsUnregistered());

        // After the application succeeds, the registry entry should be deleted
        if (interceptor.getRegistryClient() != null) {
          Assert.assertEquals(0,
              interceptor.getRegistryClient().getAllApplications().size());
        }
        return null;
      }
    });
  }

  @Test
  public void testMergeAllocateResponse() {
    ContainerId cid = ContainerId.newContainerId(attemptId, 0);
    ContainerStatus cStatus = Records.newRecord(ContainerStatus.class);
    cStatus.setContainerId(cid);
    Container container =
            Container.newInstance(cid, null, null, null, null, null);


    AllocateResponse homeResponse = Records.newRecord(AllocateResponse.class);
    homeResponse.setAllocatedContainers(Collections.singletonList(container));
    homeResponse.setCompletedContainersStatuses(
        Collections.singletonList(cStatus));
    homeResponse.setUpdatedNodes(
            Collections.singletonList(Records.newRecord(NodeReport.class)));
    homeResponse.setNMTokens(
            Collections.singletonList(Records.newRecord(NMToken.class)));
    homeResponse.setUpdatedContainers(
            Collections.singletonList(
                Records.newRecord(UpdatedContainer.class)));
    homeResponse.setUpdateErrors(Collections
            .singletonList(Records.newRecord(UpdateContainerError.class)));
    homeResponse.setAvailableResources(Records.newRecord(Resource.class));
    homeResponse.setPreemptionMessage(createDummyPreemptionMessage(
        ContainerId.newContainerId(attemptId, 0)));

    AllocateResponse response = Records.newRecord(AllocateResponse.class);
    response.setAllocatedContainers(Collections.singletonList(container));
    response.setCompletedContainersStatuses(Collections.singletonList(cStatus));
    response.setUpdatedNodes(
            Collections.singletonList(Records.newRecord(NodeReport.class)));
    response.setNMTokens(
            Collections.singletonList(Records.newRecord(NMToken.class)));
    response.setUpdatedContainers(
            Collections.singletonList(
                Records.newRecord(UpdatedContainer.class)));
    response.setUpdateErrors(Collections
            .singletonList(Records.newRecord(UpdateContainerError.class)));
    response.setAvailableResources(Records.newRecord(Resource.class));
    response.setPreemptionMessage(createDummyPreemptionMessage(
        ContainerId.newContainerId(attemptId, 1)));

    interceptor.mergeAllocateResponse(homeResponse,
        response, SubClusterId.newInstance("SC-1"));

    Assert.assertEquals(2,
        homeResponse.getPreemptionMessage().getContract()
            .getContainers().size());
    Assert.assertEquals(2,
        homeResponse.getAllocatedContainers().size());
    Assert.assertEquals(2,
        homeResponse.getUpdatedNodes().size());
    Assert.assertEquals(2,
        homeResponse.getCompletedContainersStatuses().size());
  }

  private PreemptionMessage createDummyPreemptionMessage(
      ContainerId containerId) {
    PreemptionMessage preemptionMessage = Records.newRecord(
        PreemptionMessage.class);
    PreemptionContainer container = Records.newRecord(
        PreemptionContainer.class);
    container.setId(containerId);
    Set<PreemptionContainer> preemptionContainers = new HashSet<>();
    preemptionContainers.add(container);
    PreemptionContract contract = Records.newRecord(PreemptionContract.class);
    contract.setContainers(preemptionContainers);
    preemptionMessage.setContract(contract);
    return preemptionMessage;
  }

  @Test
<<<<<<< HEAD
  public void testSameContainerFromDiffRM() throws IOException, InterruptedException {

    UserGroupInformation ugi =
        interceptor.getUGIWithToken(interceptor.getAttemptId());
=======
  public void testBatchFinishApplicationMaster() throws IOException, InterruptedException {

    final RegisterApplicationMasterRequest registerReq =
        Records.newRecord(RegisterApplicationMasterRequest.class);
    registerReq.setHost(Integer.toString(testAppId));
    registerReq.setRpcPort(testAppId);
    registerReq.setTrackingUrl("");

    UserGroupInformation ugi = interceptor.getUGIWithToken(interceptor.getAttemptId());
>>>>>>> c60a9005

    ugi.doAs((PrivilegedExceptionAction<Object>) () -> {

      // Register the application
<<<<<<< HEAD
      RegisterApplicationMasterRequest registerReq =
          Records.newRecord(RegisterApplicationMasterRequest.class);
      registerReq.setHost(Integer.toString(testAppId));
      registerReq.setRpcPort(0);
      registerReq.setTrackingUrl("");

      RegisterApplicationMasterResponse registerResponse =
          interceptor.registerApplicationMaster(registerReq);
=======
      RegisterApplicationMasterRequest registerReq1 =
          Records.newRecord(RegisterApplicationMasterRequest.class);
      registerReq1.setHost(Integer.toString(testAppId));
      registerReq1.setRpcPort(0);
      registerReq1.setTrackingUrl("");

      // Register ApplicationMaster
      RegisterApplicationMasterResponse registerResponse =
          interceptor.registerApplicationMaster(registerReq1);
>>>>>>> c60a9005
      Assert.assertNotNull(registerResponse);
      lastResponseId = 0;

      Assert.assertEquals(0, interceptor.getUnmanagedAMPoolSize());

<<<<<<< HEAD
      // Allocate the first batch of containers, with sc1 active
      SubClusterId subClusterId1 = SubClusterId.newInstance("SC-1");
      registerSubCluster(subClusterId1);

      int numberOfContainers = 3;
      List<Container> containers =
          getContainersAndAssert(numberOfContainers, numberOfContainers);
      Assert.assertNotNull(containers);
      Assert.assertEquals(3, containers.size());

      // with sc2 active
      SubClusterId subClusterId2 = SubClusterId.newInstance("SC-2");
      registerSubCluster(subClusterId2);

      // 1.Container has been registered to SubCluster1, try to register the same Container
      // to SubCluster2.
      // Because SubCluster1 is in normal state at this time,
      // So the SubCluster corresponding to Container should be SubCluster1
      interceptor.cacheAllocatedContainersForSubClusterId(containers, subClusterId2);
      Map<ContainerId, SubClusterId> cIdToSCMap = interceptor.getContainerIdToSubClusterIdMap();
      for (SubClusterId subClusterId : cIdToSCMap.values()) {
        Assert.assertNotNull(subClusterId);
        Assert.assertEquals(subClusterId1, subClusterId);
      }

      // 2.Deregister SubCluster1, Register the same Containers to SubCluster2
      // So the SubCluster corresponding to Container should be SubCluster2
      deRegisterSubCluster(subClusterId1);
      interceptor.cacheAllocatedContainersForSubClusterId(containers, subClusterId2);
      Map<ContainerId, SubClusterId> cIdToSCMap2 = interceptor.getContainerIdToSubClusterIdMap();
      for (SubClusterId subClusterId : cIdToSCMap2.values()) {
        Assert.assertNotNull(subClusterId);
        Assert.assertEquals(subClusterId2, subClusterId);
      }

      // 3.Deregister subClusterId2, Register the same Containers to SubCluster1
      // Because both SubCluster1 and SubCluster2 are abnormal at this time,
      // an exception will be thrown when registering the first Container.
      deRegisterSubCluster(subClusterId2);
      Container container1 = containers.get(0);
      Assert.assertNotNull(container1);
      String errMsg =
          " Can't use any subCluster because an exception occurred" +
          " ContainerId: " + container1.getId() +
          " ApplicationId: " + interceptor.getAttemptId() +
          " From RM: " + subClusterId1 + ". " +
          " Previous Container was From subCluster: " + subClusterId2;

      LambdaTestUtils.intercept(YarnRuntimeException.class, errMsg,
          () -> interceptor.cacheAllocatedContainersForSubClusterId(containers, subClusterId1));

      // 4. register SubCluster1, re-register the Container,
      // and try to finish application
      registerSubCluster(subClusterId1);
      interceptor.cacheAllocatedContainersForSubClusterId(containers, subClusterId1);
      releaseContainersAndAssert(containers);
=======
      // Allocate the first batch of containers, with sc1 and sc2 active
      registerSubCluster(SubClusterId.newInstance("SC-1"));
      registerSubCluster(SubClusterId.newInstance("SC-2"));

      int numberOfContainers = 3;
      List<Container> containers =
          getContainersAndAssert(numberOfContainers, numberOfContainers * 2);
      Assert.assertEquals(2, interceptor.getUnmanagedAMPoolSize());
      Assert.assertEquals(numberOfContainers * 2, containers.size());
>>>>>>> c60a9005

      // Finish the application
      FinishApplicationMasterRequest finishReq =
          Records.newRecord(FinishApplicationMasterRequest.class);
      finishReq.setDiagnostics("");
      finishReq.setTrackingUrl("");
      finishReq.setFinalApplicationStatus(FinalApplicationStatus.SUCCEEDED);

<<<<<<< HEAD
      FinishApplicationMasterResponse finishResponse =
          interceptor.finishApplicationMaster(finishReq);
      Assert.assertNotNull(finishResponse);
      Assert.assertTrue(finishResponse.getIsUnregistered());
=======
      FinishApplicationMasterResponse finishResp = interceptor.finishApplicationMaster(finishReq);
      Assert.assertNotNull(finishResp);
      Assert.assertTrue(finishResp.getIsUnregistered());
>>>>>>> c60a9005

      return null;
    });
  }
}<|MERGE_RESOLUTION|>--- conflicted
+++ resolved
@@ -971,29 +971,16 @@
     preemptionMessage.setContract(contract);
     return preemptionMessage;
   }
-
-  @Test
-<<<<<<< HEAD
+  
+  @Test
   public void testSameContainerFromDiffRM() throws IOException, InterruptedException {
 
     UserGroupInformation ugi =
         interceptor.getUGIWithToken(interceptor.getAttemptId());
-=======
-  public void testBatchFinishApplicationMaster() throws IOException, InterruptedException {
-
-    final RegisterApplicationMasterRequest registerReq =
-        Records.newRecord(RegisterApplicationMasterRequest.class);
-    registerReq.setHost(Integer.toString(testAppId));
-    registerReq.setRpcPort(testAppId);
-    registerReq.setTrackingUrl("");
-
-    UserGroupInformation ugi = interceptor.getUGIWithToken(interceptor.getAttemptId());
->>>>>>> c60a9005
 
     ugi.doAs((PrivilegedExceptionAction<Object>) () -> {
 
       // Register the application
-<<<<<<< HEAD
       RegisterApplicationMasterRequest registerReq =
           Records.newRecord(RegisterApplicationMasterRequest.class);
       registerReq.setHost(Integer.toString(testAppId));
@@ -1002,23 +989,11 @@
 
       RegisterApplicationMasterResponse registerResponse =
           interceptor.registerApplicationMaster(registerReq);
-=======
-      RegisterApplicationMasterRequest registerReq1 =
-          Records.newRecord(RegisterApplicationMasterRequest.class);
-      registerReq1.setHost(Integer.toString(testAppId));
-      registerReq1.setRpcPort(0);
-      registerReq1.setTrackingUrl("");
-
-      // Register ApplicationMaster
-      RegisterApplicationMasterResponse registerResponse =
-          interceptor.registerApplicationMaster(registerReq1);
->>>>>>> c60a9005
       Assert.assertNotNull(registerResponse);
       lastResponseId = 0;
 
       Assert.assertEquals(0, interceptor.getUnmanagedAMPoolSize());
 
-<<<<<<< HEAD
       // Allocate the first batch of containers, with sc1 active
       SubClusterId subClusterId1 = SubClusterId.newInstance("SC-1");
       registerSubCluster(subClusterId1);
@@ -1075,17 +1050,6 @@
       registerSubCluster(subClusterId1);
       interceptor.cacheAllocatedContainersForSubClusterId(containers, subClusterId1);
       releaseContainersAndAssert(containers);
-=======
-      // Allocate the first batch of containers, with sc1 and sc2 active
-      registerSubCluster(SubClusterId.newInstance("SC-1"));
-      registerSubCluster(SubClusterId.newInstance("SC-2"));
-
-      int numberOfContainers = 3;
-      List<Container> containers =
-          getContainersAndAssert(numberOfContainers, numberOfContainers * 2);
-      Assert.assertEquals(2, interceptor.getUnmanagedAMPoolSize());
-      Assert.assertEquals(numberOfContainers * 2, containers.size());
->>>>>>> c60a9005
 
       // Finish the application
       FinishApplicationMasterRequest finishReq =
@@ -1094,16 +1058,63 @@
       finishReq.setTrackingUrl("");
       finishReq.setFinalApplicationStatus(FinalApplicationStatus.SUCCEEDED);
 
-<<<<<<< HEAD
       FinishApplicationMasterResponse finishResponse =
           interceptor.finishApplicationMaster(finishReq);
       Assert.assertNotNull(finishResponse);
       Assert.assertTrue(finishResponse.getIsUnregistered());
-=======
+
+      return null;
+    });
+  }
+  
+  @Test
+  public void testBatchFinishApplicationMaster() throws IOException, InterruptedException {
+
+    final RegisterApplicationMasterRequest registerReq =
+        Records.newRecord(RegisterApplicationMasterRequest.class);
+    registerReq.setHost(Integer.toString(testAppId));
+    registerReq.setRpcPort(testAppId);
+    registerReq.setTrackingUrl("");
+
+    UserGroupInformation ugi = interceptor.getUGIWithToken(interceptor.getAttemptId());
+
+    ugi.doAs((PrivilegedExceptionAction<Object>) () -> {
+
+      // Register the application
+      RegisterApplicationMasterRequest registerReq1 =
+          Records.newRecord(RegisterApplicationMasterRequest.class);
+      registerReq1.setHost(Integer.toString(testAppId));
+      registerReq1.setRpcPort(0);
+      registerReq1.setTrackingUrl("");
+
+      // Register ApplicationMaster
+      RegisterApplicationMasterResponse registerResponse =
+          interceptor.registerApplicationMaster(registerReq1);
+      Assert.assertNotNull(registerResponse);
+      lastResponseId = 0;
+
+      Assert.assertEquals(0, interceptor.getUnmanagedAMPoolSize());
+
+      // Allocate the first batch of containers, with sc1 and sc2 active
+      registerSubCluster(SubClusterId.newInstance("SC-1"));
+      registerSubCluster(SubClusterId.newInstance("SC-2"));
+
+      int numberOfContainers = 3;
+      List<Container> containers =
+          getContainersAndAssert(numberOfContainers, numberOfContainers * 2);
+      Assert.assertEquals(2, interceptor.getUnmanagedAMPoolSize());
+      Assert.assertEquals(numberOfContainers * 2, containers.size());
+
+      // Finish the application
+      FinishApplicationMasterRequest finishReq =
+          Records.newRecord(FinishApplicationMasterRequest.class);
+      finishReq.setDiagnostics("");
+      finishReq.setTrackingUrl("");
+      finishReq.setFinalApplicationStatus(FinalApplicationStatus.SUCCEEDED);
+
       FinishApplicationMasterResponse finishResp = interceptor.finishApplicationMaster(finishReq);
       Assert.assertNotNull(finishResp);
       Assert.assertTrue(finishResp.getIsUnregistered());
->>>>>>> c60a9005
 
       return null;
     });
