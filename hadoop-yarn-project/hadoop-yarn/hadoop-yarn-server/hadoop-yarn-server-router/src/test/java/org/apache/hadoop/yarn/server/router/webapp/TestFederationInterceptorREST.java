/**
 * Licensed to the Apache Software Foundation (ASF) under one
 * or more contributor license agreements.  See the NOTICE file
 * distributed with this work for additional information
 * regarding copyright ownership.  The ASF licenses this file
 * to you under the Apache License, Version 2.0 (the
 * "License"); you may not use this file except in compliance
 * with the License.  You may obtain a copy of the License at
 * <p>
 * http://www.apache.org/licenses/LICENSE-2.0
 * <p>
 * Unless required by applicable law or agreed to in writing, software
 * distributed under the License is distributed on an "AS IS" BASIS,
 * WITHOUT WARRANTIES OR CONDITIONS OF ANY KIND, either express or implied.
 * See the License for the specific language governing permissions and
 * limitations under the License.
 */

package org.apache.hadoop.yarn.server.router.webapp;

import java.io.IOException;
import java.security.Principal;
import java.util.ArrayList;
import java.util.List;
import java.util.HashMap;
import java.util.Map;
import java.util.Set;
import java.util.Arrays;
import java.util.HashSet;
import java.util.Collections;
import java.util.stream.Collectors;
import java.util.concurrent.TimeUnit;

import javax.servlet.http.HttpServletRequest;
import javax.ws.rs.core.Response;
import javax.ws.rs.core.Response.Status;

import org.apache.commons.lang3.StringUtils;
import org.apache.hadoop.security.authorize.AuthorizationException;
import org.apache.hadoop.test.LambdaTestUtils;
import org.apache.hadoop.conf.Configuration;
import org.apache.hadoop.http.HttpConfig;
import org.apache.hadoop.util.Lists;
import org.apache.hadoop.util.Sets;
import org.apache.hadoop.util.Time;
import org.apache.hadoop.yarn.api.protocolrecords.ReservationSubmissionRequest;
import org.apache.hadoop.yarn.api.records.ApplicationId;
import org.apache.hadoop.yarn.api.records.ReservationId;
import org.apache.hadoop.yarn.api.records.Resource;
import org.apache.hadoop.yarn.api.records.ResourceOption;
import org.apache.hadoop.yarn.api.records.ApplicationAttemptId;
import org.apache.hadoop.yarn.api.records.NodeLabel;
import org.apache.hadoop.yarn.api.records.ApplicationTimeoutType;
import org.apache.hadoop.yarn.api.records.YarnApplicationState;
import org.apache.hadoop.yarn.api.records.ReservationDefinition;
import org.apache.hadoop.yarn.api.records.Priority;
import org.apache.hadoop.yarn.api.records.ReservationRequest;
import org.apache.hadoop.yarn.api.records.ReservationRequests;
import org.apache.hadoop.yarn.api.records.ReservationRequestInterpreter;
import org.apache.hadoop.yarn.api.records.ContainerId;
import org.apache.hadoop.yarn.api.records.QueueACL;
import org.apache.hadoop.yarn.conf.YarnConfiguration;
import org.apache.hadoop.yarn.exceptions.YarnException;
import org.apache.hadoop.yarn.exceptions.YarnRuntimeException;
import org.apache.hadoop.yarn.server.federation.policies.manager.UniformBroadcastPolicyManager;
import org.apache.hadoop.yarn.server.federation.store.impl.MemoryFederationStateStore;
import org.apache.hadoop.yarn.server.federation.store.records.SubClusterId;
import org.apache.hadoop.yarn.server.federation.store.records.SubClusterInfo;
import org.apache.hadoop.yarn.server.federation.store.records.SubClusterRegisterRequest;
import org.apache.hadoop.yarn.server.federation.store.records.SubClusterState;
import org.apache.hadoop.yarn.server.federation.store.records.GetApplicationHomeSubClusterRequest;
import org.apache.hadoop.yarn.server.federation.store.records.GetApplicationHomeSubClusterResponse;
import org.apache.hadoop.yarn.server.federation.store.records.ApplicationHomeSubCluster;
import org.apache.hadoop.yarn.server.federation.utils.FederationStateStoreFacade;
import org.apache.hadoop.yarn.server.federation.utils.FederationStateStoreTestUtil;
import org.apache.hadoop.yarn.server.resourcemanager.MockRM;
import org.apache.hadoop.yarn.server.resourcemanager.webapp.dao.AppInfo;
import org.apache.hadoop.yarn.server.resourcemanager.webapp.dao.AppState;
import org.apache.hadoop.yarn.server.resourcemanager.webapp.dao.ApplicationSubmissionContextInfo;
import org.apache.hadoop.yarn.server.resourcemanager.webapp.dao.AppsInfo;
import org.apache.hadoop.yarn.server.resourcemanager.webapp.dao.ClusterInfo;
import org.apache.hadoop.yarn.server.resourcemanager.webapp.dao.ClusterUserInfo;
import org.apache.hadoop.yarn.server.resourcemanager.webapp.dao.ClusterMetricsInfo;
import org.apache.hadoop.yarn.server.resourcemanager.webapp.dao.NewApplication;
import org.apache.hadoop.yarn.server.resourcemanager.webapp.dao.NodeInfo;
import org.apache.hadoop.yarn.server.resourcemanager.webapp.dao.NodesInfo;
import org.apache.hadoop.yarn.server.resourcemanager.webapp.dao.ResourceInfo;
import org.apache.hadoop.yarn.server.resourcemanager.webapp.dao.ResourceOptionInfo;
import org.apache.hadoop.yarn.server.resourcemanager.webapp.dao.NodeToLabelsInfo;
import org.apache.hadoop.yarn.server.resourcemanager.webapp.dao.NodeLabelsInfo;
import org.apache.hadoop.yarn.server.resourcemanager.webapp.dao.NodeLabelInfo;
import org.apache.hadoop.yarn.server.resourcemanager.webapp.dao.LabelsToNodesInfo;
import org.apache.hadoop.yarn.server.resourcemanager.webapp.dao.AppAttemptsInfo;
import org.apache.hadoop.yarn.server.resourcemanager.webapp.dao.AppAttemptInfo;
import org.apache.hadoop.yarn.server.resourcemanager.webapp.dao.AppTimeoutInfo;
import org.apache.hadoop.yarn.server.resourcemanager.webapp.dao.AppTimeoutsInfo;
import org.apache.hadoop.yarn.server.resourcemanager.webapp.dao.StatisticsItemInfo;
import org.apache.hadoop.yarn.server.resourcemanager.webapp.dao.AppPriority;
import org.apache.hadoop.yarn.server.resourcemanager.webapp.dao.AppQueue;
import org.apache.hadoop.yarn.server.resourcemanager.webapp.dao.ReservationListInfo;
import org.apache.hadoop.yarn.server.resourcemanager.webapp.dao.ReservationInfo;
import org.apache.hadoop.yarn.server.resourcemanager.webapp.dao.ReservationSubmissionRequestInfo;
import org.apache.hadoop.yarn.server.resourcemanager.webapp.dao.RMQueueAclInfo;
import org.apache.hadoop.yarn.server.resourcemanager.webapp.dao.DelegationToken;
import org.apache.hadoop.yarn.server.resourcemanager.webapp.dao.NodeToLabelsEntry;
import org.apache.hadoop.yarn.server.resourcemanager.webapp.dao.NodeToLabelsEntryList;
import org.apache.hadoop.yarn.server.resourcemanager.webapp.NodeIDsInfo;
import org.apache.hadoop.yarn.server.router.clientrm.RouterClientRMService;
import org.apache.hadoop.yarn.server.router.clientrm.RouterClientRMService.RequestInterceptorChainWrapper;
import org.apache.hadoop.yarn.server.router.clientrm.TestableFederationClientInterceptor;
import org.apache.hadoop.yarn.server.router.security.RouterDelegationTokenSecretManager;
import org.apache.hadoop.yarn.server.router.webapp.cache.RouterAppInfoCacheKey;
import org.apache.hadoop.yarn.server.resourcemanager.webapp.dao.ApplicationStatisticsInfo;
import org.apache.hadoop.yarn.server.resourcemanager.webapp.dao.AppActivitiesInfo;
import org.apache.hadoop.yarn.server.resourcemanager.webapp.dao.ReservationDefinitionInfo;
import org.apache.hadoop.yarn.server.resourcemanager.webapp.dao.ReservationRequestsInfo;
import org.apache.hadoop.yarn.server.resourcemanager.webapp.dao.ReservationRequestInfo;
import org.apache.hadoop.yarn.server.resourcemanager.webapp.dao.SchedulerTypeInfo;
import org.apache.hadoop.yarn.server.resourcemanager.webapp.dao.SchedulerInfo;
import org.apache.hadoop.yarn.server.resourcemanager.webapp.dao.CapacitySchedulerInfo;
import org.apache.hadoop.yarn.server.resourcemanager.webapp.dao.CapacitySchedulerQueueInfoList;
import org.apache.hadoop.yarn.server.resourcemanager.webapp.dao.CapacitySchedulerQueueInfo;
import org.apache.hadoop.yarn.server.resourcemanager.webapp.dao.NewReservation;
import org.apache.hadoop.yarn.server.resourcemanager.webapp.dao.ReservationUpdateRequestInfo;
import org.apache.hadoop.yarn.server.resourcemanager.webapp.dao.ReservationDeleteRequestInfo;
import org.apache.hadoop.yarn.server.resourcemanager.webapp.dao.ActivitiesInfo;
import org.apache.hadoop.yarn.server.resourcemanager.webapp.dao.NodeAllocationInfo;
import org.apache.hadoop.yarn.server.resourcemanager.webapp.dao.BulkActivitiesInfo;
import org.apache.hadoop.yarn.server.router.webapp.dao.FederationConfInfo;
import org.apache.hadoop.yarn.server.webapp.dao.ContainerInfo;
import org.apache.hadoop.yarn.server.webapp.dao.ContainersInfo;
import org.apache.hadoop.yarn.server.router.webapp.dao.FederationRMQueueAclInfo;
import org.apache.hadoop.yarn.server.router.webapp.dao.FederationBulkActivitiesInfo;
import org.apache.hadoop.yarn.server.router.webapp.dao.FederationSchedulerTypeInfo;
import org.apache.hadoop.yarn.server.router.webapp.dao.FederationClusterInfo;
import org.apache.hadoop.yarn.server.router.webapp.dao.FederationClusterUserInfo;
import org.apache.hadoop.yarn.util.LRUCacheHashMap;
import org.apache.hadoop.yarn.util.MonotonicClock;
import org.apache.hadoop.yarn.util.Times;
import org.apache.hadoop.yarn.util.YarnVersionInfo;
import org.apache.hadoop.yarn.webapp.BadRequestException;
import org.apache.hadoop.yarn.webapp.dao.ConfInfo;
import org.apache.hadoop.yarn.webapp.dao.QueueConfigInfo;
import org.apache.hadoop.yarn.webapp.dao.SchedConfUpdateInfo;
import org.apache.hadoop.yarn.webapp.util.WebAppUtils;
import org.junit.Assert;
import org.junit.Test;

import static org.apache.hadoop.yarn.conf.YarnConfiguration.RM_DELEGATION_KEY_UPDATE_INTERVAL_DEFAULT;
import static org.apache.hadoop.yarn.conf.YarnConfiguration.RM_DELEGATION_KEY_UPDATE_INTERVAL_KEY;
import static org.apache.hadoop.yarn.conf.YarnConfiguration.RM_DELEGATION_TOKEN_MAX_LIFETIME_DEFAULT;
import static org.apache.hadoop.yarn.conf.YarnConfiguration.RM_DELEGATION_TOKEN_MAX_LIFETIME_KEY;
import static org.apache.hadoop.yarn.conf.YarnConfiguration.RM_DELEGATION_TOKEN_RENEW_INTERVAL_DEFAULT;
import static org.apache.hadoop.yarn.conf.YarnConfiguration.RM_DELEGATION_TOKEN_RENEW_INTERVAL_KEY;
import static org.apache.hadoop.yarn.conf.YarnConfiguration.RM_DELEGATION_TOKEN_REMOVE_SCAN_INTERVAL_DEFAULT;
import static org.apache.hadoop.yarn.conf.YarnConfiguration.RM_DELEGATION_TOKEN_REMOVE_SCAN_INTERVAL_KEY;

import static org.apache.hadoop.yarn.server.router.webapp.MockDefaultRequestInterceptorREST.DURATION;
import static org.apache.hadoop.yarn.server.router.webapp.MockDefaultRequestInterceptorREST.NUM_CONTAINERS;
import static org.mockito.Mockito.mock;
import static org.mockito.Mockito.when;

/**
 * Extends the {@code BaseRouterClientRMTest} and overrides methods in order to
 * use the {@code RouterClientRMService} pipeline test cases for testing the
 * {@code FederationInterceptor} class. The tests for
 * {@code RouterClientRMService} has been written cleverly so that it can be
 * reused to validate different request interceptor chains.
 */
public class TestFederationInterceptorREST extends BaseRouterWebServicesTest {

  private final static int NUM_SUBCLUSTER = 4;
  private static final int BAD_REQUEST = 400;
  private static final int ACCEPTED = 202;
<<<<<<< HEAD
  private static final String TEST_USER = "test-user";
=======
  private static final int OK = 200;
  private static String user = "test-user";
>>>>>>> 016362a2
  private TestableFederationInterceptorREST interceptor;
  private MemoryFederationStateStore stateStore;
  private FederationStateStoreTestUtil stateStoreUtil;
  private List<SubClusterId> subClusters;
  private static final String TEST_RENEWER = "test-renewer";

  public void setUp() throws YarnException, IOException {

    super.setUpConfig();
    interceptor = new TestableFederationInterceptorREST();

    stateStore = new MemoryFederationStateStore();
    stateStore.init(this.getConf());
    FederationStateStoreFacade.getInstance().reinitialize(stateStore,
        this.getConf());
    stateStoreUtil = new FederationStateStoreTestUtil(stateStore);

    interceptor.setConf(this.getConf());
    interceptor.init(TEST_USER);

    subClusters = new ArrayList<>();

    for (int i = 0; i < NUM_SUBCLUSTER; i++) {
      SubClusterId sc = SubClusterId.newInstance(Integer.toString(i));
      stateStoreUtil.registerSubCluster(sc);
      subClusters.add(sc);
    }

    RouterClientRMService routerClientRMService = new RouterClientRMService();
    routerClientRMService.initUserPipelineMap(getConf());
    long secretKeyInterval = this.getConf().getLong(
        RM_DELEGATION_KEY_UPDATE_INTERVAL_KEY, RM_DELEGATION_KEY_UPDATE_INTERVAL_DEFAULT);
    long tokenMaxLifetime = this.getConf().getLong(
        RM_DELEGATION_TOKEN_MAX_LIFETIME_KEY, RM_DELEGATION_TOKEN_MAX_LIFETIME_DEFAULT);
    long tokenRenewInterval = this.getConf().getLong(
        RM_DELEGATION_TOKEN_RENEW_INTERVAL_KEY, RM_DELEGATION_TOKEN_RENEW_INTERVAL_DEFAULT);
    long removeScanInterval = this.getConf().getTimeDuration(
        RM_DELEGATION_TOKEN_REMOVE_SCAN_INTERVAL_KEY,
        RM_DELEGATION_TOKEN_REMOVE_SCAN_INTERVAL_DEFAULT, TimeUnit.MILLISECONDS);
    RouterDelegationTokenSecretManager tokenSecretManager = new RouterDelegationTokenSecretManager(
        secretKeyInterval, tokenMaxLifetime, tokenRenewInterval, removeScanInterval);
    tokenSecretManager.startThreads();
    routerClientRMService.setRouterDTSecretManager(tokenSecretManager);

    TestableFederationClientInterceptor clientInterceptor =
        new TestableFederationClientInterceptor();
    clientInterceptor.setConf(this.getConf());
    clientInterceptor.init(TEST_RENEWER);
    clientInterceptor.setTokenSecretManager(tokenSecretManager);
    RequestInterceptorChainWrapper wrapper = new RequestInterceptorChainWrapper();
    wrapper.init(clientInterceptor);
    routerClientRMService.getUserPipelineMap().put(TEST_RENEWER, wrapper);
    interceptor.setRouterClientRMService(routerClientRMService);

    for (SubClusterId subCluster : subClusters) {
      SubClusterInfo subClusterInfo = stateStoreUtil.querySubClusterInfo(subCluster);
      interceptor.getOrCreateInterceptorForSubCluster(
          subCluster, subClusterInfo.getRMWebServiceAddress());
    }

    interceptor.setupResourceManager();

  }

  @Override
  public void tearDown() {
    interceptor.shutdown();
    super.tearDown();
  }

  @Override
  protected YarnConfiguration createConfiguration() {
    YarnConfiguration conf = new YarnConfiguration();
    conf.setBoolean(YarnConfiguration.FEDERATION_ENABLED, true);
    conf.set(YarnConfiguration.ROUTER_WEBAPP_DEFAULT_INTERCEPTOR_CLASS,
        MockDefaultRequestInterceptorREST.class.getName());
    String mockPassThroughInterceptorClass =
        PassThroughRESTRequestInterceptor.class.getName();

    // Create a request interceptor pipeline for testing. The last one in the
    // chain is the federation interceptor that calls the mock resource manager.
    // The others in the chain will simply forward it to the next one in the
    // chain
    conf.set(YarnConfiguration.ROUTER_CLIENTRM_INTERCEPTOR_CLASS_PIPELINE,
        mockPassThroughInterceptorClass + ","
            + TestableFederationInterceptorREST.class.getName());

    conf.set(YarnConfiguration.FEDERATION_POLICY_MANAGER,
        UniformBroadcastPolicyManager.class.getName());

    // Disable StateStoreFacade cache
    conf.setInt(YarnConfiguration.FEDERATION_CACHE_TIME_TO_LIVE_SECS, 0);

    // Open AppsInfo Cache
    conf.setBoolean(YarnConfiguration.ROUTER_APPSINFO_ENABLED, true);
    conf.setInt(YarnConfiguration.ROUTER_APPSINFO_CACHED_COUNT, 10);

    return conf;
  }

  /**
   * This test validates the correctness of GetNewApplication. The return
   * ApplicationId has to belong to one of the SubCluster in the cluster.
   */
  @Test
  public void testGetNewApplication() throws IOException, InterruptedException {

    Response response = interceptor.createNewApplication(null);

    Assert.assertNotNull(response);
    NewApplication ci = (NewApplication) response.getEntity();
    Assert.assertNotNull(ci);
    ApplicationId appId = ApplicationId.fromString(ci.getApplicationId());
    Assert.assertTrue(appId.getClusterTimestamp() < NUM_SUBCLUSTER);
    Assert.assertTrue(appId.getClusterTimestamp() >= 0);
  }

  /**
   * This test validates the correctness of SubmitApplication. The application
   * has to be submitted to one of the SubCluster in the cluster.
   */
  @Test
  public void testSubmitApplication()
      throws YarnException, IOException, InterruptedException {

    ApplicationId appId =
        ApplicationId.newInstance(Time.now(), 1);

    ApplicationSubmissionContextInfo context =
        new ApplicationSubmissionContextInfo();
    context.setApplicationId(appId.toString());

    Response response = interceptor.submitApplication(context, null);
    Assert.assertEquals(ACCEPTED, response.getStatus());
    SubClusterId ci = (SubClusterId) response.getEntity();

    Assert.assertNotNull(response);
    SubClusterId scIdResult = stateStoreUtil.queryApplicationHomeSC(appId);
    Assert.assertNotNull(scIdResult);
    Assert.assertTrue(subClusters.contains(scIdResult));
    Assert.assertEquals(ci, scIdResult);
  }

  /**
   * This test validates the correctness of SubmitApplication in case of
   * multiple submission. The first retry has to be submitted to the same
   * SubCluster of the first attempt.
   */
  @Test
  public void testSubmitApplicationMultipleSubmission()
      throws YarnException, IOException, InterruptedException {

    ApplicationId appId =
        ApplicationId.newInstance(Time.now(), 1);
    ApplicationSubmissionContextInfo context =
        new ApplicationSubmissionContextInfo();
    context.setApplicationId(appId.toString());

    // First attempt
    Response response = interceptor.submitApplication(context, null);
    Assert.assertNotNull(response);
    Assert.assertEquals(ACCEPTED, response.getStatus());

    SubClusterId scIdResult = stateStoreUtil.queryApplicationHomeSC(appId);
    Assert.assertNotNull(scIdResult);

    // First retry
    response = interceptor.submitApplication(context, null);

    Assert.assertNotNull(response);
    Assert.assertEquals(ACCEPTED, response.getStatus());
    SubClusterId scIdResult2 = stateStoreUtil.queryApplicationHomeSC(appId);
    Assert.assertNotNull(scIdResult2);
    Assert.assertEquals(scIdResult, scIdResult2);
  }

  /**
   * This test validates the correctness of SubmitApplication in case of empty
   * request.
   */
  @Test
  public void testSubmitApplicationEmptyRequest() throws IOException, InterruptedException {

    // ApplicationSubmissionContextInfo null
    Response response = interceptor.submitApplication(null, null);

    Assert.assertEquals(BAD_REQUEST, response.getStatus());

    // ApplicationSubmissionContextInfo empty
    response = interceptor
        .submitApplication(new ApplicationSubmissionContextInfo(), null);

    Assert.assertEquals(BAD_REQUEST, response.getStatus());

    ApplicationSubmissionContextInfo context =
        new ApplicationSubmissionContextInfo();
    response = interceptor.submitApplication(context, null);
    Assert.assertEquals(BAD_REQUEST, response.getStatus());
  }

  /**
   * This test validates the correctness of SubmitApplication in case of
   * application in wrong format.
   */
  @Test
  public void testSubmitApplicationWrongFormat() throws IOException, InterruptedException {

    ApplicationSubmissionContextInfo context =
        new ApplicationSubmissionContextInfo();
    context.setApplicationId("Application_wrong_id");
    Response response = interceptor.submitApplication(context, null);
    Assert.assertEquals(BAD_REQUEST, response.getStatus());
  }

  /**
   * This test validates the correctness of ForceKillApplication in case the
   * application exists in the cluster.
   */
  @Test
  public void testForceKillApplication()
      throws YarnException, IOException, InterruptedException {

    ApplicationId appId =
        ApplicationId.newInstance(Time.now(), 1);
    ApplicationSubmissionContextInfo context =
        new ApplicationSubmissionContextInfo();
    context.setApplicationId(appId.toString());

    // Submit the application we are going to kill later
    Response response = interceptor.submitApplication(context, null);

    Assert.assertNotNull(response);
    Assert.assertNotNull(stateStoreUtil.queryApplicationHomeSC(appId));

    AppState appState = new AppState("KILLED");

    Response responseKill =
        interceptor.updateAppState(appState, null, appId.toString());
    Assert.assertNotNull(responseKill);
  }

  /**
   * This test validates the correctness of ForceKillApplication in case of
   * application does not exist in StateStore.
   */
  @Test
  public void testForceKillApplicationNotExists()
      throws YarnException, IOException, InterruptedException {

    ApplicationId appId =
        ApplicationId.newInstance(Time.now(), 1);
    AppState appState = new AppState("KILLED");

    Response response =
        interceptor.updateAppState(appState, null, appId.toString());
    Assert.assertEquals(BAD_REQUEST, response.getStatus());

  }

  /**
   * This test validates the correctness of ForceKillApplication in case of
   * application in wrong format.
   */
  @Test
  public void testForceKillApplicationWrongFormat()
      throws YarnException, IOException, InterruptedException {

    AppState appState = new AppState("KILLED");
    Response response =
        interceptor.updateAppState(appState, null, "Application_wrong_id");
    Assert.assertEquals(BAD_REQUEST, response.getStatus());
  }

  /**
   * This test validates the correctness of ForceKillApplication in case of
   * empty request.
   */
  @Test
  public void testForceKillApplicationEmptyRequest()
      throws YarnException, IOException, InterruptedException {
    ApplicationId appId =
        ApplicationId.newInstance(Time.now(), 1);

    ApplicationSubmissionContextInfo context =
        new ApplicationSubmissionContextInfo();
    context.setApplicationId(appId.toString());

    // Submit the application we are going to kill later
    interceptor.submitApplication(context, null);

    Response response =
        interceptor.updateAppState(null, null, appId.toString());
    Assert.assertEquals(BAD_REQUEST, response.getStatus());

  }

  /**
   * This test validates the correctness of GetApplicationReport in case the
   * application exists in the cluster.
   */
  @Test
  public void testGetApplicationReport()
      throws YarnException, IOException, InterruptedException {

    ApplicationId appId =
        ApplicationId.newInstance(Time.now(), 1);
    ApplicationSubmissionContextInfo context =
        new ApplicationSubmissionContextInfo();
    context.setApplicationId(appId.toString());

    // Submit the application we want the report later
    Response response = interceptor.submitApplication(context, null);

    Assert.assertNotNull(response);
    Assert.assertNotNull(stateStoreUtil.queryApplicationHomeSC(appId));

    AppInfo responseGet = interceptor.getApp(null, appId.toString(), null);

    Assert.assertNotNull(responseGet);
  }

  /**
   * This test validates the correctness of GetApplicationReport in case the
   * application does not exist in StateStore.
   */
  @Test
  public void testGetApplicationNotExists() {

    ApplicationId appId =
        ApplicationId.newInstance(System.currentTimeMillis(), 1);

    AppInfo response = interceptor.getApp(null, appId.toString(), null);

    Assert.assertNull(response);
  }

  /**
   * This test validates the correctness of GetApplicationReport in case of
   * application in wrong format.
   */
  @Test
  public void testGetApplicationWrongFormat() {

    AppInfo response = interceptor.getApp(null, "Application_wrong_id", null);

    Assert.assertNull(response);
  }

  /**
   * This test validates the correctness of GetApplicationsReport in case each
   * subcluster provided one application.
   */
  @Test
  public void testGetApplicationsReport() {

    AppsInfo responseGet = interceptor.getApps(null, null, null, null, null,
        null, null, null, null, null, null, null, null, null, null);

    Assert.assertNotNull(responseGet);
    Assert.assertEquals(NUM_SUBCLUSTER, responseGet.getApps().size());
    // The merged operations is tested in TestRouterWebServiceUtil
  }

  /**
   * This test validates the correctness of GetNodes in case each subcluster
   * provided one node with the LastHealthUpdate set to the SubClusterId. The
   * expected result would be the NodeInfo from the last SubCluster that has
   * LastHealthUpdate equal to Num_SubCluster -1.
   */
  @Test
  public void testGetNode() {

    NodeInfo responseGet = interceptor.getNode("testGetNode");

    Assert.assertNotNull(responseGet);
    Assert.assertEquals(NUM_SUBCLUSTER - 1, responseGet.getLastHealthUpdate());
  }

  /**
   * This test validates the correctness of GetNodes in case each subcluster
   * provided one node.
   */
  @Test
  public void testGetNodes() {

    NodesInfo responseGet = interceptor.getNodes(null);

    Assert.assertNotNull(responseGet);
    Assert.assertEquals(NUM_SUBCLUSTER, responseGet.getNodes().size());
    // The remove duplicate operations is tested in TestRouterWebServiceUtil
  }

  /**
   * This test validates the correctness of updateNodeResource().
   */
  @Test
  public void testUpdateNodeResource() {
    List<NodeInfo> nodes = interceptor.getNodes(null).getNodes();
    Assert.assertFalse(nodes.isEmpty());
    final String nodeId = nodes.get(0).getNodeId();
    ResourceOptionInfo resourceOption = new ResourceOptionInfo(
        ResourceOption.newInstance(
            Resource.newInstance(2048, 3), 1000));
    ResourceInfo resource = interceptor.updateNodeResource(
        null, nodeId, resourceOption);
    Assert.assertNotNull(resource);
    Assert.assertEquals(2048, resource.getMemorySize());
    Assert.assertEquals(3, resource.getvCores());
  }

  /**
   * This test validates the correctness of getClusterMetricsInfo in case each
   * SubCluster provided a ClusterMetricsInfo with appsSubmitted set to the
   * SubClusterId. The expected result would be appSubmitted equals to the sum
   * of SubClusterId. SubClusterId in this case is an integer.
   */
  @Test
  public void testGetClusterMetrics() {

    ClusterMetricsInfo responseGet = interceptor.getClusterMetricsInfo();

    Assert.assertNotNull(responseGet);
    int expectedAppSubmitted = 0;
    for (int i = 0; i < NUM_SUBCLUSTER; i++) {
      expectedAppSubmitted += i;
    }
    Assert.assertEquals(expectedAppSubmitted, responseGet.getAppsSubmitted());
    // The merge operations is tested in TestRouterWebServiceUtil
  }

  /**
   * This test validates the correctness of GetApplicationState in case the
   * application exists in the cluster.
   */
  @Test
  public void testGetApplicationState()
      throws YarnException, IOException, InterruptedException {

    ApplicationId appId =
        ApplicationId.newInstance(Time.now(), 1);
    ApplicationSubmissionContextInfo context =
        new ApplicationSubmissionContextInfo();
    context.setApplicationId(appId.toString());

    // Submit the application we want the report later
    Response response = interceptor.submitApplication(context, null);

    Assert.assertNotNull(response);
    Assert.assertNotNull(stateStoreUtil.queryApplicationHomeSC(appId));

    AppState responseGet = interceptor.getAppState(null, appId.toString());

    Assert.assertNotNull(responseGet);
    Assert.assertEquals(MockDefaultRequestInterceptorREST.APP_STATE_RUNNING,
        responseGet.getState());
  }

  /**
   * This test validates the correctness of GetApplicationState in case the
   * application does not exist in StateStore.
   */
  @Test
  public void testGetApplicationStateNotExists() throws IOException {

    ApplicationId appId =
        ApplicationId.newInstance(Time.now(), 1);

    AppState response = interceptor.getAppState(null, appId.toString());

    Assert.assertNull(response);
  }

  /**
   * This test validates the correctness of GetApplicationState in case of
   * application in wrong format.
   */
  @Test
  public void testGetApplicationStateWrongFormat()
      throws IOException {

    AppState response = interceptor.getAppState(null, "Application_wrong_id");

    Assert.assertNull(response);
  }

  /**
   * This test validates the creation of new interceptor in case of a
   * RMSwitchover in a subCluster.
   */
  @Test
  public void testRMSwitchoverOfOneSC() throws Exception {
    SubClusterId subClusterId = SubClusterId.newInstance(Integer.toString(0));

    interceptor.getClusterMetricsInfo();
    Assert.assertEquals("http://1.2.3.4:4", interceptor
            .getInterceptorForSubCluster(subClusterId).getWebAppAddress());

    //Register the first subCluster with secondRM simulating RMSwitchover
    registerSubClusterWithSwitchoverRM(subClusterId);

    interceptor.getClusterMetricsInfo();
    Assert.assertEquals("http://5.6.7.8:8", interceptor
            .getInterceptorForSubCluster(subClusterId).getWebAppAddress());
  }

  private void registerSubClusterWithSwitchoverRM(SubClusterId subClusterId)
          throws YarnException {
    String amRMAddress = "5.6.7.8:5";
    String clientRMAddress = "5.6.7.8:6";
    String rmAdminAddress = "5.6.7.8:7";
    String webAppAddress = "5.6.7.8:8";

    SubClusterInfo subClusterInfo = SubClusterInfo.newInstance(subClusterId,
            amRMAddress, clientRMAddress, rmAdminAddress, webAppAddress,
            SubClusterState.SC_RUNNING, new MonotonicClock().getTime(),
            "capability");
    stateStore.registerSubCluster(
            SubClusterRegisterRequest.newInstance(subClusterInfo));
  }

  @Test
  public void testGetContainers()
      throws YarnException, IOException, InterruptedException {

    ApplicationId appId = ApplicationId.newInstance(Time.now(), 1);
    ApplicationSubmissionContextInfo context =
        new ApplicationSubmissionContextInfo();
    context.setApplicationId(appId.toString());

    // Submit the application we want the report later
    Response response = interceptor.submitApplication(context, null);

    Assert.assertNotNull(response);
    Assert.assertNotNull(stateStoreUtil.queryApplicationHomeSC(appId));

    ApplicationAttemptId appAttempt = ApplicationAttemptId.newInstance(appId, 1);

    ContainersInfo responseGet = interceptor.getContainers(
        null, null, appId.toString(), appAttempt.toString());

    Assert.assertEquals(4, responseGet.getContainers().size());
  }

  @Test
  public void testGetContainersNotExists() throws Exception {
    ApplicationId appId = ApplicationId.newInstance(Time.now(), 1);
    LambdaTestUtils.intercept(IllegalArgumentException.class,
        "Parameter error, the appAttemptId is empty or null.",
        () -> interceptor.getContainers(null, null, appId.toString(), null));
  }

  @Test
  public void testGetContainersWrongFormat() throws Exception {
    ApplicationId appId = ApplicationId.newInstance(Time.now(), 1);
    ApplicationAttemptId appAttempt = ApplicationAttemptId.newInstance(appId, 1);

    // Test Case 1: appId is wrong format, appAttemptId is accurate.
    LambdaTestUtils.intercept(IllegalArgumentException.class,
        "Invalid ApplicationId prefix: Application_wrong_id. " +
        "The valid ApplicationId should start with prefix application",
        () -> interceptor.getContainers(null, null, "Application_wrong_id", appAttempt.toString()));

    // Test Case2: appId is accurate, appAttemptId is wrong format.
    LambdaTestUtils.intercept(IllegalArgumentException.class,
        "Invalid AppAttemptId prefix: AppAttempt_wrong_id",
        () -> interceptor.getContainers(null, null, appId.toString(), "AppAttempt_wrong_id"));
  }

  @Test
  public void testGetNodeToLabels() throws IOException {
    NodeToLabelsInfo info = interceptor.getNodeToLabels(null);
    HashMap<String, NodeLabelsInfo> map = info.getNodeToLabels();
    Assert.assertNotNull(map);
    Assert.assertEquals(2, map.size());

    NodeLabelsInfo node1Value = map.getOrDefault("node1", null);
    Assert.assertNotNull(node1Value);
    Assert.assertEquals(1, node1Value.getNodeLabelsName().size());
    Assert.assertEquals("CPU", node1Value.getNodeLabelsName().get(0));

    NodeLabelsInfo node2Value = map.getOrDefault("node2", null);
    Assert.assertNotNull(node2Value);
    Assert.assertEquals(1, node2Value.getNodeLabelsName().size());
    Assert.assertEquals("GPU", node2Value.getNodeLabelsName().get(0));
  }

  @Test
  public void testGetLabelsToNodes() throws Exception {
    LabelsToNodesInfo labelsToNodesInfo = interceptor.getLabelsToNodes(null);
    Map<NodeLabelInfo, NodeIDsInfo> map = labelsToNodesInfo.getLabelsToNodes();
    Assert.assertNotNull(map);
    Assert.assertEquals(3, map.size());

    NodeLabel labelX = NodeLabel.newInstance("x", false);
    NodeLabelInfo nodeLabelInfoX = new NodeLabelInfo(labelX);
    NodeIDsInfo nodeIDsInfoX = map.get(nodeLabelInfoX);
    Assert.assertNotNull(nodeIDsInfoX);
    Assert.assertEquals(2, nodeIDsInfoX.getNodeIDs().size());
    Resource resourceX =
        nodeIDsInfoX.getPartitionInfo().getResourceAvailable().getResource();
    Assert.assertNotNull(resourceX);
    Assert.assertEquals(4*10, resourceX.getVirtualCores());
    Assert.assertEquals(4*20*1024, resourceX.getMemorySize());

    NodeLabel labelY = NodeLabel.newInstance("y", false);
    NodeLabelInfo nodeLabelInfoY = new NodeLabelInfo(labelY);
    NodeIDsInfo nodeIDsInfoY = map.get(nodeLabelInfoY);
    Assert.assertNotNull(nodeIDsInfoY);
    Assert.assertEquals(2, nodeIDsInfoY.getNodeIDs().size());
    Resource resourceY =
        nodeIDsInfoY.getPartitionInfo().getResourceAvailable().getResource();
    Assert.assertNotNull(resourceY);
    Assert.assertEquals(4*20, resourceY.getVirtualCores());
    Assert.assertEquals(4*40*1024, resourceY.getMemorySize());
  }

  @Test
  public void testGetClusterNodeLabels() throws Exception {
    NodeLabelsInfo nodeLabelsInfo = interceptor.getClusterNodeLabels(null);
    Assert.assertNotNull(nodeLabelsInfo);
    Assert.assertEquals(2, nodeLabelsInfo.getNodeLabelsName().size());

    List<String> nodeLabelsName = nodeLabelsInfo.getNodeLabelsName();
    Assert.assertNotNull(nodeLabelsName);
    Assert.assertTrue(nodeLabelsName.contains("cpu"));
    Assert.assertTrue(nodeLabelsName.contains("gpu"));

    ArrayList<NodeLabelInfo> nodeLabelInfos = nodeLabelsInfo.getNodeLabelsInfo();
    Assert.assertNotNull(nodeLabelInfos);
    Assert.assertEquals(2, nodeLabelInfos.size());
    NodeLabelInfo cpuNodeLabelInfo = new NodeLabelInfo("cpu", false);
    Assert.assertTrue(nodeLabelInfos.contains(cpuNodeLabelInfo));
    NodeLabelInfo gpuNodeLabelInfo = new NodeLabelInfo("gpu", false);
    Assert.assertTrue(nodeLabelInfos.contains(gpuNodeLabelInfo));
  }

  @Test
  public void testGetLabelsOnNode() throws Exception {
    NodeLabelsInfo nodeLabelsInfo = interceptor.getLabelsOnNode(null, "node1");
    Assert.assertNotNull(nodeLabelsInfo);
    Assert.assertEquals(2, nodeLabelsInfo.getNodeLabelsName().size());

    List<String> nodeLabelsName = nodeLabelsInfo.getNodeLabelsName();
    Assert.assertNotNull(nodeLabelsName);
    Assert.assertTrue(nodeLabelsName.contains("x"));
    Assert.assertTrue(nodeLabelsName.contains("y"));

    // null request
    interceptor.setAllowPartialResult(false);
    NodeLabelsInfo nodeLabelsInfo2 = interceptor.getLabelsOnNode(null, "node2");
    Assert.assertNotNull(nodeLabelsInfo2);
    Assert.assertEquals(0, nodeLabelsInfo2.getNodeLabelsName().size());
  }

  @Test
  public void testGetContainer() throws Exception {
    //
    ApplicationId appId = ApplicationId.newInstance(Time.now(), 1);
    ApplicationAttemptId appAttemptId = ApplicationAttemptId.newInstance(appId, 1);
    ContainerId appContainerId = ContainerId.newContainerId(appAttemptId, 1);
    String applicationId = appId.toString();
    String attemptId = appAttemptId.toString();
    String containerId = appContainerId.toString();

    // Submit application to multiSubCluster
    ApplicationSubmissionContextInfo context = new ApplicationSubmissionContextInfo();
    context.setApplicationId(applicationId);
    Assert.assertNotNull(interceptor.submitApplication(context, null));

    // Test Case1: Wrong ContainerId
    LambdaTestUtils.intercept(IllegalArgumentException.class, "Invalid ContainerId prefix: 0",
        () -> interceptor.getContainer(null, null, applicationId, attemptId, "0"));

    // Test Case2: Correct ContainerId

    ContainerInfo containerInfo = interceptor.getContainer(null, null, applicationId,
        attemptId, containerId);
    Assert.assertNotNull(containerInfo);
  }

  @Test
  public void testGetAppAttempts() throws IOException, InterruptedException {
    // Submit application to multiSubCluster
    ApplicationId appId = ApplicationId.newInstance(Time.now(), 1);
    ApplicationSubmissionContextInfo context = new ApplicationSubmissionContextInfo();
    context.setApplicationId(appId.toString());

    Assert.assertNotNull(interceptor.submitApplication(context, null));

    AppAttemptsInfo appAttemptsInfo = interceptor.getAppAttempts(null, appId.toString());
    Assert.assertNotNull(appAttemptsInfo);

    ArrayList<AppAttemptInfo> attemptLists = appAttemptsInfo.getAttempts();
    Assert.assertNotNull(appAttemptsInfo);
    Assert.assertEquals(2, attemptLists.size());

    AppAttemptInfo attemptInfo1 = attemptLists.get(0);
    Assert.assertNotNull(attemptInfo1);
    Assert.assertEquals(0, attemptInfo1.getAttemptId());
    Assert.assertEquals("AppAttemptId_0", attemptInfo1.getAppAttemptId());
    Assert.assertEquals("LogLink_0", attemptInfo1.getLogsLink());
    Assert.assertEquals(1659621705L, attemptInfo1.getFinishedTime());

    AppAttemptInfo attemptInfo2 = attemptLists.get(1);
    Assert.assertNotNull(attemptInfo2);
    Assert.assertEquals(0, attemptInfo2.getAttemptId());
    Assert.assertEquals("AppAttemptId_1", attemptInfo2.getAppAttemptId());
    Assert.assertEquals("LogLink_1", attemptInfo2.getLogsLink());
    Assert.assertEquals(1659621705L, attemptInfo2.getFinishedTime());
  }

  @Test
  public void testGetAppAttempt() throws IOException, InterruptedException {

    // Generate ApplicationId information
    ApplicationId appId = ApplicationId.newInstance(Time.now(), 1);
    ApplicationSubmissionContextInfo context = new ApplicationSubmissionContextInfo();
    context.setApplicationId(appId.toString());

    // Generate ApplicationAttemptId information
    Assert.assertNotNull(interceptor.submitApplication(context, null));
    ApplicationAttemptId expectAppAttemptId = ApplicationAttemptId.newInstance(appId, 1);
    String appAttemptId = expectAppAttemptId.toString();

    org.apache.hadoop.yarn.server.webapp.dao.AppAttemptInfo
        appAttemptInfo = interceptor.getAppAttempt(null, null, appId.toString(), appAttemptId);

    Assert.assertNotNull(appAttemptInfo);
    Assert.assertEquals(expectAppAttemptId.toString(), appAttemptInfo.getAppAttemptId());
    Assert.assertEquals("url", appAttemptInfo.getTrackingUrl());
    Assert.assertEquals("oUrl", appAttemptInfo.getOriginalTrackingUrl());
    Assert.assertEquals(124, appAttemptInfo.getRpcPort());
    Assert.assertEquals("host", appAttemptInfo.getHost());
  }

  @Test
  public void testGetAppTimeout() throws IOException, InterruptedException {

    // Generate ApplicationId information
    ApplicationId appId = ApplicationId.newInstance(Time.now(), 1);
    ApplicationSubmissionContextInfo context = new ApplicationSubmissionContextInfo();
    context.setApplicationId(appId.toString());

    // Generate ApplicationAttemptId information
    Assert.assertNotNull(interceptor.submitApplication(context, null));

    ApplicationTimeoutType appTimeoutType = ApplicationTimeoutType.LIFETIME;
    AppTimeoutInfo appTimeoutInfo =
        interceptor.getAppTimeout(null, appId.toString(), appTimeoutType.toString());
    Assert.assertNotNull(appTimeoutInfo);
    Assert.assertEquals(10, appTimeoutInfo.getRemainingTimeInSec());
    Assert.assertEquals("UNLIMITED", appTimeoutInfo.getExpireTime());
    Assert.assertEquals(appTimeoutType, appTimeoutInfo.getTimeoutType());
  }

  @Test
  public void testGetAppTimeouts() throws IOException, InterruptedException {

    // Generate ApplicationId information
    ApplicationId appId = ApplicationId.newInstance(Time.now(), 1);
    ApplicationSubmissionContextInfo context = new ApplicationSubmissionContextInfo();
    context.setApplicationId(appId.toString());

    // Generate ApplicationAttemptId information
    Assert.assertNotNull(interceptor.submitApplication(context, null));

    AppTimeoutsInfo appTimeoutsInfo = interceptor.getAppTimeouts(null, appId.toString());
    Assert.assertNotNull(appTimeoutsInfo);

    List<AppTimeoutInfo> timeouts = appTimeoutsInfo.getAppTimeouts();
    Assert.assertNotNull(timeouts);
    Assert.assertEquals(1, timeouts.size());

    AppTimeoutInfo resultAppTimeout = timeouts.get(0);
    Assert.assertNotNull(resultAppTimeout);
    Assert.assertEquals(10, resultAppTimeout.getRemainingTimeInSec());
    Assert.assertEquals("UNLIMITED", resultAppTimeout.getExpireTime());
    Assert.assertEquals(ApplicationTimeoutType.LIFETIME, resultAppTimeout.getTimeoutType());
  }

  @Test
  public void testUpdateApplicationTimeout() throws IOException, InterruptedException,
      YarnException {

    // Generate ApplicationId information
    ApplicationId appId = ApplicationId.newInstance(Time.now(), 1);
    ApplicationSubmissionContextInfo context = new ApplicationSubmissionContextInfo();
    context.setApplicationId(appId.toString());

    // Generate ApplicationAttemptId information
    Assert.assertNotNull(interceptor.submitApplication(context, null));

    long newLifetime = 10L;
    // update 10L seconds more to timeout
    String timeout = Times.formatISO8601(Time.now() + newLifetime * 1000);
    AppTimeoutInfo paramAppTimeOut = new AppTimeoutInfo();
    paramAppTimeOut.setExpiryTime(timeout);
    // RemainingTime = Math.max((timeoutInMillis - System.currentTimeMillis()) / 1000, 0))
    paramAppTimeOut.setRemainingTime(newLifetime);
    paramAppTimeOut.setTimeoutType(ApplicationTimeoutType.LIFETIME);

    Response response =
        interceptor.updateApplicationTimeout(paramAppTimeOut, null, appId.toString());
    Assert.assertNotNull(response);
    AppTimeoutInfo entity = (AppTimeoutInfo) response.getEntity();
    Assert.assertNotNull(entity);
    Assert.assertEquals(paramAppTimeOut.getExpireTime(), entity.getExpireTime());
    Assert.assertEquals(paramAppTimeOut.getTimeoutType(), entity.getTimeoutType());
    Assert.assertEquals(paramAppTimeOut.getRemainingTimeInSec(), entity.getRemainingTimeInSec());
  }

  @Test
  public void testUpdateApplicationPriority() throws IOException, InterruptedException,
      YarnException {

    // Submit application to multiSubCluster
    ApplicationId appId = ApplicationId.newInstance(Time.now(), 1);
    ApplicationSubmissionContextInfo context = new ApplicationSubmissionContextInfo();
    context.setApplicationId(appId.toString());
    context.setPriority(20);

    // Submit the application we are going to kill later
    Assert.assertNotNull(interceptor.submitApplication(context, null));

    int iPriority = 10;
    // Set Priority for application
    Response response = interceptor.updateApplicationPriority(
        new AppPriority(iPriority), null, appId.toString());

    Assert.assertNotNull(response);
    AppPriority entity = (AppPriority) response.getEntity();
    Assert.assertNotNull(entity);
    Assert.assertEquals(iPriority, entity.getPriority());
  }

  @Test
  public void testGetAppPriority() throws IOException, InterruptedException {

    // Submit application to multiSubCluster
    ApplicationId appId = ApplicationId.newInstance(Time.now(), 1);
    int priority = 40;
    ApplicationSubmissionContextInfo context = new ApplicationSubmissionContextInfo();
    context.setApplicationId(appId.toString());
    context.setPriority(priority);

    // Submit the application we are going to kill later
    Assert.assertNotNull(interceptor.submitApplication(context, null));

    // Set Priority for application
    AppPriority appPriority = interceptor.getAppPriority(null, appId.toString());
    Assert.assertNotNull(appPriority);
    Assert.assertEquals(priority, appPriority.getPriority());
  }

  @Test
  public void testUpdateAppQueue() throws IOException, InterruptedException,
      YarnException {

    String oldQueue = "oldQueue";
    String newQueue = "newQueue";

    // Submit application to multiSubCluster
    ApplicationId appId = ApplicationId.newInstance(Time.now(), 1);
    ApplicationSubmissionContextInfo context = new ApplicationSubmissionContextInfo();
    context.setApplicationId(appId.toString());
    context.setQueue(oldQueue);

    // Submit the application
    Assert.assertNotNull(interceptor.submitApplication(context, null));

    // Set New Queue for application
    Response response = interceptor.updateAppQueue(new AppQueue(newQueue),
        null, appId.toString());

    Assert.assertNotNull(response);
    AppQueue appQueue = (AppQueue) response.getEntity();
    Assert.assertEquals(newQueue, appQueue.getQueue());

    // Get AppQueue by application
    AppQueue queue = interceptor.getAppQueue(null, appId.toString());
    Assert.assertNotNull(queue);
    Assert.assertEquals(newQueue, queue.getQueue());
  }

  @Test
  public void testGetAppQueue() throws IOException, InterruptedException {
    String queueName = "queueName";

    // Submit application to multiSubCluster
    ApplicationId appId = ApplicationId.newInstance(Time.now(), 1);
    ApplicationSubmissionContextInfo context = new ApplicationSubmissionContextInfo();
    context.setApplicationId(appId.toString());
    context.setQueue(queueName);

    Assert.assertNotNull(interceptor.submitApplication(context, null));

    // Get Queue by application
    AppQueue queue = interceptor.getAppQueue(null, appId.toString());
    Assert.assertNotNull(queue);
    Assert.assertEquals(queueName, queue.getQueue());
  }

  @Test
  public void testGetAppsInfoCache() {

    AppsInfo responseGet = interceptor.getApps(
        null, null, null, null, null, null, null, null, null, null, null, null, null, null, null);
    Assert.assertNotNull(responseGet);

    RouterAppInfoCacheKey cacheKey = RouterAppInfoCacheKey.newInstance(
        null, null, null, null, null, null, null, null, null, null, null, null, null, null, null);

    LRUCacheHashMap<RouterAppInfoCacheKey, AppsInfo> appsInfoCache =
        interceptor.getAppInfosCaches();
    Assert.assertNotNull(appsInfoCache);
    Assert.assertFalse(appsInfoCache.isEmpty());
    Assert.assertEquals(1, appsInfoCache.size());
    Assert.assertTrue(appsInfoCache.containsKey(cacheKey));

    AppsInfo cacheResult = appsInfoCache.get(cacheKey);
    Assert.assertNotNull(cacheResult);
    Assert.assertEquals(responseGet, cacheResult);
  }

  @Test
  public void testGetAppStatistics() throws IOException, InterruptedException, YarnException {

    // Submit application to multiSubCluster
    ApplicationId appId = ApplicationId.newInstance(Time.now(), 1);
    ApplicationSubmissionContextInfo context = new ApplicationSubmissionContextInfo();
    context.setApplicationId(appId.toString());
    context.setApplicationType("MapReduce");
    context.setQueue("queue");

    Assert.assertNotNull(interceptor.submitApplication(context, null));

    GetApplicationHomeSubClusterRequest request =
        GetApplicationHomeSubClusterRequest.newInstance(appId);
    GetApplicationHomeSubClusterResponse response =
        stateStore.getApplicationHomeSubCluster(request);

    Assert.assertNotNull(response);
    ApplicationHomeSubCluster homeSubCluster = response.getApplicationHomeSubCluster();

    DefaultRequestInterceptorREST interceptorREST =
        interceptor.getInterceptorForSubCluster(homeSubCluster.getHomeSubCluster());

    MockDefaultRequestInterceptorREST mockInterceptorREST =
        (MockDefaultRequestInterceptorREST) interceptorREST;
    mockInterceptorREST.updateApplicationState(YarnApplicationState.RUNNING,
        appId.toString());

    Set<String> stateQueries = new HashSet<>();
    stateQueries.add(YarnApplicationState.RUNNING.name());

    Set<String> typeQueries = new HashSet<>();
    typeQueries.add("MapReduce");

    ApplicationStatisticsInfo response2 =
        interceptor.getAppStatistics(null, stateQueries, typeQueries);

    Assert.assertNotNull(response2);
    Assert.assertFalse(response2.getStatItems().isEmpty());

    StatisticsItemInfo result = response2.getStatItems().get(0);
    Assert.assertEquals(1, result.getCount());
    Assert.assertEquals(YarnApplicationState.RUNNING, result.getState());
    Assert.assertEquals("MapReduce", result.getType());
  }

  @Test
  public void testGetAppActivities() throws IOException, InterruptedException {
    // Submit application to multiSubCluster
    ApplicationId appId = ApplicationId.newInstance(Time.now(), 1);
    ApplicationSubmissionContextInfo context = new ApplicationSubmissionContextInfo();
    context.setApplicationId(appId.toString());
    context.setApplicationType("MapReduce");
    context.setQueue("queue");

    Assert.assertNotNull(interceptor.submitApplication(context, null));
    Set<String> prioritiesSet = Collections.singleton("0");
    Set<String> allocationRequestIdsSet = Collections.singleton("0");

    AppActivitiesInfo appActivitiesInfo =
        interceptor.getAppActivities(null, appId.toString(), String.valueOf(Time.now()),
        prioritiesSet, allocationRequestIdsSet, null, "-1", null, false);

    Assert.assertNotNull(appActivitiesInfo);
    Assert.assertEquals(appId.toString(), appActivitiesInfo.getApplicationId());
    Assert.assertEquals(10, appActivitiesInfo.getAllocations().size());
  }

  @Test
  public void testListReservation() throws Exception {

    // submitReservation
    ReservationId reservationId = ReservationId.newInstance(Time.now(), 1);
    submitReservation(reservationId);

    // Call the listReservation method
    String applyReservationId = reservationId.toString();
    Response listReservationResponse = interceptor.listReservation(
        QUEUE_DEDICATED_FULL, applyReservationId, -1, -1, false, null);
    Assert.assertNotNull(listReservationResponse);
    Assert.assertNotNull(listReservationResponse.getStatus());
    Status status = Status.fromStatusCode(listReservationResponse.getStatus());
    Assert.assertEquals(Status.OK, status);

    Object entity = listReservationResponse.getEntity();
    Assert.assertNotNull(entity);
    Assert.assertNotNull(entity instanceof ReservationListInfo);

    Assert.assertTrue(entity instanceof ReservationListInfo);
    ReservationListInfo listInfo = (ReservationListInfo) entity;
    Assert.assertNotNull(listInfo);

    List<ReservationInfo> reservationInfoList = listInfo.getReservations();
    Assert.assertNotNull(reservationInfoList);
    Assert.assertEquals(1, reservationInfoList.size());

    ReservationInfo reservationInfo = reservationInfoList.get(0);
    Assert.assertNotNull(reservationInfo);
    Assert.assertEquals(applyReservationId, reservationInfo.getReservationId());

    ReservationDefinitionInfo definitionInfo = reservationInfo.getReservationDefinition();
    Assert.assertNotNull(definitionInfo);

    ReservationRequestsInfo reservationRequestsInfo = definitionInfo.getReservationRequests();
    Assert.assertNotNull(reservationRequestsInfo);

    ArrayList<ReservationRequestInfo> reservationRequestInfoList =
        reservationRequestsInfo.getReservationRequest();
    Assert.assertNotNull(reservationRequestInfoList);
    Assert.assertEquals(1, reservationRequestInfoList.size());

    ReservationRequestInfo reservationRequestInfo = reservationRequestInfoList.get(0);
    Assert.assertNotNull(reservationRequestInfo);
    Assert.assertEquals(4, reservationRequestInfo.getNumContainers());

    ResourceInfo resourceInfo = reservationRequestInfo.getCapability();
    Assert.assertNotNull(resourceInfo);

    int vCore = resourceInfo.getvCores();
    long memory = resourceInfo.getMemorySize();
    Assert.assertEquals(1, vCore);
    Assert.assertEquals(1024, memory);
  }

  @Test
  public void testCreateNewReservation() throws Exception {
    Response response = interceptor.createNewReservation(null);
    Assert.assertNotNull(response);

    Object entity = response.getEntity();
    Assert.assertNotNull(entity);
    Assert.assertTrue(entity instanceof NewReservation);

    NewReservation newReservation = (NewReservation) entity;
    Assert.assertNotNull(newReservation);
    Assert.assertTrue(newReservation.getReservationId().contains("reservation"));
  }

  @Test
  public void testSubmitReservation() throws Exception {

    // submit reservation
    ReservationId reservationId = ReservationId.newInstance(Time.now(), 2);
    Response response = submitReservation(reservationId);
    Assert.assertNotNull(response);
    Assert.assertEquals(Status.ACCEPTED.getStatusCode(), response.getStatus());

    String applyReservationId = reservationId.toString();
    Response reservationResponse = interceptor.listReservation(
        QUEUE_DEDICATED_FULL, applyReservationId, -1, -1, false, null);
    Assert.assertNotNull(reservationResponse);

    Object entity = reservationResponse.getEntity();
    Assert.assertNotNull(entity);
    Assert.assertNotNull(entity instanceof ReservationListInfo);

    Assert.assertTrue(entity instanceof ReservationListInfo);
    ReservationListInfo listInfo = (ReservationListInfo) entity;
    Assert.assertNotNull(listInfo);

    List<ReservationInfo> reservationInfos = listInfo.getReservations();
    Assert.assertNotNull(reservationInfos);
    Assert.assertEquals(1, reservationInfos.size());

    ReservationInfo reservationInfo = reservationInfos.get(0);
    Assert.assertNotNull(reservationInfo);
    Assert.assertEquals(reservationInfo.getReservationId(), applyReservationId);
  }

  @Test
  public void testUpdateReservation() throws Exception {
    // submit reservation
    ReservationId reservationId = ReservationId.newInstance(Time.now(), 3);
    Response response = submitReservation(reservationId);
    Assert.assertNotNull(response);
    Assert.assertEquals(Status.ACCEPTED.getStatusCode(), response.getStatus());

    // update reservation
    ReservationSubmissionRequest resSubRequest =
        getReservationSubmissionRequest(reservationId, 6, 2048, 2);
    ReservationDefinition reservationDefinition = resSubRequest.getReservationDefinition();
    ReservationDefinitionInfo reservationDefinitionInfo =
        new ReservationDefinitionInfo(reservationDefinition);

    ReservationUpdateRequestInfo updateRequestInfo = new ReservationUpdateRequestInfo();
    updateRequestInfo.setReservationId(reservationId.toString());
    updateRequestInfo.setReservationDefinition(reservationDefinitionInfo);
    Response updateReservationResp = interceptor.updateReservation(updateRequestInfo, null);
    Assert.assertNotNull(updateReservationResp);
    Assert.assertEquals(Status.OK.getStatusCode(), updateReservationResp.getStatus());

    String applyReservationId = reservationId.toString();
    Response reservationResponse = interceptor.listReservation(
            QUEUE_DEDICATED_FULL, applyReservationId, -1, -1, false, null);
    Assert.assertNotNull(reservationResponse);

    Object entity = reservationResponse.getEntity();
    Assert.assertNotNull(entity);
    Assert.assertNotNull(entity instanceof ReservationListInfo);

    Assert.assertTrue(entity instanceof ReservationListInfo);
    ReservationListInfo listInfo = (ReservationListInfo) entity;
    Assert.assertNotNull(listInfo);

    List<ReservationInfo> reservationInfos = listInfo.getReservations();
    Assert.assertNotNull(reservationInfos);
    Assert.assertEquals(1, reservationInfos.size());

    ReservationInfo reservationInfo = reservationInfos.get(0);
    Assert.assertNotNull(reservationInfo);
    Assert.assertEquals(reservationInfo.getReservationId(), applyReservationId);

    ReservationDefinitionInfo resDefinitionInfo = reservationInfo.getReservationDefinition();
    Assert.assertNotNull(resDefinitionInfo);

    ReservationRequestsInfo reservationRequestsInfo = resDefinitionInfo.getReservationRequests();
    Assert.assertNotNull(reservationRequestsInfo);

    ArrayList<ReservationRequestInfo> reservationRequestInfoList =
            reservationRequestsInfo.getReservationRequest();
    Assert.assertNotNull(reservationRequestInfoList);
    Assert.assertEquals(1, reservationRequestInfoList.size());

    ReservationRequestInfo reservationRequestInfo = reservationRequestInfoList.get(0);
    Assert.assertNotNull(reservationRequestInfo);
    Assert.assertEquals(6, reservationRequestInfo.getNumContainers());

    ResourceInfo resourceInfo = reservationRequestInfo.getCapability();
    Assert.assertNotNull(resourceInfo);

    int vCore = resourceInfo.getvCores();
    long memory = resourceInfo.getMemorySize();
    Assert.assertEquals(2, vCore);
    Assert.assertEquals(2048, memory);
  }

  @Test
  public void testDeleteReservation() throws Exception {
    // submit reservation
    ReservationId reservationId = ReservationId.newInstance(Time.now(), 4);
    Response response = submitReservation(reservationId);
    Assert.assertNotNull(response);
    Assert.assertEquals(Status.ACCEPTED.getStatusCode(), response.getStatus());

    String applyResId = reservationId.toString();
    Response reservationResponse = interceptor.listReservation(
        QUEUE_DEDICATED_FULL, applyResId, -1, -1, false, null);
    Assert.assertNotNull(reservationResponse);

    ReservationDeleteRequestInfo deleteRequestInfo =
        new ReservationDeleteRequestInfo();
    deleteRequestInfo.setReservationId(applyResId);
    Response delResponse = interceptor.deleteReservation(deleteRequestInfo, null);
    Assert.assertNotNull(delResponse);

    LambdaTestUtils.intercept(Exception.class,
        "reservationId with id: " + reservationId + " not found",
        () -> interceptor.listReservation(QUEUE_DEDICATED_FULL, applyResId, -1, -1, false, null));
  }

  private Response submitReservation(ReservationId reservationId)
       throws IOException, InterruptedException {
    ReservationSubmissionRequestInfo resSubmissionRequestInfo =
        getReservationSubmissionRequestInfo(reservationId);
    return interceptor.submitReservation(resSubmissionRequestInfo, null);
  }

  public static ReservationSubmissionRequestInfo getReservationSubmissionRequestInfo(
      ReservationId reservationId) {

    ReservationSubmissionRequest resSubRequest =
        getReservationSubmissionRequest(reservationId, NUM_CONTAINERS, 1024, 1);
    ReservationDefinition reservationDefinition = resSubRequest.getReservationDefinition();

    ReservationSubmissionRequestInfo resSubmissionRequestInfo =
        new ReservationSubmissionRequestInfo();
    resSubmissionRequestInfo.setQueue(resSubRequest.getQueue());
    resSubmissionRequestInfo.setReservationId(reservationId.toString());
    ReservationDefinitionInfo reservationDefinitionInfo =
        new ReservationDefinitionInfo(reservationDefinition);
    resSubmissionRequestInfo.setReservationDefinition(reservationDefinitionInfo);

    return resSubmissionRequestInfo;
  }

  public static ReservationSubmissionRequest getReservationSubmissionRequest(
      ReservationId reservationId, int numContainers, int memory, int vcore) {

    // arrival time from which the resource(s) can be allocated.
    long arrival = Time.now();

    // deadline by when the resource(s) must be allocated.
    // The reason for choosing 1.05 is that this gives an integer
    // DURATION * 0.05 = 3000(ms)
    // deadline = arrival + 3000ms
    long deadline = (long) (arrival + 1.05 * DURATION);

    return createSimpleReservationRequest(
        reservationId, numContainers, arrival, deadline, DURATION, memory, vcore);
  }

  public static ReservationSubmissionRequest createSimpleReservationRequest(
      ReservationId reservationId, int numContainers, long arrival,
      long deadline, long duration, int memory, int vcore) {
    // create a request with a single atomic ask
    ReservationRequest r = ReservationRequest.newInstance(
        Resource.newInstance(memory, vcore), numContainers, 1, duration);
    ReservationRequests reqs = ReservationRequests.newInstance(
        Collections.singletonList(r), ReservationRequestInterpreter.R_ALL);
    ReservationDefinition rDef = ReservationDefinition.newInstance(
        arrival, deadline, reqs, "testClientRMService#reservation", "0", Priority.UNDEFINED);
    return ReservationSubmissionRequest.newInstance(rDef, QUEUE_DEDICATED_FULL, reservationId);
  }

  @Test
  public void testWebAddressWithScheme() {
    // The style of the web address reported by the subCluster in the heartbeat is 0.0.0.0:8000
    // We design the following 2 test cases:
    String webAppAddress = "0.0.0.0:8000";

    // 1. We try to disable Https, at this point we should get the following link:
    // http://0.0.0.0:8000
    String expectedHttpWebAddress = "http://0.0.0.0:8000";
    String webAppAddressWithScheme =
        WebAppUtils.getHttpSchemePrefix(this.getConf()) + webAppAddress;
    Assert.assertEquals(expectedHttpWebAddress, webAppAddressWithScheme);

    // 2. We try to enable Https，at this point we should get the following link:
    // https://0.0.0.0:8000
    Configuration configuration = this.getConf();
    configuration.set(YarnConfiguration.YARN_HTTP_POLICY_KEY,
        HttpConfig.Policy.HTTPS_ONLY.name());
    String expectedHttpsWebAddress = "https://0.0.0.0:8000";
    String webAppAddressWithScheme2 =
        WebAppUtils.getHttpSchemePrefix(this.getConf()) + webAppAddress;
    Assert.assertEquals(expectedHttpsWebAddress, webAppAddressWithScheme2);
  }

  @Test
  public void testCheckUserAccessToQueue() throws Exception {

    interceptor.setAllowPartialResult(false);

    // Case 1: Only queue admin user can access other user's information
    HttpServletRequest mockHsr = mockHttpServletRequestByUserName("non-admin");
    String errorMsg1 = "User=non-admin doesn't haven access to queue=queue " +
        "so it cannot check ACLs for other users.";
    LambdaTestUtils.intercept(YarnRuntimeException.class, errorMsg1,
        () -> interceptor.checkUserAccessToQueue("queue", "jack",
        QueueACL.SUBMIT_APPLICATIONS.name(), mockHsr));

    // Case 2: request an unknown ACL causes BAD_REQUEST
    HttpServletRequest mockHsr1 = mockHttpServletRequestByUserName("admin");
    String errorMsg2 = "Specified queueAclType=XYZ_ACL is not a valid type, " +
        "valid queue acl types={SUBMIT_APPLICATIONS/ADMINISTER_QUEUE}";
    LambdaTestUtils.intercept(YarnRuntimeException.class, errorMsg2,
        () -> interceptor.checkUserAccessToQueue("queue", "jack", "XYZ_ACL", mockHsr1));

    // We design a test, admin user has ADMINISTER_QUEUE, SUBMIT_APPLICATIONS permissions,
    // yarn user has SUBMIT_APPLICATIONS permissions, other users have no permissions

    // Case 3: get FORBIDDEN for rejected ACL
    checkUserAccessToQueueFailed("queue", "jack", QueueACL.SUBMIT_APPLICATIONS, "admin");
    checkUserAccessToQueueFailed("queue", "jack", QueueACL.ADMINISTER_QUEUE, "admin");

    // Case 4: get OK for listed ACLs
    checkUserAccessToQueueSuccess("queue", "admin", QueueACL.ADMINISTER_QUEUE, "admin");
    checkUserAccessToQueueSuccess("queue", "admin", QueueACL.SUBMIT_APPLICATIONS, "admin");

    // Case 5: get OK only for SUBMIT_APP acl for "yarn" user
    checkUserAccessToQueueFailed("queue", "yarn", QueueACL.ADMINISTER_QUEUE, "admin");
    checkUserAccessToQueueSuccess("queue", "yarn", QueueACL.SUBMIT_APPLICATIONS, "admin");

    interceptor.setAllowPartialResult(true);
  }

  private void checkUserAccessToQueueSuccess(String queue, String userName,
      QueueACL queueACL, String mockUser) throws AuthorizationException {
    HttpServletRequest mockHsr = mockHttpServletRequestByUserName(mockUser);
    RMQueueAclInfo aclInfo =
        interceptor.checkUserAccessToQueue(queue, userName, queueACL.name(), mockHsr);
    Assert.assertNotNull(aclInfo);
    Assert.assertTrue(aclInfo instanceof FederationRMQueueAclInfo);
    FederationRMQueueAclInfo fedAclInfo = (FederationRMQueueAclInfo) aclInfo;
    List<RMQueueAclInfo> aclInfos = fedAclInfo.getList();
    Assert.assertNotNull(aclInfos);
    Assert.assertEquals(4, aclInfos.size());
    for (RMQueueAclInfo rMQueueAclInfo : aclInfos) {
      Assert.assertTrue(rMQueueAclInfo.isAllowed());
    }
  }

  private void checkUserAccessToQueueFailed(String queue, String userName,
      QueueACL queueACL, String mockUser) throws AuthorizationException {
    HttpServletRequest mockHsr = mockHttpServletRequestByUserName(mockUser);
    RMQueueAclInfo aclInfo =
        interceptor.checkUserAccessToQueue(queue, userName, queueACL.name(), mockHsr);
    Assert.assertNotNull(aclInfo);
    Assert.assertTrue(aclInfo instanceof FederationRMQueueAclInfo);
    FederationRMQueueAclInfo fedAclInfo = (FederationRMQueueAclInfo) aclInfo;
    List<RMQueueAclInfo> aclInfos = fedAclInfo.getList();
    Assert.assertNotNull(aclInfos);
    Assert.assertEquals(4, aclInfos.size());
    for (RMQueueAclInfo rMQueueAclInfo : aclInfos) {
      Assert.assertFalse(rMQueueAclInfo.isAllowed());
      String expectDiagnostics = "User=" + userName +
          " doesn't have access to queue=queue with acl-type=" + queueACL.name();
      Assert.assertEquals(expectDiagnostics, rMQueueAclInfo.getDiagnostics());
    }
  }

  private HttpServletRequest mockHttpServletRequestByUserName(String username) {
    HttpServletRequest mockHsr = mock(HttpServletRequest.class);
    when(mockHsr.getRemoteUser()).thenReturn(username);
    Principal principal = mock(Principal.class);
    when(principal.getName()).thenReturn(username);
    when(mockHsr.getUserPrincipal()).thenReturn(principal);
    return mockHsr;
  }

  @Test
  public void testCheckFederationInterceptorRESTClient() {
    SubClusterId subClusterId = SubClusterId.newInstance("SC-1");
    String webAppSocket = "SC-1:WebAddress";
    String webAppAddress = "http://" + webAppSocket;

    Configuration configuration = new Configuration();
    FederationInterceptorREST rest = new FederationInterceptorREST();
    rest.setConf(configuration);
    rest.init("router");

    DefaultRequestInterceptorREST interceptorREST =
        rest.getOrCreateInterceptorForSubCluster(subClusterId, webAppSocket);

    Assert.assertNotNull(interceptorREST);
    Assert.assertNotNull(interceptorREST.getClient());
    Assert.assertEquals(webAppAddress, interceptorREST.getWebAppAddress());
  }

  @Test
  public void testInvokeConcurrent() throws IOException, YarnException {

    // We design such a test case, we call the interceptor's getNodes interface,
    // this interface will generate the following test data
    // subCluster0 Node 0
    // subCluster1 Node 1
    // subCluster2 Node 2
    // subCluster3 Node 3
    // We use the returned data to verify whether the subClusterId
    // of the multi-thread call can match the node data
    Map<SubClusterInfo, NodesInfo> subClusterInfoNodesInfoMap =
        interceptor.invokeConcurrentGetNodeLabel();
    Assert.assertNotNull(subClusterInfoNodesInfoMap);
    Assert.assertEquals(4, subClusterInfoNodesInfoMap.size());

    subClusterInfoNodesInfoMap.forEach((subClusterInfo, nodesInfo) -> {
      String subClusterId = subClusterInfo.getSubClusterId().getId();
      List<NodeInfo> nodeInfos = nodesInfo.getNodes();
      Assert.assertNotNull(nodeInfos);
      Assert.assertEquals(1, nodeInfos.size());

      String expectNodeId = "Node " + subClusterId;
      String nodeId = nodeInfos.get(0).getNodeId();
      Assert.assertEquals(expectNodeId, nodeId);
    });
  }

  @Test
  public void testGetSchedulerInfo() {
    // In this test case, we will get the return results of 4 sub-clusters.
    SchedulerTypeInfo typeInfo = interceptor.getSchedulerInfo();
    Assert.assertNotNull(typeInfo);
    Assert.assertTrue(typeInfo instanceof FederationSchedulerTypeInfo);

    FederationSchedulerTypeInfo federationSchedulerTypeInfo =
        (FederationSchedulerTypeInfo) typeInfo;
    Assert.assertNotNull(federationSchedulerTypeInfo);
    List<SchedulerTypeInfo> schedulerTypeInfos = federationSchedulerTypeInfo.getList();
    Assert.assertNotNull(schedulerTypeInfos);
    Assert.assertEquals(4, schedulerTypeInfos.size());
    List<String> subClusterIds = subClusters.stream().map(SubClusterId::getId).
        collect(Collectors.toList());

    for (SchedulerTypeInfo schedulerTypeInfo : schedulerTypeInfos) {
      Assert.assertNotNull(schedulerTypeInfo);

      // 1. Whether the returned subClusterId is in the subCluster list
      String subClusterId = schedulerTypeInfo.getSubClusterId();
      Assert.assertTrue(subClusterIds.contains(subClusterId));

      // 2. We test CapacityScheduler, the returned type should be CapacityScheduler.
      SchedulerInfo schedulerInfo = schedulerTypeInfo.getSchedulerInfo();
      Assert.assertNotNull(schedulerInfo);
      Assert.assertTrue(schedulerInfo instanceof CapacitySchedulerInfo);
      CapacitySchedulerInfo capacitySchedulerInfo = (CapacitySchedulerInfo) schedulerInfo;
      Assert.assertNotNull(capacitySchedulerInfo);

      // 3. The parent queue name should be root
      String queueName = capacitySchedulerInfo.getQueueName();
      Assert.assertEquals("root", queueName);

      // 4. schedulerType should be CapacityScheduler
      String schedulerType = capacitySchedulerInfo.getSchedulerType();
      Assert.assertEquals("Capacity Scheduler", schedulerType);

      // 5. queue path should be root
      String queuePath = capacitySchedulerInfo.getQueuePath();
      Assert.assertEquals("root", queuePath);

      // 6. mockRM has 2 test queues, [root.a, root.b]
      List<String> queues = Lists.newArrayList("root.a", "root.b");
      CapacitySchedulerQueueInfoList csSchedulerQueueInfoList = capacitySchedulerInfo.getQueues();
      Assert.assertNotNull(csSchedulerQueueInfoList);
      List<CapacitySchedulerQueueInfo> csQueueInfoList =
          csSchedulerQueueInfoList.getQueueInfoList();
      Assert.assertEquals(2, csQueueInfoList.size());
      for (CapacitySchedulerQueueInfo csQueueInfo : csQueueInfoList) {
        Assert.assertNotNull(csQueueInfo);
        Assert.assertTrue(queues.contains(csQueueInfo.getQueuePath()));
      }
    }
  }

  @Test
  public void testPostDelegationTokenErrorHsr() throws Exception {
    // Prepare delegationToken data
    DelegationToken token = new DelegationToken();
    token.setRenewer(TEST_RENEWER);

    HttpServletRequest request = mock(HttpServletRequest.class);

    // If we don't set token
    LambdaTestUtils.intercept(IllegalArgumentException.class,
        "Parameter error, the tokenData or hsr is null.",
        () -> interceptor.postDelegationToken(null, request));

    // If we don't set hsr
    LambdaTestUtils.intercept(IllegalArgumentException.class,
        "Parameter error, the tokenData or hsr is null.",
        () -> interceptor.postDelegationToken(token, null));

    // If we don't set renewUser, we will get error message.
    LambdaTestUtils.intercept(AuthorizationException.class,
        "Unable to obtain user name, user not authenticated",
        () -> interceptor.postDelegationToken(token, request));

    Principal principal = mock(Principal.class);
    when(principal.getName()).thenReturn(TEST_RENEWER);
    when(request.getRemoteUser()).thenReturn(TEST_RENEWER);
    when(request.getUserPrincipal()).thenReturn(principal);

    // If we don't set the authentication type, we will get error message.
    Response response = interceptor.postDelegationToken(token, request);
    Assert.assertNotNull(response);
    Assert.assertEquals(response.getStatus(), Status.FORBIDDEN.getStatusCode());
    String errMsg = "Delegation token operations can only be carried out on a " +
        "Kerberos authenticated channel. Expected auth type is kerberos, got type null";
    Object entity = response.getEntity();
    Assert.assertNotNull(entity);
    Assert.assertTrue(entity instanceof String);
    String entityMsg = String.valueOf(entity);
    Assert.assertTrue(errMsg.contains(entityMsg));
  }

  @Test
  public void testPostDelegationToken() throws Exception {
    Long now = Time.now();

    DelegationToken token = new DelegationToken();
    token.setRenewer(TEST_RENEWER);

    Principal principal = mock(Principal.class);
    when(principal.getName()).thenReturn(TEST_RENEWER);

    HttpServletRequest request = mock(HttpServletRequest.class);
    when(request.getRemoteUser()).thenReturn(TEST_RENEWER);
    when(request.getUserPrincipal()).thenReturn(principal);
    when(request.getAuthType()).thenReturn("kerberos");

    Response response = interceptor.postDelegationToken(token, request);
    Assert.assertNotNull(response);

    Object entity = response.getEntity();
    Assert.assertNotNull(entity);
    Assert.assertTrue(entity instanceof DelegationToken);

    DelegationToken dtoken = (DelegationToken) entity;
    Assert.assertEquals(TEST_RENEWER, dtoken.getRenewer());
    Assert.assertEquals(TEST_RENEWER, dtoken.getOwner());
    Assert.assertEquals("RM_DELEGATION_TOKEN", dtoken.getKind());
    Assert.assertNotNull(dtoken.getToken());
    Assert.assertTrue(dtoken.getNextExpirationTime() > now);
  }

  @Test
  public void testPostDelegationTokenExpirationError() throws Exception {

    // If we don't set hsr
    LambdaTestUtils.intercept(IllegalArgumentException.class,
        "Parameter error, the hsr is null.",
        () -> interceptor.postDelegationTokenExpiration(null));

    Principal principal = mock(Principal.class);
    when(principal.getName()).thenReturn(TEST_RENEWER);

    HttpServletRequest request = mock(HttpServletRequest.class);
    when(request.getRemoteUser()).thenReturn(TEST_RENEWER);
    when(request.getUserPrincipal()).thenReturn(principal);
    when(request.getAuthType()).thenReturn("kerberos");

    // If we don't set the header.
    String errorMsg = "Header 'Hadoop-YARN-RM-Delegation-Token' containing encoded token not found";
    LambdaTestUtils.intercept(BadRequestException.class, errorMsg,
        () -> interceptor.postDelegationTokenExpiration(request));
  }

  @Test
  public void testPostDelegationTokenExpiration() throws Exception {

    DelegationToken token = new DelegationToken();
    token.setRenewer(TEST_RENEWER);

    Principal principal = mock(Principal.class);
    when(principal.getName()).thenReturn(TEST_RENEWER);

    HttpServletRequest request = mock(HttpServletRequest.class);
    when(request.getRemoteUser()).thenReturn(TEST_RENEWER);
    when(request.getUserPrincipal()).thenReturn(principal);
    when(request.getAuthType()).thenReturn("kerberos");

    Response response = interceptor.postDelegationToken(token, request);
    Assert.assertNotNull(response);
    Object entity = response.getEntity();
    Assert.assertNotNull(entity);
    Assert.assertTrue(entity instanceof DelegationToken);
    DelegationToken dtoken = (DelegationToken) entity;

    final String yarnTokenHeader = "Hadoop-YARN-RM-Delegation-Token";
    when(request.getHeader(yarnTokenHeader)).thenReturn(dtoken.getToken());

    Response renewResponse = interceptor.postDelegationTokenExpiration(request);
    Assert.assertNotNull(renewResponse);

    Object renewEntity = renewResponse.getEntity();
    Assert.assertNotNull(renewEntity);
    Assert.assertTrue(renewEntity instanceof DelegationToken);

    // renewDelegation, we only return renewDate, other values are NULL.
    DelegationToken renewDToken = (DelegationToken) renewEntity;
    Assert.assertNull(renewDToken.getRenewer());
    Assert.assertNull(renewDToken.getOwner());
    Assert.assertNull(renewDToken.getKind());
    Assert.assertTrue(renewDToken.getNextExpirationTime() > dtoken.getNextExpirationTime());
  }

  @Test
  public void testCancelDelegationToken() throws Exception {
    DelegationToken token = new DelegationToken();
    token.setRenewer(TEST_RENEWER);

    Principal principal = mock(Principal.class);
    when(principal.getName()).thenReturn(TEST_RENEWER);

    HttpServletRequest request = mock(HttpServletRequest.class);
    when(request.getRemoteUser()).thenReturn(TEST_RENEWER);
    when(request.getUserPrincipal()).thenReturn(principal);
    when(request.getAuthType()).thenReturn("kerberos");

    Response response = interceptor.postDelegationToken(token, request);
    Assert.assertNotNull(response);
    Object entity = response.getEntity();
    Assert.assertNotNull(entity);
    Assert.assertTrue(entity instanceof DelegationToken);
    DelegationToken dtoken = (DelegationToken) entity;

    final String yarnTokenHeader = "Hadoop-YARN-RM-Delegation-Token";
    when(request.getHeader(yarnTokenHeader)).thenReturn(dtoken.getToken());

    Response cancelResponse = interceptor.cancelDelegationToken(request);
    Assert.assertNotNull(cancelResponse);
    Assert.assertEquals(response.getStatus(), Status.OK.getStatusCode());
  }

  @Test
  public void testReplaceLabelsOnNodes() throws Exception {
    // subCluster0 -> node0:0 -> label:NodeLabel0
    // subCluster1 -> node1:1 -> label:NodeLabel1
    // subCluster2 -> node2:2 -> label:NodeLabel2
    // subCluster3 -> node3:3 -> label:NodeLabel3
    NodeToLabelsEntryList nodeToLabelsEntryList = new NodeToLabelsEntryList();
    for (int i = 0; i < NUM_SUBCLUSTER; i++) {
      // labels
      List<String> labels = new ArrayList<>();
      labels.add("NodeLabel" + i);
      // nodes
      String nodeId = "node" + i + ":" + i;
      NodeToLabelsEntry nodeToLabelsEntry = new NodeToLabelsEntry(nodeId, labels);
      List<NodeToLabelsEntry> nodeToLabelsEntries = nodeToLabelsEntryList.getNodeToLabels();
      nodeToLabelsEntries.add(nodeToLabelsEntry);
    }

    // one of the results:
    // subCluster#0:Success;subCluster#1:Success;subCluster#3:Success;subCluster#2:Success;
    // We can't confirm the complete return order.
    Response response = interceptor.replaceLabelsOnNodes(nodeToLabelsEntryList, null);
    Assert.assertNotNull(response);
    Assert.assertEquals(200, response.getStatus());

    Object entityObject = response.getEntity();
    Assert.assertNotNull(entityObject);

    String entityValue = String.valueOf(entityObject);
    String[] entities = entityValue.split(",");
    Assert.assertNotNull(entities);
    Assert.assertEquals(4, entities.length);
    String expectValue =
        "subCluster-0:Success,subCluster-1:Success,subCluster-2:Success,subCluster-3:Success,";
    for (String entity : entities) {
      Assert.assertTrue(expectValue.contains(entity));
    }
  }

  @Test
  public void testReplaceLabelsOnNodesError() throws Exception {
    // newNodeToLabels is null
    LambdaTestUtils.intercept(IllegalArgumentException.class,
        "Parameter error, newNodeToLabels must not be empty.",
        () -> interceptor.replaceLabelsOnNodes(null, null));

    // nodeToLabelsEntryList is Empty
    NodeToLabelsEntryList nodeToLabelsEntryList = new NodeToLabelsEntryList();
    LambdaTestUtils.intercept(IllegalArgumentException.class,
        "Parameter error, nodeToLabelsEntries must not be empty.",
        () -> interceptor.replaceLabelsOnNodes(nodeToLabelsEntryList, null));
  }

  @Test
  public void testReplaceLabelsOnNode() throws Exception {
    // subCluster3 -> node3:3 -> label:NodeLabel3
    String nodeId = "node3:3";
    Set<String> labels = Collections.singleton("NodeLabel3");

    // We expect the following result: subCluster#3:Success;
    String expectValue = "subCluster#3:Success;";
    Response response = interceptor.replaceLabelsOnNode(labels, null, nodeId);
    Assert.assertNotNull(response);
    Assert.assertEquals(200, response.getStatus());

    Object entityObject = response.getEntity();
    Assert.assertNotNull(entityObject);

    String entityValue = String.valueOf(entityObject);
    Assert.assertNotNull(entityValue);
    Assert.assertEquals(expectValue, entityValue);
  }

  @Test
  public void testReplaceLabelsOnNodeError() throws Exception {
    // newNodeToLabels is null
    String nodeId = "node3:3";
    Set<String> labels = Collections.singleton("NodeLabel3");
    Set<String> labelsEmpty = new HashSet<>();

    // nodeId is null
    LambdaTestUtils.intercept(IllegalArgumentException.class,
        "Parameter error, nodeId must not be null or empty.",
        () -> interceptor.replaceLabelsOnNode(labels, null, null));

    // labels is null
    LambdaTestUtils.intercept(IllegalArgumentException.class,
        "Parameter error, newNodeLabelsName must not be empty.",
        () -> interceptor.replaceLabelsOnNode(null, null, nodeId));

    // labels is empty
    LambdaTestUtils.intercept(IllegalArgumentException.class,
        "Parameter error, newNodeLabelsName must not be empty.",
        () -> interceptor.replaceLabelsOnNode(labelsEmpty, null, nodeId));
  }

  @Test
  public void testDumpSchedulerLogs() throws Exception {
    HttpServletRequest mockHsr = mockHttpServletRequestByUserName("admin");
    String dumpSchedulerLogsMsg = interceptor.dumpSchedulerLogs("1", mockHsr);

    // We cannot guarantee the calling order of the sub-clusters,
    // We guarantee that the returned result contains the information of each subCluster.
    Assert.assertNotNull(dumpSchedulerLogsMsg);
    subClusters.forEach(subClusterId -> {
      String subClusterMsg =
          "subClusterId" + subClusterId + " : Capacity scheduler logs are being created.; ";
      Assert.assertTrue(dumpSchedulerLogsMsg.contains(subClusterMsg));
    });
  }

  @Test
  public void testDumpSchedulerLogsError() throws Exception {
    HttpServletRequest mockHsr = mockHttpServletRequestByUserName("admin");

    // time is empty
    LambdaTestUtils.intercept(IllegalArgumentException.class,
        "Parameter error, the time is empty or null.",
        () -> interceptor.dumpSchedulerLogs(null, mockHsr));

    // time is negative
    LambdaTestUtils.intercept(IllegalArgumentException.class,
        "time must be greater than 0.",
        () -> interceptor.dumpSchedulerLogs("-1", mockHsr));

    // time is non-numeric
    LambdaTestUtils.intercept(IllegalArgumentException.class,
        "time must be a number.",
        () -> interceptor.dumpSchedulerLogs("abc", mockHsr));
  }

  @Test
  public void testGetActivitiesNormal() {
    ActivitiesInfo activitiesInfo = interceptor.getActivities(null, "1", "DIAGNOSTIC");
    Assert.assertNotNull(activitiesInfo);

    String nodeId = activitiesInfo.getNodeId();
    Assert.assertNotNull(nodeId);
    Assert.assertEquals("1", nodeId);

    String diagnostic = activitiesInfo.getDiagnostic();
    Assert.assertNotNull(diagnostic);
    Assert.assertTrue(StringUtils.contains(diagnostic, "Diagnostic"));

    long timestamp = activitiesInfo.getTimestamp();
    Assert.assertEquals(1673081972L, timestamp);

    List<NodeAllocationInfo> allocationInfos = activitiesInfo.getAllocations();
    Assert.assertNotNull(allocationInfos);
    Assert.assertEquals(1, allocationInfos.size());
  }

  @Test
  public void testGetActivitiesError() throws Exception {
    // nodeId is empty
    LambdaTestUtils.intercept(IllegalArgumentException.class,
        "'nodeId' must not be empty.",
        () -> interceptor.getActivities(null, "", "DIAGNOSTIC"));

    // groupBy is empty
    LambdaTestUtils.intercept(IllegalArgumentException.class,
        "'groupBy' must not be empty.",
        () -> interceptor.getActivities(null, "1", ""));

    // groupBy value is wrong
    LambdaTestUtils.intercept(IllegalArgumentException.class,
        "Got invalid groupBy: TEST1, valid groupBy types: [DIAGNOSTIC]",
        () -> interceptor.getActivities(null, "1", "TEST1"));
  }

  @Test
  public void testGetBulkActivitiesNormal() throws InterruptedException {
    BulkActivitiesInfo bulkActivitiesInfo =
        interceptor.getBulkActivities(null, "DIAGNOSTIC", 5);
    Assert.assertNotNull(bulkActivitiesInfo);

    Assert.assertTrue(bulkActivitiesInfo instanceof FederationBulkActivitiesInfo);

    FederationBulkActivitiesInfo federationBulkActivitiesInfo =
        (FederationBulkActivitiesInfo) bulkActivitiesInfo;
    Assert.assertNotNull(federationBulkActivitiesInfo);

    List<BulkActivitiesInfo> activitiesInfos = federationBulkActivitiesInfo.getList();
    Assert.assertNotNull(activitiesInfos);
    Assert.assertEquals(4, activitiesInfos.size());

    for (BulkActivitiesInfo activitiesInfo : activitiesInfos) {
      Assert.assertNotNull(activitiesInfo);
      List<ActivitiesInfo> activitiesInfoList = activitiesInfo.getActivities();
      Assert.assertNotNull(activitiesInfoList);
      Assert.assertEquals(5, activitiesInfoList.size());
    }
  }

  @Test
  public void testGetBulkActivitiesError() throws Exception {
    // activitiesCount < 0
    LambdaTestUtils.intercept(IllegalArgumentException.class,
        "'activitiesCount' must not be negative.",
        () -> interceptor.getBulkActivities(null, "DIAGNOSTIC", -1));

    // groupBy value is wrong
    LambdaTestUtils.intercept(YarnRuntimeException.class,
        "Got invalid groupBy: TEST1, valid groupBy types: [DIAGNOSTIC]",
        () -> interceptor.getBulkActivities(null, "TEST1", 1));

    // groupBy is empty
    LambdaTestUtils.intercept(IllegalArgumentException.class,
        "'groupBy' must not be empty.",
        () -> interceptor.getBulkActivities(null, "", 1));
  }

  @Test
  public void testAddToClusterNodeLabels1() throws Exception {
    // In this test, we try to add ALL label, all subClusters will return success.
    NodeLabelsInfo nodeLabelsInfo = new NodeLabelsInfo();
    NodeLabelInfo nodeLabelInfo = new NodeLabelInfo("ALL", true);
    nodeLabelsInfo.getNodeLabelsInfo().add(nodeLabelInfo);

    Response response = interceptor.addToClusterNodeLabels(nodeLabelsInfo, null);
    Assert.assertNotNull(response);

    Object entityObj = response.getEntity();
    Assert.assertNotNull(entityObj);

    String entity = String.valueOf(entityObj);
    String[] entities = StringUtils.split(entity, ",");
    Assert.assertNotNull(entities);
    Assert.assertEquals(4, entities.length);

    // The order in which the cluster returns messages is uncertain,
    // we confirm the result by contains
    String expectedMsg =
        "SubCluster-0:SUCCESS,SubCluster-1:SUCCESS,SubCluster-2:SUCCESS,SubCluster-3:SUCCESS";
    Arrays.stream(entities).forEach(item -> Assert.assertTrue(expectedMsg.contains(item)));
  }

  @Test
  public void testAddToClusterNodeLabels2() throws Exception {
    // In this test, we try to add A0 label,
    // subCluster0 will return success, and other subClusters will return null
    NodeLabelsInfo nodeLabelsInfo = new NodeLabelsInfo();
    NodeLabelInfo nodeLabelInfo = new NodeLabelInfo("A0", true);
    nodeLabelsInfo.getNodeLabelsInfo().add(nodeLabelInfo);

    Response response = interceptor.addToClusterNodeLabels(nodeLabelsInfo, null);
    Assert.assertNotNull(response);

    Object entityObj = response.getEntity();
    Assert.assertNotNull(entityObj);

    String expectedValue = "SubCluster-0:SUCCESS,";
    String entity = String.valueOf(entityObj);
    Assert.assertTrue(entity.contains(expectedValue));
  }

  @Test
  public void testAddToClusterNodeLabelsError() throws Exception {
    // the newNodeLabels is null
    LambdaTestUtils.intercept(IllegalArgumentException.class,
        "Parameter error, the newNodeLabels is null.",
        () -> interceptor.addToClusterNodeLabels(null, null));

    // the nodeLabelsInfo is null
    NodeLabelsInfo nodeLabelsInfo = new NodeLabelsInfo();
    LambdaTestUtils.intercept(IllegalArgumentException.class,
        "Parameter error, the nodeLabelsInfo is null or empty.",
        () -> interceptor.addToClusterNodeLabels(nodeLabelsInfo, null));

    // error nodeLabelsInfo
    NodeLabelsInfo nodeLabelsInfo1 = new NodeLabelsInfo();
    NodeLabelInfo nodeLabelInfo1 = new NodeLabelInfo("A", true);
    nodeLabelsInfo1.getNodeLabelsInfo().add(nodeLabelInfo1);
    LambdaTestUtils.intercept(YarnRuntimeException.class, "addToClusterNodeLabels Error",
        () -> interceptor.addToClusterNodeLabels(nodeLabelsInfo1, null));
  }

  @Test
  public void testRemoveFromClusterNodeLabels1() throws Exception {
    Set<String> oldNodeLabels = Sets.newHashSet();
    oldNodeLabels.add("ALL");

    Response response = interceptor.removeFromClusterNodeLabels(oldNodeLabels, null);
    Assert.assertNotNull(response);

    Object entityObj = response.getEntity();
    Assert.assertNotNull(entityObj);

    String entity = String.valueOf(entityObj);
    String[] entities = StringUtils.split(entity, ",");
    Assert.assertNotNull(entities);
    Assert.assertEquals(4, entities.length);

    // The order in which the cluster returns messages is uncertain,
    // we confirm the result by contains
    String expectedMsg =
        "SubCluster-0:SUCCESS,SubCluster-1:SUCCESS,SubCluster-2:SUCCESS,SubCluster-3:SUCCESS";
    Arrays.stream(entities).forEach(item -> Assert.assertTrue(expectedMsg.contains(item)));
  }

  @Test
  public void testRemoveFromClusterNodeLabels2() throws Exception {
    Set<String> oldNodeLabels = Sets.newHashSet();
    oldNodeLabels.add("A0");

    Response response = interceptor.removeFromClusterNodeLabels(oldNodeLabels, null);
    Assert.assertNotNull(response);

    Object entityObj = response.getEntity();
    Assert.assertNotNull(entityObj);

    String expectedValue = "SubCluster-0:SUCCESS,";
    String entity = String.valueOf(entityObj);
    Assert.assertTrue(entity.contains(expectedValue));
  }

  @Test
  public void testRemoveFromClusterNodeLabelsError() throws Exception {
    // the oldNodeLabels is null
    LambdaTestUtils.intercept(IllegalArgumentException.class,
        "Parameter error, the oldNodeLabels is null or empty.",
        () -> interceptor.removeFromClusterNodeLabels(null, null));

    // the oldNodeLabels is empty
    Set<String> oldNodeLabels = Sets.newHashSet();
    LambdaTestUtils.intercept(IllegalArgumentException.class,
        "Parameter error, the oldNodeLabels is null or empty.",
        () -> interceptor.removeFromClusterNodeLabels(oldNodeLabels, null));

    // error oldNodeLabels
    Set<String> oldNodeLabels1 = Sets.newHashSet();
    oldNodeLabels1.add("A1");
    LambdaTestUtils.intercept(YarnRuntimeException.class, "removeFromClusterNodeLabels Error",
        () -> interceptor.removeFromClusterNodeLabels(oldNodeLabels1, null));
  }

  @Test
  public void testGetSchedulerConfiguration() throws Exception {
    Response response = interceptor.getSchedulerConfiguration(null);
    Assert.assertNotNull(response);
    Assert.assertEquals(OK, response.getStatus());

    Object entity = response.getEntity();
    Assert.assertNotNull(entity);
    Assert.assertTrue(entity instanceof FederationConfInfo);

    FederationConfInfo federationConfInfo = FederationConfInfo.class.cast(entity);
    List<ConfInfo> confInfos = federationConfInfo.getList();
    Assert.assertNotNull(confInfos);
    Assert.assertEquals(4, confInfos.size());

    List<String> errors = federationConfInfo.getErrorMsgs();
    Assert.assertEquals(0, errors.size());

    Set<String> subClusterSet = subClusters.stream()
        .map(subClusterId -> subClusterId.getId()).collect(Collectors.toSet());

    for (ConfInfo confInfo : confInfos) {
      List<ConfInfo.ConfItem> confItems = confInfo.getItems();
      Assert.assertNotNull(confItems);
      Assert.assertTrue(confItems.size() > 0);
      Assert.assertTrue(subClusterSet.contains(confInfo.getSubClusterId()));
    }
  }

  @Test
  public void testGetClusterUserInfo() {
    String requestUserName = "test-user";
    HttpServletRequest hsr = mock(HttpServletRequest.class);
    when(hsr.getRemoteUser()).thenReturn(requestUserName);
    ClusterUserInfo clusterUserInfo = interceptor.getClusterUserInfo(hsr);

    Assert.assertNotNull(clusterUserInfo);
    Assert.assertTrue(clusterUserInfo instanceof FederationClusterUserInfo);

    FederationClusterUserInfo federationClusterUserInfo =
        (FederationClusterUserInfo) clusterUserInfo;

    List<ClusterUserInfo> fedClusterUserInfoList = federationClusterUserInfo.getList();
    Assert.assertNotNull(fedClusterUserInfoList);
    Assert.assertEquals(4, fedClusterUserInfoList.size());

    List<String> subClusterIds = subClusters.stream().map(
        subClusterId -> subClusterId.getId()).collect(Collectors.toList());
    MockRM mockRM = interceptor.getMockRM();

    for (ClusterUserInfo fedClusterUserInfo : fedClusterUserInfoList) {
      // Check subClusterId
      String subClusterId = fedClusterUserInfo.getSubClusterId();
      Assert.assertNotNull(subClusterId);
      Assert.assertTrue(subClusterIds.contains(subClusterId));

      // Check requestedUser
      String requestedUser = fedClusterUserInfo.getRequestedUser();
      Assert.assertNotNull(requestedUser);
      Assert.assertEquals(requestUserName, requestedUser);

      // Check rmLoginUser
      String rmLoginUser = fedClusterUserInfo.getRmLoginUser();
      Assert.assertNotNull(rmLoginUser);
      Assert.assertEquals(mockRM.getRMLoginUser(), rmLoginUser);
    }
  }

  @Test
  public void testUpdateSchedulerConfigurationErrorMsg() throws Exception {
    SchedConfUpdateInfo mutationInfo = new SchedConfUpdateInfo();
    LambdaTestUtils.intercept(IllegalArgumentException.class,
        "Parameter error, the subClusterId is empty or null.",
        () -> interceptor.updateSchedulerConfiguration(mutationInfo, null));

    LambdaTestUtils.intercept(IllegalArgumentException.class,
        "Parameter error, the schedConfUpdateInfo is empty or null.",
        () -> interceptor.updateSchedulerConfiguration(null, null));
  }

  @Test
  public void testUpdateSchedulerConfiguration()
      throws AuthorizationException, InterruptedException {
    SchedConfUpdateInfo updateInfo = new SchedConfUpdateInfo();
    updateInfo.setSubClusterId("1");
    Map<String, String> goodUpdateMap = new HashMap<>();
    goodUpdateMap.put("goodKey", "goodVal");
    QueueConfigInfo goodUpdateInfo = new
        QueueConfigInfo("root.default", goodUpdateMap);
    updateInfo.getUpdateQueueInfo().add(goodUpdateInfo);
    Response response = interceptor.updateSchedulerConfiguration(updateInfo, null);

    Assert.assertNotNull(response);
    Assert.assertEquals(OK, response.getStatus());

    String expectMsg = "Configuration change successfully applied.";
    Object entity = response.getEntity();
    Assert.assertNotNull(entity);

    String entityMsg = String.valueOf(entity);
    Assert.assertEquals(expectMsg, entityMsg);
  }

  @Test
  public void testGetClusterInfo() {
    ClusterInfo clusterInfos = interceptor.getClusterInfo();
    Assert.assertNotNull(clusterInfos);
    Assert.assertTrue(clusterInfos instanceof FederationClusterInfo);

    FederationClusterInfo federationClusterInfos =
        (FederationClusterInfo) (clusterInfos);

    List<ClusterInfo> fedClusterInfosList = federationClusterInfos.getList();
    Assert.assertNotNull(fedClusterInfosList);
    Assert.assertEquals(4, fedClusterInfosList.size());

    List<String> subClusterIds = subClusters.stream().map(
        subClusterId -> subClusterId.getId()).collect(Collectors.toList());

    MockRM mockRM = interceptor.getMockRM();
    String yarnVersion = YarnVersionInfo.getVersion();

    for (ClusterInfo clusterInfo : fedClusterInfosList) {
      String subClusterId = clusterInfo.getSubClusterId();
      // Check subClusterId
      Assert.assertTrue(subClusterIds.contains(subClusterId));

      // Check state
      String clusterState = mockRM.getServiceState().toString();
      Assert.assertEquals(clusterState, clusterInfo.getState());

      // Check rmStateStoreName
      String rmStateStoreName =
          mockRM.getRMContext().getStateStore().getClass().getName();
      Assert.assertEquals(rmStateStoreName, clusterInfo.getRMStateStore());

      // Check RM Version
      Assert.assertEquals(yarnVersion, clusterInfo.getRMVersion());

      // Check haZooKeeperConnectionState
      String rmHAZookeeperConnectionState = mockRM.getRMContext().getHAZookeeperConnectionState();
      Assert.assertEquals(rmHAZookeeperConnectionState,
          clusterInfo.getHAZookeeperConnectionState());
    }
  }
}<|MERGE_RESOLUTION|>--- conflicted
+++ resolved
@@ -172,12 +172,9 @@
   private final static int NUM_SUBCLUSTER = 4;
   private static final int BAD_REQUEST = 400;
   private static final int ACCEPTED = 202;
-<<<<<<< HEAD
   private static final String TEST_USER = "test-user";
-=======
   private static final int OK = 200;
   private static String user = "test-user";
->>>>>>> 016362a2
   private TestableFederationInterceptorREST interceptor;
   private MemoryFederationStateStore stateStore;
   private FederationStateStoreTestUtil stateStoreUtil;
