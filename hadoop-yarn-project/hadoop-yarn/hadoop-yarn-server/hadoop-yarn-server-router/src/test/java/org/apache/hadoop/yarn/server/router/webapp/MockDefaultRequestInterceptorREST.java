/**
 * Licensed to the Apache Software Foundation (ASF) under one
 * or more contributor license agreements.  See the NOTICE file
 * distributed with this work for additional information
 * regarding copyright ownership.  The ASF licenses this file
 * to you under the Apache License, Version 2.0 (the
 * "License"); you may not use this file except in compliance
 * with the License.  You may obtain a copy of the License at
 * <p>
 * http://www.apache.org/licenses/LICENSE-2.0
 * <p>
 * Unless required by applicable law or agreed to in writing, software
 * distributed under the License is distributed on an "AS IS" BASIS,
 * WITHOUT WARRANTIES OR CONDITIONS OF ANY KIND, either express or implied.
 * See the License for the specific language governing permissions and
 * limitations under the License.
 */

package org.apache.hadoop.yarn.server.router.webapp;

import java.io.IOException;
import java.net.ConnectException;
import java.security.Principal;
import java.util.ArrayList;
import java.util.Set;
import java.util.Map;
import java.util.HashMap;
import java.util.Collections;
import java.util.Arrays;
import java.util.List;
import java.util.concurrent.atomic.AtomicInteger;
import java.util.concurrent.atomic.AtomicLong;
import java.util.concurrent.ConcurrentHashMap;
import java.util.stream.Collectors;

import javax.servlet.http.HttpServletRequest;
import javax.servlet.http.HttpServletResponse;
import javax.ws.rs.core.Context;
import javax.ws.rs.core.HttpHeaders;
import javax.ws.rs.core.Response;
import javax.ws.rs.core.Response.Status;

import org.apache.commons.lang3.EnumUtils;
import org.apache.commons.lang3.StringUtils;
import org.apache.hadoop.classification.VisibleForTesting;
import org.apache.hadoop.conf.Configuration;
import org.apache.hadoop.metrics2.lib.DefaultMetricsSystem;
import org.apache.hadoop.security.UserGroupInformation;
import org.apache.hadoop.security.authorize.AuthorizationException;
import org.apache.hadoop.thirdparty.com.google.common.collect.ImmutableSet;
import org.apache.hadoop.util.Sets;
import org.apache.hadoop.util.Time;
import org.apache.hadoop.yarn.api.protocolrecords.ReservationDeleteRequest;
import org.apache.hadoop.yarn.api.protocolrecords.ReservationListRequest;
import org.apache.hadoop.yarn.api.protocolrecords.ReservationListResponse;
import org.apache.hadoop.yarn.api.protocolrecords.ReservationSubmissionRequest;
import org.apache.hadoop.yarn.api.protocolrecords.ReservationUpdateRequest;
import org.apache.hadoop.yarn.api.records.ApplicationId;
import org.apache.hadoop.yarn.api.records.ReservationId;
import org.apache.hadoop.yarn.api.records.Resource;
import org.apache.hadoop.yarn.api.records.ContainerId;
import org.apache.hadoop.yarn.api.records.ApplicationAttemptId;
import org.apache.hadoop.yarn.api.records.NodeId;
import org.apache.hadoop.yarn.api.records.Priority;
import org.apache.hadoop.yarn.api.records.ContainerState;
import org.apache.hadoop.yarn.api.records.ContainerReport;
import org.apache.hadoop.yarn.api.records.NodeLabel;
import org.apache.hadoop.yarn.api.records.SignalContainerCommand;
import org.apache.hadoop.yarn.api.records.ApplicationReport;
import org.apache.hadoop.yarn.api.records.YarnApplicationState;
import org.apache.hadoop.yarn.api.records.FinalApplicationStatus;
import org.apache.hadoop.yarn.api.records.ApplicationAttemptReport;
import org.apache.hadoop.yarn.api.records.YarnApplicationAttemptState;
import org.apache.hadoop.yarn.api.records.ApplicationTimeoutType;
import org.apache.hadoop.yarn.api.records.ApplicationTimeout;
import org.apache.hadoop.yarn.api.records.ReservationRequestInterpreter;
import org.apache.hadoop.yarn.api.records.ReservationRequest;
import org.apache.hadoop.yarn.api.records.ReservationRequests;
import org.apache.hadoop.yarn.api.records.ReservationDefinition;
import org.apache.hadoop.yarn.api.records.QueueACL;
import org.apache.hadoop.yarn.conf.YarnConfiguration;
import org.apache.hadoop.yarn.exceptions.ApplicationNotFoundException;
import org.apache.hadoop.yarn.exceptions.YarnException;
import org.apache.hadoop.yarn.server.federation.store.records.SubClusterId;
import org.apache.hadoop.yarn.server.resourcemanager.ClientRMService;
import org.apache.hadoop.yarn.server.resourcemanager.MockRM;
import org.apache.hadoop.yarn.server.resourcemanager.RMContext;
import org.apache.hadoop.yarn.server.resourcemanager.ResourceManager;
import org.apache.hadoop.yarn.server.resourcemanager.reservation.ReservationSystem;
import org.apache.hadoop.yarn.server.resourcemanager.rmapp.RMApp;
import org.apache.hadoop.yarn.server.resourcemanager.scheduler.ActiveUsersManager;
import org.apache.hadoop.yarn.server.resourcemanager.scheduler.ResourceScheduler;
import org.apache.hadoop.yarn.server.resourcemanager.scheduler.SchedulerNode;
import org.apache.hadoop.yarn.server.resourcemanager.scheduler.activities.ActivitiesManager;
import org.apache.hadoop.yarn.server.resourcemanager.scheduler.activities.ActivitiesLogger;
import org.apache.hadoop.yarn.server.resourcemanager.scheduler.activities.ActivityDiagnosticConstant;
import org.apache.hadoop.yarn.server.resourcemanager.scheduler.activities.ActivityState;
import org.apache.hadoop.yarn.server.resourcemanager.scheduler.activities.ActivityLevel;
import org.apache.hadoop.yarn.server.resourcemanager.scheduler.capacity.CapacityScheduler;
import org.apache.hadoop.yarn.server.resourcemanager.scheduler.capacity.CapacitySchedulerConfiguration;
import org.apache.hadoop.yarn.server.resourcemanager.scheduler.capacity.LeafQueue;
import org.apache.hadoop.yarn.server.resourcemanager.scheduler.capacity.TestUtils;
import org.apache.hadoop.yarn.server.resourcemanager.scheduler.capacity.CSQueue;
import org.apache.hadoop.yarn.server.resourcemanager.scheduler.capacity.CapacitySchedulerTestUtilities;
import org.apache.hadoop.yarn.server.resourcemanager.scheduler.common.fica.FiCaSchedulerApp;
import org.apache.hadoop.yarn.server.resourcemanager.scheduler.common.fica.FiCaSchedulerNode;
import org.apache.hadoop.yarn.server.resourcemanager.webapp.NodeIDsInfo;
import org.apache.hadoop.yarn.server.resourcemanager.webapp.dao.NodeLabelsInfo;
import org.apache.hadoop.yarn.server.resourcemanager.webapp.dao.LabelsToNodesInfo;
import org.apache.hadoop.yarn.server.resourcemanager.webapp.dao.AppInfo;
import org.apache.hadoop.yarn.server.resourcemanager.webapp.dao.AppState;
import org.apache.hadoop.yarn.server.resourcemanager.webapp.dao.ApplicationSubmissionContextInfo;
import org.apache.hadoop.yarn.server.resourcemanager.webapp.dao.AppsInfo;
import org.apache.hadoop.yarn.server.resourcemanager.webapp.dao.ClusterMetricsInfo;
import org.apache.hadoop.yarn.server.resourcemanager.webapp.dao.NewApplication;
import org.apache.hadoop.yarn.server.resourcemanager.webapp.dao.NodeInfo;
import org.apache.hadoop.yarn.server.resourcemanager.webapp.dao.NodesInfo;
import org.apache.hadoop.yarn.server.resourcemanager.webapp.dao.ResourceInfo;
import org.apache.hadoop.yarn.server.resourcemanager.webapp.dao.ResourceOptionInfo;
import org.apache.hadoop.yarn.server.resourcemanager.webapp.dao.NodeToLabelsInfo;
import org.apache.hadoop.yarn.server.resourcemanager.webapp.dao.NodeLabelInfo;
import org.apache.hadoop.yarn.server.resourcemanager.webapp.dao.AppAttemptsInfo;
import org.apache.hadoop.yarn.server.resourcemanager.webapp.dao.AppTimeoutInfo;
import org.apache.hadoop.yarn.server.resourcemanager.webapp.dao.AppTimeoutsInfo;
import org.apache.hadoop.yarn.server.resourcemanager.webapp.dao.AppPriority;
import org.apache.hadoop.yarn.server.resourcemanager.webapp.dao.AppQueue;
import org.apache.hadoop.yarn.server.resourcemanager.webapp.dao.StatisticsItemInfo;
import org.apache.hadoop.yarn.server.resourcemanager.webapp.dao.ApplicationStatisticsInfo;
import org.apache.hadoop.yarn.server.resourcemanager.webapp.dao.AppActivitiesInfo;
import org.apache.hadoop.yarn.server.resourcemanager.webapp.dao.NewReservation;
import org.apache.hadoop.yarn.server.resourcemanager.webapp.dao.ReservationSubmissionRequestInfo;
import org.apache.hadoop.yarn.server.resourcemanager.webapp.dao.ReservationUpdateRequestInfo;
import org.apache.hadoop.yarn.server.resourcemanager.webapp.dao.ReservationDeleteRequestInfo;
import org.apache.hadoop.yarn.server.resourcemanager.webapp.dao.ReservationListInfo;
import org.apache.hadoop.yarn.server.resourcemanager.webapp.dao.ReservationDefinitionInfo;
import org.apache.hadoop.yarn.server.resourcemanager.webapp.dao.ReservationRequestInfo;
import org.apache.hadoop.yarn.server.resourcemanager.webapp.dao.ReservationRequestsInfo;
import org.apache.hadoop.yarn.server.resourcemanager.webapp.dao.ReservationUpdateResponseInfo;
import org.apache.hadoop.yarn.server.resourcemanager.webapp.dao.ReservationDeleteResponseInfo;
import org.apache.hadoop.yarn.server.resourcemanager.webapp.dao.NodeToLabelsEntryList;
import org.apache.hadoop.yarn.server.router.RouterServerUtil;
import org.apache.hadoop.yarn.server.resourcemanager.webapp.dao.PartitionInfo;
import org.apache.hadoop.yarn.server.resourcemanager.webapp.dao.RMQueueAclInfo;
import org.apache.hadoop.yarn.server.resourcemanager.webapp.dao.SchedulerTypeInfo;
import org.apache.hadoop.yarn.server.resourcemanager.webapp.dao.SchedulerInfo;
import org.apache.hadoop.yarn.server.resourcemanager.webapp.dao.CapacitySchedulerInfo;
import org.apache.hadoop.yarn.server.scheduler.SchedulerRequestKey;
import org.apache.hadoop.yarn.server.webapp.dao.AppAttemptInfo;
import org.apache.hadoop.yarn.server.webapp.dao.ContainerInfo;
import org.apache.hadoop.yarn.server.webapp.dao.ContainersInfo;
import org.apache.hadoop.yarn.util.SystemClock;
import org.apache.hadoop.yarn.util.resource.Resources;
import org.apache.hadoop.yarn.webapp.BadRequestException;
import org.apache.hadoop.yarn.webapp.ForbiddenException;
import org.apache.hadoop.yarn.webapp.NotFoundException;
import org.mockito.Mockito;
import org.slf4j.Logger;
import org.slf4j.LoggerFactory;


import static org.apache.hadoop.yarn.server.router.webapp.BaseRouterWebServicesTest.QUEUE_DEFAULT;
import static org.apache.hadoop.yarn.server.router.webapp.BaseRouterWebServicesTest.QUEUE_DEFAULT_FULL;
import static org.apache.hadoop.yarn.server.router.webapp.BaseRouterWebServicesTest.QUEUE_DEDICATED;
import static org.apache.hadoop.yarn.server.router.webapp.BaseRouterWebServicesTest.QUEUE_DEDICATED_FULL;
import static org.mockito.Mockito.mock;
import static org.mockito.Mockito.when;

/**
 * This class mocks the RESTRequestInterceptor.
 */
public class MockDefaultRequestInterceptorREST
    extends DefaultRequestInterceptorREST {

  private static final Logger LOG =
      LoggerFactory.getLogger(MockDefaultRequestInterceptorREST.class);
  final private AtomicInteger applicationCounter = new AtomicInteger(0);
  // True if the Mock RM is running, false otherwise.
  // This property allows us to write tests for specific scenario as YARN RM
  // down e.g. network issue, failover.
  private boolean isRunning = true;
  private Map<ApplicationId, ApplicationReport> applicationMap = new HashMap<>();
  public static final String APP_STATE_RUNNING = "RUNNING";

  // duration(milliseconds), 1mins
  public static final long DURATION = 60*1000;

  // Containers 4
  public static final int NUM_CONTAINERS = 4;

  private Map<ReservationId, SubClusterId> reservationMap = new HashMap<>();
  private AtomicLong resCounter = new AtomicLong();
  private MockRM mockRM = null;

  private void validateRunning() throws ConnectException {
    if (!isRunning) {
      throw new ConnectException("RM is stopped");
    }
  }

  @Override
  public Response createNewApplication(HttpServletRequest hsr)
      throws AuthorizationException, IOException, InterruptedException {
    validateRunning();

    ApplicationId applicationId =
        ApplicationId.newInstance(Integer.valueOf(getSubClusterId().getId()),
            applicationCounter.incrementAndGet());
    NewApplication appId =
        new NewApplication(applicationId.toString(), new ResourceInfo());
    return Response.status(Status.OK).entity(appId).build();
  }

  @Override
  public Response submitApplication(ApplicationSubmissionContextInfo newApp,
      HttpServletRequest hsr)
      throws AuthorizationException, IOException, InterruptedException {
    validateRunning();

    ApplicationId appId = ApplicationId.fromString(newApp.getApplicationId());
    LOG.info("Application submitted: " + appId);

    // Initialize appReport
    ApplicationReport appReport = ApplicationReport.newInstance(
        appId, ApplicationAttemptId.newInstance(appId, 1), null, newApp.getQueue(), null, null, 0,
        null, YarnApplicationState.ACCEPTED, "", null, 0, 0, null, null, null, 0,
        newApp.getApplicationType(), null, null, false, Priority.newInstance(newApp.getPriority()),
        null, null);

    // Initialize appTimeoutsMap
    HashMap<ApplicationTimeoutType, ApplicationTimeout> appTimeoutsMap = new HashMap<>();
    ApplicationTimeoutType timeoutType = ApplicationTimeoutType.LIFETIME;
    ApplicationTimeout appTimeOut =
        ApplicationTimeout.newInstance(ApplicationTimeoutType.LIFETIME, "UNLIMITED", 10);
    appTimeoutsMap.put(timeoutType, appTimeOut);
    appReport.setApplicationTimeouts(appTimeoutsMap);

    applicationMap.put(appId, appReport);
    return Response.status(Status.ACCEPTED).header(HttpHeaders.LOCATION, "")
        .entity(getSubClusterId()).build();
  }

  @Override
  public AppInfo getApp(HttpServletRequest hsr, String appId,
      Set<String> unselectedFields) {
    if (!isRunning) {
      throw new RuntimeException("RM is stopped");
    }

    ApplicationId applicationId = ApplicationId.fromString(appId);
    if (!applicationMap.containsKey(applicationId)) {
      throw new NotFoundException("app with id: " + appId + " not found");
    }

    return new AppInfo();
  }

  @Override
  public AppsInfo getApps(HttpServletRequest hsr, String stateQuery,
      Set<String> statesQuery, String finalStatusQuery, String userQuery,
      String queueQuery, String count, String startedBegin, String startedEnd,
      String finishBegin, String finishEnd, Set<String> applicationTypes,
      Set<String> applicationTags, String name, Set<String> unselectedFields) {
    if (!isRunning) {
      throw new RuntimeException("RM is stopped");
    }
    AppsInfo appsInfo = new AppsInfo();
    AppInfo appInfo = new AppInfo();

    appInfo.setAppId(
        ApplicationId.newInstance(Integer.valueOf(getSubClusterId().getId()),
            applicationCounter.incrementAndGet()).toString());
    appInfo.setAMHostHttpAddress("http://i_am_the_AM:1234");

    appsInfo.add(appInfo);
    return appsInfo;
  }

  @Override
  public Response updateAppState(AppState targetState, HttpServletRequest hsr,
      String appId) throws AuthorizationException, YarnException,
      InterruptedException, IOException {
    validateRunning();

    ApplicationId applicationId = ApplicationId.fromString(appId);
    if (applicationMap.remove(applicationId) == null) {
      throw new ApplicationNotFoundException(
          "Trying to kill an absent application: " + appId);
    }

    if (targetState == null) {
      return Response.status(Status.BAD_REQUEST).build();
    }

    LOG.info("Force killing application: " + appId);
    AppState ret = new AppState();
    ret.setState(targetState.toString());
    return Response.status(Status.OK).entity(ret).build();
  }

  @Override
  public NodeInfo getNode(String nodeId) {
    if (!isRunning) {
      throw new RuntimeException("RM is stopped");
    }
    NodeInfo node = null;
    SubClusterId subCluster = getSubClusterId();
    String subClusterId = subCluster.getId();
    if (nodeId.contains(subClusterId) || nodeId.contains("test")) {
      node = new NodeInfo();
      node.setId(nodeId);
      node.setLastHealthUpdate(Integer.valueOf(getSubClusterId().getId()));
    }
    return node;
  }

  @Override
  public NodesInfo getNodes(String states) {
    if (!isRunning) {
      throw new RuntimeException("RM is stopped");
    }
    NodeInfo node = new NodeInfo();
    node.setId("Node " + Integer.valueOf(getSubClusterId().getId()));
    node.setLastHealthUpdate(Integer.valueOf(getSubClusterId().getId()));
    NodesInfo nodes = new NodesInfo();
    nodes.add(node);
    return nodes;
  }

  @Override
  public ResourceInfo updateNodeResource(HttpServletRequest hsr,
      String nodeId, ResourceOptionInfo resourceOption) {
    if (!isRunning) {
      throw new RuntimeException("RM is stopped");
    }
    Resource resource = resourceOption.getResourceOption().getResource();
    return new ResourceInfo(resource);
  }

  @Override
  public ClusterMetricsInfo getClusterMetricsInfo() {
    if (!isRunning) {
      throw new RuntimeException("RM is stopped");
    }
    ClusterMetricsInfo metrics = new ClusterMetricsInfo();
    metrics.setAppsSubmitted(Integer.valueOf(getSubClusterId().getId()));
    metrics.setAppsCompleted(Integer.valueOf(getSubClusterId().getId()));
    metrics.setAppsPending(Integer.valueOf(getSubClusterId().getId()));
    metrics.setAppsRunning(Integer.valueOf(getSubClusterId().getId()));
    metrics.setAppsFailed(Integer.valueOf(getSubClusterId().getId()));
    metrics.setAppsKilled(Integer.valueOf(getSubClusterId().getId()));

    return metrics;
  }

  @Override
  public AppState getAppState(HttpServletRequest hsr, String appId)
      throws AuthorizationException {
    if (!isRunning) {
      throw new RuntimeException("RM is stopped");
    }

    ApplicationId applicationId = ApplicationId.fromString(appId);
    if (!applicationMap.containsKey(applicationId)) {
      throw new NotFoundException("app with id: " + appId + " not found");
    }

    return new AppState(APP_STATE_RUNNING);
  }

  public void setSubClusterId(int subClusterId) {
    setSubClusterId(SubClusterId.newInstance(Integer.toString(subClusterId)));
  }

  public boolean isRunning() {
    return isRunning;
  }

  public void setRunning(boolean runningMode) {
    this.isRunning = runningMode;
  }

  @Override
  public ContainersInfo getContainers(HttpServletRequest req, HttpServletResponse res,
      String appId, String appAttemptId) {
    if (!isRunning) {
      throw new RuntimeException("RM is stopped");
    }

    // Try format conversion for app_id
    ApplicationId applicationId = null;
    try {
      applicationId = ApplicationId.fromString(appId);
    } catch (Exception e) {
      throw new BadRequestException(e);
    }

    // Try format conversion for app_attempt_id
    ApplicationAttemptId applicationAttemptId = null;
    try {
      applicationAttemptId =
          ApplicationAttemptId.fromString(appAttemptId);
    } catch (Exception e) {
      throw new BadRequestException(e);
    }

    // We avoid to check if the Application exists in the system because we need
    // to validate that each subCluster returns 1 container.
    ContainersInfo containers = new ContainersInfo();

    int subClusterId = Integer.valueOf(getSubClusterId().getId());

    ContainerId containerId = ContainerId.newContainerId(
        ApplicationAttemptId.fromString(appAttemptId), subClusterId);
    Resource allocatedResource =
        Resource.newInstance(subClusterId, subClusterId);

    NodeId assignedNode = NodeId.newInstance("Node", subClusterId);
    Priority priority = Priority.newInstance(subClusterId);
    long creationTime = subClusterId;
    long finishTime = subClusterId;
    String diagnosticInfo = "Diagnostic " + subClusterId;
    String logUrl = "Log " + subClusterId;
    int containerExitStatus = subClusterId;
    ContainerState containerState = ContainerState.COMPLETE;
    String nodeHttpAddress = "HttpAddress " + subClusterId;

    ContainerReport containerReport = ContainerReport.newInstance(
        containerId, allocatedResource, assignedNode, priority,
        creationTime, finishTime, diagnosticInfo, logUrl,
        containerExitStatus, containerState, nodeHttpAddress);

    ContainerInfo container = new ContainerInfo(containerReport);
    containers.add(container);

    return containers;
  }

  @Override
  public NodeToLabelsInfo getNodeToLabels(HttpServletRequest hsr) throws IOException {
    if (!isRunning) {
      throw new RuntimeException("RM is stopped");
    }
    NodeLabelsInfo cpuNode = new NodeLabelsInfo(Collections.singleton("CPU"));
    NodeLabelsInfo gpuNode = new NodeLabelsInfo(Collections.singleton("GPU"));

    HashMap<String, NodeLabelsInfo> nodeLabels = new HashMap<>();
    nodeLabels.put("node1", cpuNode);
    nodeLabels.put("node2", gpuNode);
    return new NodeToLabelsInfo(nodeLabels);
  }

  @Override
  public LabelsToNodesInfo getLabelsToNodes(Set<String> labels) throws IOException {
    if (!isRunning) {
      throw new RuntimeException("RM is stopped");
    }

    Map<NodeLabelInfo, NodeIDsInfo> labelsToNodes = new HashMap<>();

    NodeLabel labelX = NodeLabel.newInstance("x", false);
    NodeLabelInfo nodeLabelInfoX = new NodeLabelInfo(labelX);
    ArrayList<String> hostsX = new ArrayList<>(Arrays.asList("host1A", "host1B"));
    Resource resourceX = Resource.newInstance(20*1024, 10);
    NodeIDsInfo nodeIDsInfoX = new NodeIDsInfo(hostsX, resourceX);
    labelsToNodes.put(nodeLabelInfoX, nodeIDsInfoX);

    NodeLabel labelY = NodeLabel.newInstance("y", false);
    NodeLabelInfo nodeLabelInfoY = new NodeLabelInfo(labelY);
    ArrayList<String> hostsY = new ArrayList<>(Arrays.asList("host2A", "host2B"));
    Resource resourceY = Resource.newInstance(40*1024, 20);
    NodeIDsInfo nodeIDsInfoY = new NodeIDsInfo(hostsY, resourceY);
    labelsToNodes.put(nodeLabelInfoY, nodeIDsInfoY);

    NodeLabel labelZ = NodeLabel.newInstance("z", false);
    NodeLabelInfo nodeLabelInfoZ = new NodeLabelInfo(labelZ);
    ArrayList<String> hostsZ = new ArrayList<>(Arrays.asList("host3A", "host3B"));
    Resource resourceZ = Resource.newInstance(80*1024, 40);
    NodeIDsInfo nodeIDsInfoZ = new NodeIDsInfo(hostsZ, resourceZ);
    labelsToNodes.put(nodeLabelInfoZ, nodeIDsInfoZ);

    return new LabelsToNodesInfo(labelsToNodes);
  }

  @Override
  public NodeLabelsInfo getClusterNodeLabels(HttpServletRequest hsr) throws IOException {
    if (!isRunning) {
      throw new RuntimeException("RM is stopped");
    }
    NodeLabel labelCpu = NodeLabel.newInstance("cpu", false);
    NodeLabel labelGpu = NodeLabel.newInstance("gpu", false);
    return new NodeLabelsInfo(Sets.newHashSet(labelCpu, labelGpu));
  }

  @Override
  public NodeLabelsInfo getLabelsOnNode(HttpServletRequest hsr, String nodeId) throws IOException {
    if (!isRunning) {
      throw new RuntimeException("RM is stopped");
    }

    if (StringUtils.equalsIgnoreCase(nodeId, "node1")) {
      NodeLabel labelCpu = NodeLabel.newInstance("x", false);
      NodeLabel labelGpu = NodeLabel.newInstance("y", false);
      return new NodeLabelsInfo(Sets.newHashSet(labelCpu, labelGpu));
    } else {
      return null;
    }
  }

  @Override
  public ContainerInfo getContainer(HttpServletRequest req, HttpServletResponse res,
      String appId, String appAttemptId, String containerId) {
    if (!isRunning) {
      throw new RuntimeException("RM is stopped");
    }

    ContainerId newContainerId = ContainerId.fromString(containerId);

    Resource allocatedResource = Resource.newInstance(1024, 2);

    int subClusterId = Integer.valueOf(getSubClusterId().getId());
    NodeId assignedNode = NodeId.newInstance("Node", subClusterId);
    Priority priority = Priority.newInstance(subClusterId);
    long creationTime = subClusterId;
    long finishTime = subClusterId;
    String diagnosticInfo = "Diagnostic " + subClusterId;
    String logUrl = "Log " + subClusterId;
    int containerExitStatus = subClusterId;
    ContainerState containerState = ContainerState.COMPLETE;
    String nodeHttpAddress = "HttpAddress " + subClusterId;

    ContainerReport containerReport = ContainerReport.newInstance(
        newContainerId, allocatedResource, assignedNode, priority,
        creationTime, finishTime, diagnosticInfo, logUrl,
        containerExitStatus, containerState, nodeHttpAddress);

    return new ContainerInfo(containerReport);
  }

  @Override
  public Response signalToContainer(String containerId, String command,
      HttpServletRequest req) throws AuthorizationException {
    if (!isRunning) {
      throw new RuntimeException("RM is stopped");
    }

    if (!EnumUtils.isValidEnum(SignalContainerCommand.class, command.toUpperCase())) {
      String errMsg = "Invalid command: " + command.toUpperCase() + ", valid commands are: "
          + Arrays.asList(SignalContainerCommand.values());
      return Response.status(Status.BAD_REQUEST).entity(errMsg).build();
    }

    return Response.status(Status.OK).build();
  }

  @Override
  public AppAttemptInfo getAppAttempt(HttpServletRequest req, HttpServletResponse res,
      String appId, String appAttemptId) {
    if (!isRunning) {
      throw new RuntimeException("RM is stopped");
    }

    ApplicationId applicationId = ApplicationId.fromString(appId);
    if (!applicationMap.containsKey(applicationId)) {
      throw new NotFoundException("app with id: " + appId + " not found");
    }

    ApplicationAttemptId attemptId = ApplicationAttemptId.fromString(appAttemptId);

    ApplicationReport newApplicationReport = ApplicationReport.newInstance(
        applicationId, attemptId, "user", "queue", "appname", "host", 124, null,
        YarnApplicationState.RUNNING, "diagnostics", "url", 1, 2, 3, 4,
        FinalApplicationStatus.SUCCEEDED, null, "N/A", 0.53789f, "YARN", null);

    ApplicationAttemptReport attempt = ApplicationAttemptReport.newInstance(
        attemptId, "host", 124, "url", "oUrl", "diagnostics",
        YarnApplicationAttemptState.FINISHED, ContainerId.newContainerId(
        newApplicationReport.getCurrentApplicationAttemptId(), 1));

    return new AppAttemptInfo(attempt);
  }

  @Override
  public AppAttemptsInfo getAppAttempts(HttpServletRequest hsr, String appId) {
    if (!isRunning) {
      throw new RuntimeException("RM is stopped");
    }

    ApplicationId applicationId = ApplicationId.fromString(appId);
    if (!applicationMap.containsKey(applicationId)) {
      throw new NotFoundException("app with id: " + appId + " not found");
    }

    AppAttemptsInfo infos = new AppAttemptsInfo();
    infos.add(TestRouterWebServiceUtil.generateAppAttemptInfo(0));
    infos.add(TestRouterWebServiceUtil.generateAppAttemptInfo(1));
    return infos;
  }

  @Override
  public AppTimeoutInfo getAppTimeout(HttpServletRequest hsr,
      String appId, String type) throws AuthorizationException {

    if (!isRunning) {
      throw new RuntimeException("RM is stopped");
    }

    ApplicationId applicationId = ApplicationId.fromString(appId);
    if (!applicationMap.containsKey(applicationId)) {
      throw new NotFoundException("app with id: " + appId + " not found");
    }

    ApplicationReport appReport = applicationMap.get(applicationId);
    Map<ApplicationTimeoutType, ApplicationTimeout> timeouts = appReport.getApplicationTimeouts();
    ApplicationTimeoutType paramType = ApplicationTimeoutType.valueOf(type);

    if (paramType == null) {
      throw new NotFoundException("application timeout type not found");
    }

    if (!timeouts.containsKey(paramType)) {
      throw new NotFoundException("timeout with id: " + appId + " not found");
    }

    ApplicationTimeout applicationTimeout = timeouts.get(paramType);

    AppTimeoutInfo timeoutInfo = new AppTimeoutInfo();
    timeoutInfo.setExpiryTime(applicationTimeout.getExpiryTime());
    timeoutInfo.setTimeoutType(applicationTimeout.getTimeoutType());
    timeoutInfo.setRemainingTime(applicationTimeout.getRemainingTime());

    return timeoutInfo;
  }

  @Override
  public AppTimeoutsInfo getAppTimeouts(HttpServletRequest hsr, String appId)
      throws AuthorizationException {

    if (!isRunning) {
      throw new RuntimeException("RM is stopped");
    }

    ApplicationId applicationId = ApplicationId.fromString(appId);

    if (!applicationMap.containsKey(applicationId)) {
      throw new NotFoundException("app with id: " + appId + " not found");
    }

    ApplicationReport appReport = applicationMap.get(applicationId);
    Map<ApplicationTimeoutType, ApplicationTimeout> timeouts = appReport.getApplicationTimeouts();

    AppTimeoutsInfo timeoutsInfo = new AppTimeoutsInfo();

    for (ApplicationTimeout timeout : timeouts.values()) {
      AppTimeoutInfo timeoutInfo = new AppTimeoutInfo();
      timeoutInfo.setExpiryTime(timeout.getExpiryTime());
      timeoutInfo.setTimeoutType(timeout.getTimeoutType());
      timeoutInfo.setRemainingTime(timeout.getRemainingTime());
      timeoutsInfo.add(timeoutInfo);
    }

    return timeoutsInfo;
  }

  @Override
  public Response updateApplicationTimeout(AppTimeoutInfo appTimeout, HttpServletRequest hsr,
      String appId) throws AuthorizationException,
      YarnException, InterruptedException, IOException {

    if (!isRunning) {
      throw new RuntimeException("RM is stopped");
    }

    ApplicationId applicationId = ApplicationId.fromString(appId);

    if (!applicationMap.containsKey(applicationId)) {
      throw new NotFoundException("app with id: " + appId + " not found");
    }

    ApplicationReport appReport = applicationMap.get(applicationId);
    Map<ApplicationTimeoutType, ApplicationTimeout> timeouts = appReport.getApplicationTimeouts();

    ApplicationTimeoutType paramTimeoutType = appTimeout.getTimeoutType();
    if (!timeouts.containsKey(paramTimeoutType)) {
      throw new NotFoundException("TimeOutType with id: " + appId + " not found");
    }

    ApplicationTimeout applicationTimeout = timeouts.get(paramTimeoutType);
    applicationTimeout.setTimeoutType(appTimeout.getTimeoutType());
    applicationTimeout.setExpiryTime(appTimeout.getExpireTime());
    applicationTimeout.setRemainingTime(appTimeout.getRemainingTimeInSec());

    AppTimeoutInfo result = new AppTimeoutInfo(applicationTimeout);

    return Response.status(Status.OK).entity(result).build();
  }

  @Override
  public Response updateApplicationPriority(AppPriority targetPriority, HttpServletRequest hsr,
      String appId) throws YarnException, InterruptedException, IOException {
    if (!isRunning) {
      throw new RuntimeException("RM is stopped");
    }

    ApplicationId applicationId = ApplicationId.fromString(appId);
    if (targetPriority == null) {
      return Response.status(Status.BAD_REQUEST).build();
    }

    if (!applicationMap.containsKey(applicationId)) {
      throw new NotFoundException("app with id: " + appId + " not found");
    }

    ApplicationReport appReport = applicationMap.get(applicationId);
    Priority newPriority = Priority.newInstance(targetPriority.getPriority());
    appReport.setPriority(newPriority);

    return Response.status(Status.OK).entity(targetPriority).build();
  }

  @Override
  public AppPriority getAppPriority(HttpServletRequest hsr, String appId)
      throws AuthorizationException {
    if (!isRunning) {
      throw new RuntimeException("RM is stopped");
    }

    ApplicationId applicationId = ApplicationId.fromString(appId);

    if (!applicationMap.containsKey(applicationId)) {
      throw new NotFoundException("app with id: " + appId + " not found");
    }
    ApplicationReport appReport = applicationMap.get(applicationId);
    Priority priority = appReport.getPriority();

    return new AppPriority(priority.getPriority());
  }

  @Override
  public AppQueue getAppQueue(HttpServletRequest hsr, String appId)
      throws AuthorizationException {
    if (!isRunning) {
      throw new RuntimeException("RM is stopped");
    }
    ApplicationId applicationId = ApplicationId.fromString(appId);
    if (!applicationMap.containsKey(applicationId)) {
      throw new NotFoundException("app with id: " + appId + " not found");
    }
    String queue = applicationMap.get(applicationId).getQueue();
    return new AppQueue(queue);
  }

  @Override
  public Response updateAppQueue(AppQueue targetQueue, HttpServletRequest hsr, String appId)
      throws AuthorizationException, YarnException, InterruptedException, IOException {
    if (!isRunning) {
      throw new RuntimeException("RM is stopped");
    }
    ApplicationId applicationId = ApplicationId.fromString(appId);
    if (!applicationMap.containsKey(applicationId)) {
      throw new NotFoundException("app with id: " + appId + " not found");
    }
    if (targetQueue == null || StringUtils.isBlank(targetQueue.getQueue())) {
      return Response.status(Status.BAD_REQUEST).build();
    }

    ApplicationReport appReport = applicationMap.get(applicationId);
    String originalQueue = appReport.getQueue();
    appReport.setQueue(targetQueue.getQueue());
    applicationMap.put(applicationId, appReport);
    LOG.info("Update applicationId = {} from originalQueue = {} to targetQueue = {}.",
        appId, originalQueue, targetQueue);

    AppQueue targetAppQueue = new AppQueue(targetQueue.getQueue());
    return Response.status(Status.OK).entity(targetAppQueue).build();
  }

  public void updateApplicationState(YarnApplicationState appState, String appId)
      throws AuthorizationException, YarnException, InterruptedException, IOException {
    validateRunning();
    ApplicationId applicationId = ApplicationId.fromString(appId);
    if (!applicationMap.containsKey(applicationId)) {
      throw new NotFoundException("app with id: " + appId + " not found");
    }
    ApplicationReport appReport = applicationMap.get(applicationId);
    appReport.setYarnApplicationState(appState);
  }

  @Override
  public ApplicationStatisticsInfo getAppStatistics(
      HttpServletRequest hsr, Set<String> stateQueries, Set<String> typeQueries) {
    if (!isRunning) {
      throw new RuntimeException("RM is stopped");
    }

    Map<String, StatisticsItemInfo> itemInfoMap = new HashMap<>();

    for (ApplicationReport appReport : applicationMap.values()) {

      YarnApplicationState appState = appReport.getYarnApplicationState();
      String appType = appReport.getApplicationType();

      if (stateQueries.contains(appState.name()) && typeQueries.contains(appType)) {
        String itemInfoMapKey = appState.toString() + "_" + appType;
        StatisticsItemInfo itemInfo = itemInfoMap.getOrDefault(itemInfoMapKey, null);
        if (itemInfo == null) {
          itemInfo = new StatisticsItemInfo(appState, appType, 1);
        } else {
          long newCount = itemInfo.getCount() + 1;
          itemInfo.setCount(newCount);
        }
        itemInfoMap.put(itemInfoMapKey, itemInfo);
      }
    }

    return new ApplicationStatisticsInfo(itemInfoMap.values());
  }

  @Override
  public AppActivitiesInfo getAppActivities(
      HttpServletRequest hsr, String appId, String time, Set<String> requestPriorities,
      Set<String> allocationRequestIds, String groupBy, String limit, Set<String> actions,
      boolean summarize) {
    if (!isRunning) {
      throw new RuntimeException("RM is stopped");
    }

    ApplicationId applicationId = ApplicationId.fromString(appId);
    if (!applicationMap.containsKey(applicationId)) {
      throw new NotFoundException("app with id: " + appId + " not found");
    }

    SchedulerNode schedulerNode = TestUtils.getMockNode("host0", "rack", 1, 10240);

    RMContext rmContext = Mockito.mock(RMContext.class);
    Mockito.when(rmContext.getYarnConfiguration()).thenReturn(this.getConf());
    ResourceScheduler scheduler = Mockito.mock(ResourceScheduler.class);
    Mockito.when(scheduler.getMinimumResourceCapability()).thenReturn(Resources.none());
    Mockito.when(rmContext.getScheduler()).thenReturn(scheduler);
    LeafQueue mockQueue = Mockito.mock(LeafQueue.class);
    Map<ApplicationId, RMApp> rmApps = new ConcurrentHashMap<>();
    Mockito.doReturn(rmApps).when(rmContext).getRMApps();

    FiCaSchedulerNode node = (FiCaSchedulerNode) schedulerNode;
    ApplicationAttemptId appAttemptId = ApplicationAttemptId.newInstance(applicationId, 0);
    RMApp mockApp = Mockito.mock(RMApp.class);
    Mockito.doReturn(appAttemptId.getApplicationId()).when(mockApp).getApplicationId();
    Mockito.doReturn(FinalApplicationStatus.UNDEFINED).when(mockApp).getFinalApplicationStatus();
    rmApps.put(appAttemptId.getApplicationId(), mockApp);
    FiCaSchedulerApp app = new FiCaSchedulerApp(appAttemptId, "user", mockQueue,
        mock(ActiveUsersManager.class), rmContext);

    ActivitiesManager newActivitiesManager = new ActivitiesManager(rmContext);
    newActivitiesManager.turnOnAppActivitiesRecording(app.getApplicationId(), 3);

    int numActivities = 10;
    for (int i = 0; i < numActivities; i++) {
      ActivitiesLogger.APP.startAppAllocationRecording(newActivitiesManager, node,
          SystemClock.getInstance().getTime(), app);
      ActivitiesLogger.APP.recordAppActivityWithoutAllocation(newActivitiesManager, node, app,
          new SchedulerRequestKey(Priority.newInstance(0), 0, null),
          ActivityDiagnosticConstant.NODE_IS_BLACKLISTED, ActivityState.REJECTED,
          ActivityLevel.NODE);
      ActivitiesLogger.APP.finishSkippedAppAllocationRecording(newActivitiesManager,
          app.getApplicationId(), ActivityState.SKIPPED, ActivityDiagnosticConstant.EMPTY);
    }

    Set<Integer> prioritiesInt =
        requestPriorities.stream().map(pri -> Integer.parseInt(pri)).collect(Collectors.toSet());
    Set<Long> allocationReqIds =
        allocationRequestIds.stream().map(id -> Long.parseLong(id)).collect(Collectors.toSet());
    AppActivitiesInfo appActivitiesInfo = newActivitiesManager.
        getAppActivitiesInfo(app.getApplicationId(), prioritiesInt, allocationReqIds, null,
        Integer.parseInt(limit), summarize, 3);

    return appActivitiesInfo;
  }

  @Override
  public Response listReservation(String queue, String reservationId, long startTime, long endTime,
      boolean includeResourceAllocations, HttpServletRequest hsr) throws Exception {

    if (!isRunning) {
      throw new RuntimeException("RM is stopped");
    }

    if (!StringUtils.equals(queue, QUEUE_DEDICATED_FULL)) {
      throw new RuntimeException("The specified queue: " + queue +
          " is not managed by reservation system." +
          " Please try again with a valid reservable queue.");
    }

    ReservationId reservationID =
        ReservationId.parseReservationId(reservationId);

    if (!reservationMap.containsKey(reservationID)) {
      throw new NotFoundException("reservationId with id: " + reservationId + " not found");
    }

    ClientRMService clientService = mockRM.getClientRMService();

    // listReservations
    ReservationListRequest request = ReservationListRequest.newInstance(
        queue, reservationId, startTime, endTime, includeResourceAllocations);
    ReservationListResponse resRespInfo = clientService.listReservations(request);
    ReservationListInfo resResponse =
        new ReservationListInfo(resRespInfo, includeResourceAllocations);

    return Response.status(Status.OK).entity(resResponse).build();
  }

  @Override
  public Response createNewReservation(HttpServletRequest hsr)
      throws AuthorizationException, IOException, InterruptedException {

    if (!isRunning) {
      throw new RuntimeException("RM is stopped");
    }

    ReservationId resId = ReservationId.newInstance(Time.now(), resCounter.incrementAndGet());
    LOG.info("Allocated new reservationId: {}.", resId);

    NewReservation reservationId = new NewReservation(resId.toString());
    return Response.status(Status.OK).entity(reservationId).build();
  }

  @Override
  public Response submitReservation(ReservationSubmissionRequestInfo resContext,
      HttpServletRequest hsr) throws AuthorizationException, IOException, InterruptedException {

    if (!isRunning) {
      throw new RuntimeException("RM is stopped");
    }

    ReservationId reservationId = ReservationId.parseReservationId(resContext.getReservationId());
    ReservationDefinitionInfo definitionInfo = resContext.getReservationDefinition();
    ReservationDefinition definition =
            RouterServerUtil.convertReservationDefinition(definitionInfo);
    ReservationSubmissionRequest request = ReservationSubmissionRequest.newInstance(
            definition, resContext.getQueue(), reservationId);
    submitReservation(request);

    LOG.info("Reservation submitted: {}.", reservationId);

    SubClusterId subClusterId = getSubClusterId();
    reservationMap.put(reservationId, subClusterId);

    return Response.status(Status.ACCEPTED).build();
  }

  private void submitReservation(ReservationSubmissionRequest request) {
    try {
      // synchronize plan
      ReservationSystem reservationSystem = mockRM.getReservationSystem();
      reservationSystem.synchronizePlan(QUEUE_DEDICATED_FULL, true);
      // Generate reserved resources
      ClientRMService clientService = mockRM.getClientRMService();
      clientService.submitReservation(request);
    } catch (IOException | YarnException e) {
      throw new RuntimeException(e);
    }
  }

  @Override
  public Response updateReservation(ReservationUpdateRequestInfo resContext,
      HttpServletRequest hsr) throws AuthorizationException, IOException, InterruptedException {

    if (resContext == null || resContext.getReservationId() == null ||
        resContext.getReservationDefinition() == null) {
      return Response.status(Status.BAD_REQUEST).build();
    }

    String resId = resContext.getReservationId();
    ReservationId reservationId = ReservationId.parseReservationId(resId);

    if (!reservationMap.containsKey(reservationId)) {
      throw new NotFoundException("reservationId with id: " + reservationId + " not found");
    }

    // Generate reserved resources
    updateReservation(resContext);

    ReservationUpdateResponseInfo resRespInfo = new ReservationUpdateResponseInfo();
    return Response.status(Status.OK).entity(resRespInfo).build();
  }

  private void updateReservation(ReservationUpdateRequestInfo resContext) throws IOException {

    if (resContext == null) {
      throw new BadRequestException("Input ReservationSubmissionContext should not be null");
    }

    ReservationDefinitionInfo resInfo = resContext.getReservationDefinition();
    if (resInfo == null) {
      throw new BadRequestException("Input ReservationDefinition should not be null");
    }

    ReservationRequestsInfo resReqsInfo = resInfo.getReservationRequests();
    if (resReqsInfo == null || resReqsInfo.getReservationRequest() == null
        || resReqsInfo.getReservationRequest().isEmpty()) {
      throw new BadRequestException("The ReservationDefinition should " +
          "contain at least one ReservationRequest");
    }

    if (resContext.getReservationId() == null) {
      throw new BadRequestException("Update operations must specify an existing ReservaitonId");
    }

    ReservationRequestInterpreter[] values = ReservationRequestInterpreter.values();
    ReservationRequestInterpreter requestInterpreter =
        values[resReqsInfo.getReservationRequestsInterpreter()];
    List<ReservationRequest> list = new ArrayList<>();

    for (ReservationRequestInfo resReqInfo : resReqsInfo.getReservationRequest()) {
      ResourceInfo rInfo = resReqInfo.getCapability();
      Resource capability = Resource.newInstance(rInfo.getMemorySize(), rInfo.getvCores());
      int numContainers = resReqInfo.getNumContainers();
      int minConcurrency = resReqInfo.getMinConcurrency();
      long duration = resReqInfo.getDuration();
      ReservationRequest rr = ReservationRequest.newInstance(
          capability, numContainers, minConcurrency, duration);
      list.add(rr);
    }

    ReservationRequests reqs = ReservationRequests.newInstance(list, requestInterpreter);
    ReservationDefinition rDef = ReservationDefinition.newInstance(
        resInfo.getArrival(), resInfo.getDeadline(), reqs,
        resInfo.getReservationName(), resInfo.getRecurrenceExpression(),
        Priority.newInstance(resInfo.getPriority()));
    ReservationUpdateRequest request = ReservationUpdateRequest.newInstance(
        rDef, ReservationId.parseReservationId(resContext.getReservationId()));

    ClientRMService clientService = mockRM.getClientRMService();
    try {
      clientService.updateReservation(request);
    } catch (YarnException ex) {
      throw new RuntimeException(ex);
    }
  }

  @Override
  public Response deleteReservation(ReservationDeleteRequestInfo resContext, HttpServletRequest hsr)
      throws AuthorizationException, IOException, InterruptedException {
    if (!isRunning) {
      throw new RuntimeException("RM is stopped");
    }

    try {
      String resId = resContext.getReservationId();
      ReservationId reservationId = ReservationId.parseReservationId(resId);

      if (!reservationMap.containsKey(reservationId)) {
        throw new NotFoundException("reservationId with id: " + reservationId + " not found");
      }

      ReservationDeleteRequest reservationDeleteRequest =
          ReservationDeleteRequest.newInstance(reservationId);
      ClientRMService clientService = mockRM.getClientRMService();
      clientService.deleteReservation(reservationDeleteRequest);

      ReservationDeleteResponseInfo resRespInfo = new ReservationDeleteResponseInfo();
      reservationMap.remove(reservationId);

      return Response.status(Status.OK).entity(resRespInfo).build();
    } catch (YarnException e) {
      throw new RuntimeException(e);
    }
  }

  @VisibleForTesting
  public MockRM getMockRM() {
    return mockRM;
  }

  @VisibleForTesting
  public void setMockRM(MockRM mockResourceManager) {
    this.mockRM = mockResourceManager;
  }

  @Override
  public NodeLabelsInfo getRMNodeLabels(HttpServletRequest hsr) {

    NodeLabelInfo nodeLabelInfo = new NodeLabelInfo();
    nodeLabelInfo.setExclusivity(true);
    nodeLabelInfo.setName("Test-Label");
    nodeLabelInfo.setActiveNMs(10);
    PartitionInfo partitionInfo = new PartitionInfo();

    NodeLabelsInfo nodeLabelsInfo = new NodeLabelsInfo();
    nodeLabelsInfo.getNodeLabelsInfo().add(nodeLabelInfo);

    return nodeLabelsInfo;
  }

  private MockRM setupResourceManager() throws Exception {
    DefaultMetricsSystem.setMiniClusterMode(true);

    CapacitySchedulerConfiguration conf = new CapacitySchedulerConfiguration();

    // Define default queue
    conf.setCapacity(QUEUE_DEFAULT_FULL, 20);
    // Define dedicated queues
    conf.setQueues(CapacitySchedulerConfiguration.ROOT,
        new String[] {QUEUE_DEFAULT,  QUEUE_DEDICATED});
    conf.setCapacity(QUEUE_DEDICATED_FULL, 80);
    conf.setReservable(QUEUE_DEDICATED_FULL, true);

    conf.setClass(YarnConfiguration.RM_SCHEDULER, CapacityScheduler.class, ResourceScheduler.class);
    conf.setBoolean(YarnConfiguration.RM_RESERVATION_SYSTEM_ENABLE, true);
    MockRM rm = new MockRM(conf);
    rm.start();
    rm.registerNode("127.0.0.1:5678", 100*1024, 100);
    return rm;
  }

  @Override
  public RMQueueAclInfo checkUserAccessToQueue(String queue, String username,
      String queueAclType, HttpServletRequest hsr) throws AuthorizationException {

    ResourceManager mockResourceManager = mock(ResourceManager.class);
    Configuration conf = new YarnConfiguration();

    ResourceScheduler mockScheduler = new CapacityScheduler() {
      @Override
      public synchronized boolean checkAccess(UserGroupInformation callerUGI,
          QueueACL acl, String queueName) {
        if (acl == QueueACL.ADMINISTER_QUEUE) {
          if (callerUGI.getUserName().equals("admin")) {
            return true;
          }
        } else {
          if (ImmutableSet.of("admin", "yarn").contains(callerUGI.getUserName())) {
            return true;
          }
        }
        return false;
      }
    };

    when(mockResourceManager.getResourceScheduler()).thenReturn(mockScheduler);
    MockRMWebServices webSvc = new MockRMWebServices(mockResourceManager, conf,
        mock(HttpServletResponse.class));
    return webSvc.checkUserAccessToQueue(queue, username, queueAclType, hsr);
  }

  class MockRMWebServices {

    @Context
    private HttpServletResponse httpServletResponse;
    private ResourceManager resourceManager;

    private void initForReadableEndpoints() {
      // clear content type
      httpServletResponse.setContentType(null);
    }

    MockRMWebServices(ResourceManager rm, Configuration conf, HttpServletResponse response) {
      this.resourceManager = rm;
      this.httpServletResponse = response;
    }

    private UserGroupInformation getCallerUserGroupInformation(
        HttpServletRequest hsr, boolean usePrincipal) {

      String remoteUser = hsr.getRemoteUser();

      if (usePrincipal) {
        Principal princ = hsr.getUserPrincipal();
        remoteUser = princ == null ? null : princ.getName();
      }

      UserGroupInformation callerUGI = null;
      if (remoteUser != null) {
        callerUGI = UserGroupInformation.createRemoteUser(remoteUser);
      }

      return callerUGI;
    }

    public RMQueueAclInfo checkUserAccessToQueue(
        String queue, String username, String queueAclType, HttpServletRequest hsr)
        throws AuthorizationException {
      initForReadableEndpoints();

      // For the user who invokes this REST call, he/she should have admin access
      // to the queue. Otherwise we will reject the call.
      UserGroupInformation callerUGI = getCallerUserGroupInformation(hsr, true);
      if (callerUGI != null && !this.resourceManager.getResourceScheduler().checkAccess(
              callerUGI, QueueACL.ADMINISTER_QUEUE, queue)) {
        throw new ForbiddenException(
                "User=" + callerUGI.getUserName() + " doesn't haven access to queue="
                        + queue + " so it cannot check ACLs for other users.");
      }

      // Create UGI for the to-be-checked user.
      UserGroupInformation user = UserGroupInformation.createRemoteUser(username);
      if (user == null) {
        throw new ForbiddenException(
           "Failed to retrieve UserGroupInformation for user=" + username);
      }

      // Check if the specified queue acl is valid.
      QueueACL queueACL;
      try {
        queueACL = QueueACL.valueOf(queueAclType);
      } catch (IllegalArgumentException e) {
        throw new BadRequestException("Specified queueAclType=" + queueAclType
            + " is not a valid type, valid queue acl types={"
            + "SUBMIT_APPLICATIONS/ADMINISTER_QUEUE}");
      }

      if (!this.resourceManager.getResourceScheduler().checkAccess(user, queueACL, queue)) {
        return new RMQueueAclInfo(false, user.getUserName(),
            "User=" + username + " doesn't have access to queue=" + queue
            + " with acl-type=" + queueAclType);
      }

      return new RMQueueAclInfo(true, user.getUserName(), "");
    }
  }

  @Override
<<<<<<< HEAD
  public Response replaceLabelsOnNodes(NodeToLabelsEntryList newNodeToLabels,
      HttpServletRequest hsr) throws IOException {
    return super.replaceLabelsOnNodes(newNodeToLabels, hsr);
  }

  @Override
  public Response replaceLabelsOnNode(Set<String> newNodeLabelsName,
      HttpServletRequest hsr, String nodeId) throws Exception {
    return super.replaceLabelsOnNode(newNodeLabelsName, hsr, nodeId);
=======
  public SchedulerTypeInfo getSchedulerInfo() {
    try {
      ResourceManager resourceManager = CapacitySchedulerTestUtilities.createResourceManager();
      CapacityScheduler cs = (CapacityScheduler) resourceManager.getResourceScheduler();
      CSQueue root = cs.getRootQueue();
      SchedulerInfo schedulerInfo = new CapacitySchedulerInfo(root, cs);
      return new SchedulerTypeInfo(schedulerInfo);
    } catch (Exception e) {
      throw new RuntimeException(e);
    }
>>>>>>> 442a5fb2
  }
}<|MERGE_RESOLUTION|>--- conflicted
+++ resolved
@@ -1217,9 +1217,7 @@
       return new RMQueueAclInfo(true, user.getUserName(), "");
     }
   }
-
-  @Override
-<<<<<<< HEAD
+  
   public Response replaceLabelsOnNodes(NodeToLabelsEntryList newNodeToLabels,
       HttpServletRequest hsr) throws IOException {
     return super.replaceLabelsOnNodes(newNodeToLabels, hsr);
@@ -1229,7 +1227,8 @@
   public Response replaceLabelsOnNode(Set<String> newNodeLabelsName,
       HttpServletRequest hsr, String nodeId) throws Exception {
     return super.replaceLabelsOnNode(newNodeLabelsName, hsr, nodeId);
-=======
+  }
+  
   public SchedulerTypeInfo getSchedulerInfo() {
     try {
       ResourceManager resourceManager = CapacitySchedulerTestUtilities.createResourceManager();
@@ -1240,6 +1239,5 @@
     } catch (Exception e) {
       throw new RuntimeException(e);
     }
->>>>>>> 442a5fb2
   }
 }