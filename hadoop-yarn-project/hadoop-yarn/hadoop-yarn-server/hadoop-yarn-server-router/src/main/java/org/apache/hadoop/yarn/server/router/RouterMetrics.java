/*
 * Licensed to the Apache Software Foundation (ASF) under one
 * or more contributor license agreements.  See the NOTICE file
 * distributed with this work for additional information
 * regarding copyright ownership.  The ASF licenses this file
 * to you under the Apache License, Version 2.0 (the
 * "License"); you may not use this file except in compliance
 * with the License.  You may obtain a copy of the License at
 *
 *     http://www.apache.org/licenses/LICENSE-2.0
 *
 * Unless required by applicable law or agreed to in writing, software
 * distributed under the License is distributed on an "AS IS" BASIS,
 * WITHOUT WARRANTIES OR CONDITIONS OF ANY KIND, either express or implied.
 * See the License for the specific language governing permissions and
 * limitations under the License.
 */
package org.apache.hadoop.yarn.server.router;

import org.apache.hadoop.classification.VisibleForTesting;
import org.apache.hadoop.classification.InterfaceAudience;
import org.apache.hadoop.metrics2.MetricsInfo;
import org.apache.hadoop.metrics2.annotation.Metric;
import org.apache.hadoop.metrics2.annotation.Metrics;
import org.apache.hadoop.metrics2.lib.*;

import java.util.concurrent.atomic.AtomicBoolean;

import static org.apache.hadoop.metrics2.lib.Interns.info;

/**
 * This class is for maintaining the various Router Federation Interceptor
 * activity statistics and publishing them through the metrics interfaces.
 */
@InterfaceAudience.Private
@Metrics(about = "Metrics for Router Federation Interceptor", context = "fedr")
public final class RouterMetrics {

  private static final MetricsInfo RECORD_INFO =
      info("RouterMetrics", "Router Federation Interceptor");
  private static AtomicBoolean isInitialized = new AtomicBoolean(false);

  // Metrics for operation failed
  @Metric("# of applications failed to be submitted")
  private MutableGaugeInt numAppsFailedSubmitted;
  @Metric("# of applications failed to be created")
  private MutableGaugeInt numAppsFailedCreated;
  @Metric("# of applications failed to be killed")
  private MutableGaugeInt numAppsFailedKilled;
  @Metric("# of application reports failed to be retrieved")
  private MutableGaugeInt numAppsFailedRetrieved;
  @Metric("# of multiple applications reports failed to be retrieved")
  private MutableGaugeInt numMultipleAppsFailedRetrieved;
  @Metric("# of getApplicationAttempts failed to be retrieved")
  private MutableGaugeInt numAppAttemptsFailedRetrieved;
  @Metric("# of getClusterMetrics failed to be retrieved")
  private MutableGaugeInt numGetClusterMetricsFailedRetrieved;
  @Metric("# of getClusterNodes failed to be retrieved")
  private MutableGaugeInt numGetClusterNodesFailedRetrieved;
  @Metric("# of getNodeToLabels failed to be retrieved")
  private MutableGaugeInt numGetNodeToLabelsFailedRetrieved;
  @Metric("# of getNodeToLabels failed to be retrieved")
  private MutableGaugeInt numGetLabelsToNodesFailedRetrieved;
  @Metric("# of getClusterNodeLabels failed to be retrieved")
  private MutableGaugeInt numGetClusterNodeLabelsFailedRetrieved;
  @Metric("# of getApplicationAttemptReports failed to be retrieved")
  private MutableGaugeInt numAppAttemptReportFailedRetrieved;
  @Metric("# of getQueueUserAcls failed to be retrieved")
  private MutableGaugeInt numGetQueueUserAclsFailedRetrieved;
  @Metric("# of getContainerReport failed to be retrieved")
  private MutableGaugeInt numGetContainerReportFailedRetrieved;
  @Metric("# of getContainers failed to be retrieved")
  private MutableGaugeInt numGetContainersFailedRetrieved;
  @Metric("# of listReservations failed to be retrieved")
  private MutableGaugeInt numListReservationsFailedRetrieved;
  @Metric("# of getResourceTypeInfo failed to be retrieved")
  private MutableGaugeInt numGetResourceTypeInfo;
  @Metric("# of failApplicationAttempt failed to be retrieved")
  private MutableGaugeInt numFailAppAttemptFailedRetrieved;
  @Metric("# of updateApplicationPriority failed to be retrieved")
  private MutableGaugeInt numUpdateAppPriorityFailedRetrieved;
  @Metric("# of updateApplicationPriority failed to be retrieved")
  private MutableGaugeInt numUpdateAppTimeoutsFailedRetrieved;
  @Metric("# of signalToContainer failed to be retrieved")
  private MutableGaugeInt numSignalToContainerFailedRetrieved;
  @Metric("# of getQueueInfo failed to be retrieved")
  private MutableGaugeInt numGetQueueInfoFailedRetrieved;
  @Metric("# of moveApplicationAcrossQueues failed to be retrieved")
  private MutableGaugeInt numMoveApplicationAcrossQueuesFailedRetrieved;
  @Metric("# of getResourceProfiles failed to be retrieved")
  private MutableGaugeInt numGetResourceProfilesFailedRetrieved;
  @Metric("# of getResourceProfile failed to be retrieved")
  private MutableGaugeInt numGetResourceProfileFailedRetrieved;
  @Metric("# of getAttributesToNodes failed to be retrieved")
  private MutableGaugeInt numGetAttributesToNodesFailedRetrieved;
  @Metric("# of getClusterNodeAttributes failed to be retrieved")
  private MutableGaugeInt numGetClusterNodeAttributesFailedRetrieved;
  @Metric("# of getNodesToAttributes failed to be retrieved")
  private MutableGaugeInt numGetNodesToAttributesFailedRetrieved;
  @Metric("# of getNewReservation failed to be retrieved")
  private MutableGaugeInt numGetNewReservationFailedRetrieved;
  @Metric("# of submitReservation failed to be retrieved")
  private MutableGaugeInt numSubmitReservationFailedRetrieved;
  @Metric("# of submitReservation failed to be retrieved")
  private MutableGaugeInt numUpdateReservationFailedRetrieved;
  @Metric("# of deleteReservation failed to be retrieved")
  private MutableGaugeInt numDeleteReservationFailedRetrieved;
  @Metric("# of listReservation failed to be retrieved")
  private MutableGaugeInt numListReservationFailedRetrieved;
  @Metric("# of getAppActivities failed to be retrieved")
  private MutableGaugeInt numGetAppActivitiesFailedRetrieved;
  @Metric("# of getAppStatistics failed to be retrieved")
  private MutableGaugeInt numGetAppStatisticsFailedRetrieved;
  @Metric("# of getAppPriority failed to be retrieved")
  private MutableGaugeInt numGetAppPriorityFailedRetrieved;
  @Metric("# of getAppQueue failed to be retrieved")
  private MutableGaugeInt numGetAppQueueFailedRetrieved;
  @Metric("# of updateAppQueue failed to be retrieved")
  private MutableGaugeInt numUpdateAppQueueFailedRetrieved;
  @Metric("# of getAppTimeout failed to be retrieved")
  private MutableGaugeInt numGetAppTimeoutFailedRetrieved;
  @Metric("# of getAppTimeouts failed to be retrieved")
  private MutableGaugeInt numGetAppTimeoutsFailedRetrieved;
  @Metric("# of refreshQueues failed to be retrieved")
  private MutableGaugeInt numRefreshQueuesFailedRetrieved;
  @Metric("# of getRMNodeLabels failed to be retrieved")
  private MutableGaugeInt numGetRMNodeLabelsFailedRetrieved;
  @Metric("# of checkUserAccessToQueue failed to be retrieved")
  private MutableGaugeInt numCheckUserAccessToQueueFailedRetrieved;
  @Metric("# of refreshNodes failed to be retrieved")
  private MutableGaugeInt numRefreshNodesFailedRetrieved;
  @Metric("# of getDelegationToken failed to be retrieved")
  private MutableGaugeInt numGetDelegationTokenFailedRetrieved;
  @Metric("# of renewDelegationToken failed to be retrieved")
  private MutableGaugeInt numRenewDelegationTokenFailedRetrieved;
  @Metric("# of renewDelegationToken failed to be retrieved")
  private MutableGaugeInt numCancelDelegationTokenFailedRetrieved;
  @Metric("# of dumpSchedulerLogs failed to be retrieved")
  private MutableGaugeInt numDumpSchedulerLogsFailedRetrieved;
  @Metric("# of getActivities failed to be retrieved")
  private MutableGaugeInt numGetActivitiesFailedRetrieved;
  @Metric("# of getBulkActivities failed to be retrieved")
  private MutableGaugeInt numGetBulkActivitiesFailedRetrieved;
  @Metric("# of getSchedulerInfo failed to be retrieved")
  private MutableGaugeInt numGetSchedulerInfoFailedRetrieved;
  @Metric("# of refreshSuperUserGroupsConfiguration failed to be retrieved")
  private MutableGaugeInt numRefreshSuperUserGroupsConfigurationFailedRetrieved;
  @Metric("# of refreshUserToGroupsMappings failed to be retrieved")
  private MutableGaugeInt numRefreshUserToGroupsMappingsFailedRetrieved;
  @Metric("# of deregisterSubCluster failed to be retrieved")
  private MutableGaugeInt numDeregisterSubClusterFailedRetrieved;
  @Metric("# of saveFederationQueuePolicy failed to be retrieved")
  private MutableGaugeInt numSaveFederationQueuePolicyFailedRetrieved;
  @Metric("# of batchSaveFederationQueuePolicies failed to be retrieved")
  private MutableGaugeInt numBatchSaveFederationQueuePoliciesFailedRetrieved;
  @Metric("# of listFederationQueuePolicies failed to be retrieved")
  private MutableGaugeInt numListFederationQueuePoliciesFailedRetrieved;
  @Metric("# of deleteFederationApplication failed to be retrieved")
  private MutableGaugeInt numDeleteFederationApplicationFailedRetrieved;
<<<<<<< HEAD
  @Metric("# of getFederationSubClusters failed to be retrieved")
  private MutableGaugeInt numGetFederationSubClustersFailedRetrieved;
=======
  @Metric("# of deleteFederationPoliciesByQueues failed to be retrieved")
  private MutableGaugeInt numDeleteFederationPoliciesByQueuesRetrieved;
>>>>>>> 931fa493
  @Metric("# of refreshAdminAcls failed to be retrieved")
  private MutableGaugeInt numRefreshAdminAclsFailedRetrieved;
  @Metric("# of refreshServiceAcls failed to be retrieved")
  private MutableGaugeInt numRefreshServiceAclsFailedRetrieved;
  @Metric("# of replaceLabelsOnNodes failed to be retrieved")
  private MutableGaugeInt numReplaceLabelsOnNodesFailedRetrieved;
  @Metric("# of replaceLabelsOnNode failed to be retrieved")
  private MutableGaugeInt numReplaceLabelsOnNodeFailedRetrieved;
  @Metric("# of addToClusterNodeLabels failed to be retrieved")
  private MutableGaugeInt numAddToClusterNodeLabelsFailedRetrieved;
  @Metric("# of removeFromClusterNodeLabels failed to be retrieved")
  private MutableGaugeInt numRemoveFromClusterNodeLabelsFailedRetrieved;
  @Metric("# of numUpdateSchedulerConfiguration failed to be retrieved")
  private MutableGaugeInt numUpdateSchedulerConfigurationFailedRetrieved;
  @Metric("# of numGetSchedulerConfiguration failed to be retrieved")
  private MutableGaugeInt numGetSchedulerConfigurationFailedRetrieved;
  @Metric("# of getClusterInfo failed to be retrieved")
  private MutableGaugeInt numGetClusterInfoFailedRetrieved;
  @Metric("# of getClusterUserInfo failed to be retrieved")
  private MutableGaugeInt numGetClusterUserInfoFailedRetrieved;
  @Metric("# of updateNodeResource failed to be retrieved")
  private MutableGaugeInt numUpdateNodeResourceFailedRetrieved;
  @Metric("# of refreshNodesResources failed to be retrieved")
  private MutableGaugeInt numRefreshNodesResourcesFailedRetrieved;
  @Metric("# of checkForDecommissioningNodes failed to be retrieved")
  private MutableGaugeInt numCheckForDecommissioningNodesFailedRetrieved;
  @Metric("# of refreshClusterMaxPriority failed to be retrieved")
  private MutableGaugeInt numRefreshClusterMaxPriorityFailedRetrieved;
  @Metric("# of mapAttributesToNodes failed to be retrieved")
  private MutableGaugeInt numMapAttributesToNodesFailedRetrieved;
  @Metric("# of getGroupsForUser failed to be retrieved")
  private MutableGaugeInt numGetGroupsForUserFailedRetrieved;

  // Aggregate metrics are shared, and don't have to be looked up per call
  @Metric("Total number of successful Submitted apps and latency(ms)")
  private MutableRate totalSucceededAppsSubmitted;
  @Metric("Total number of successful Killed apps and latency(ms)")
  private MutableRate totalSucceededAppsKilled;
  @Metric("Total number of successful Created apps and latency(ms)")
  private MutableRate totalSucceededAppsCreated;
  @Metric("Total number of successful Retrieved app reports and latency(ms)")
  private MutableRate totalSucceededAppsRetrieved;
  @Metric("Total number of successful Retrieved multiple apps reports and latency(ms)")
  private MutableRate totalSucceededMultipleAppsRetrieved;
  @Metric("Total number of successful Retrieved appAttempt reports and latency(ms)")
  private MutableRate totalSucceededAppAttemptsRetrieved;
  @Metric("Total number of successful Retrieved getClusterMetrics and latency(ms)")
  private MutableRate totalSucceededGetClusterMetricsRetrieved;
  @Metric("Total number of successful Retrieved getClusterNodes and latency(ms)")
  private MutableRate totalSucceededGetClusterNodesRetrieved;
  @Metric("Total number of successful Retrieved getNodeToLabels and latency(ms)")
  private MutableRate totalSucceededGetNodeToLabelsRetrieved;
  @Metric("Total number of successful Retrieved getNodeToLabels and latency(ms)")
  private MutableRate totalSucceededGetLabelsToNodesRetrieved;
  @Metric("Total number of successful Retrieved getClusterNodeLabels and latency(ms)")
  private MutableRate totalSucceededGetClusterNodeLabelsRetrieved;
  @Metric("Total number of successful Retrieved getApplicationAttemptReport and latency(ms)")
  private MutableRate totalSucceededAppAttemptReportRetrieved;
  @Metric("Total number of successful Retrieved getQueueUserAcls and latency(ms)")
  private MutableRate totalSucceededGetQueueUserAclsRetrieved;
  @Metric("Total number of successful Retrieved getContainerReport and latency(ms)")
  private MutableRate totalSucceededGetContainerReportRetrieved;
  @Metric("Total number of successful Retrieved getContainers and latency(ms)")
  private MutableRate totalSucceededGetContainersRetrieved;
  @Metric("Total number of successful Retrieved listReservations and latency(ms)")
  private MutableRate totalSucceededListReservationsRetrieved;
  @Metric("Total number of successful Retrieved getResourceTypeInfo and latency(ms)")
  private MutableRate totalSucceededGetResourceTypeInfoRetrieved;
  @Metric("Total number of successful Retrieved failApplicationAttempt and latency(ms)")
  private MutableRate totalSucceededFailAppAttemptRetrieved;
  @Metric("Total number of successful Retrieved updateApplicationPriority and latency(ms)")
  private MutableRate totalSucceededUpdateAppPriorityRetrieved;
  @Metric("Total number of successful Retrieved updateApplicationTimeouts and latency(ms)")
  private MutableRate totalSucceededUpdateAppTimeoutsRetrieved;
  @Metric("Total number of successful Retrieved signalToContainer and latency(ms)")
  private MutableRate totalSucceededSignalToContainerRetrieved;
  @Metric("Total number of successful Retrieved getQueueInfo and latency(ms)")
  private MutableRate totalSucceededGetQueueInfoRetrieved;
  @Metric("Total number of successful Retrieved moveApplicationAcrossQueues and latency(ms)")
  private MutableRate totalSucceededMoveApplicationAcrossQueuesRetrieved;
  @Metric("Total number of successful Retrieved getResourceProfiles and latency(ms)")
  private MutableRate totalSucceededGetResourceProfilesRetrieved;
  @Metric("Total number of successful Retrieved getResourceProfile and latency(ms)")
  private MutableRate totalSucceededGetResourceProfileRetrieved;
  @Metric("Total number of successful Retrieved getAttributesToNodes and latency(ms)")
  private MutableRate totalSucceededGetAttributesToNodesRetrieved;
  @Metric("Total number of successful Retrieved getClusterNodeAttributes and latency(ms)")
  private MutableRate totalSucceededGetClusterNodeAttributesRetrieved;
  @Metric("Total number of successful Retrieved getNodesToAttributes and latency(ms)")
  private MutableRate totalSucceededGetNodesToAttributesRetrieved;
  @Metric("Total number of successful Retrieved GetNewReservation and latency(ms)")
  private MutableRate totalSucceededGetNewReservationRetrieved;
  @Metric("Total number of successful Retrieved SubmitReservation and latency(ms)")
  private MutableRate totalSucceededSubmitReservationRetrieved;
  @Metric("Total number of successful Retrieved UpdateReservation and latency(ms)")
  private MutableRate totalSucceededUpdateReservationRetrieved;
  @Metric("Total number of successful Retrieved DeleteReservation and latency(ms)")
  private MutableRate totalSucceededDeleteReservationRetrieved;
  @Metric("Total number of successful Retrieved ListReservation and latency(ms)")
  private MutableRate totalSucceededListReservationRetrieved;
  @Metric("Total number of successful Retrieved GetAppActivities and latency(ms)")
  private MutableRate totalSucceededGetAppActivitiesRetrieved;
  @Metric("Total number of successful Retrieved GetAppStatistics and latency(ms)")
  private MutableRate totalSucceededGetAppStatisticsRetrieved;
  @Metric("Total number of successful Retrieved GetAppPriority and latency(ms)")
  private MutableRate totalSucceededGetAppPriorityRetrieved;
  @Metric("Total number of successful Retrieved GetAppQueue and latency(ms)")
  private MutableRate totalSucceededGetAppQueueRetrieved;
  @Metric("Total number of successful Retrieved UpdateAppQueue and latency(ms)")
  private MutableRate totalSucceededUpdateAppQueueRetrieved;
  @Metric("Total number of successful Retrieved GetAppTimeout and latency(ms)")
  private MutableRate totalSucceededGetAppTimeoutRetrieved;
  @Metric("Total number of successful Retrieved GetAppTimeouts and latency(ms)")
  private MutableRate totalSucceededGetAppTimeoutsRetrieved;
  @Metric("Total number of successful Retrieved RefreshQueues and latency(ms)")
  private MutableRate totalSucceededRefreshQueuesRetrieved;
  @Metric("Total number of successful Retrieved GetRMNodeLabels and latency(ms)")
  private MutableRate totalSucceededGetRMNodeLabelsRetrieved;
  @Metric("Total number of successful Retrieved CheckUserAccessToQueue and latency(ms)")
  private MutableRate totalSucceededCheckUserAccessToQueueRetrieved;
  @Metric("Total number of successful Retrieved RefreshNodes and latency(ms)")
  private MutableRate totalSucceededRefreshNodesRetrieved;
  @Metric("Total number of successful Retrieved GetDelegationToken and latency(ms)")
  private MutableRate totalSucceededGetDelegationTokenRetrieved;
  @Metric("Total number of successful Retrieved RenewDelegationToken and latency(ms)")
  private MutableRate totalSucceededRenewDelegationTokenRetrieved;
  @Metric("Total number of successful Retrieved CancelDelegationToken and latency(ms)")
  private MutableRate totalSucceededCancelDelegationTokenRetrieved;
  @Metric("Total number of successful Retrieved DumpSchedulerLogs and latency(ms)")
  private MutableRate totalSucceededDumpSchedulerLogsRetrieved;
  @Metric("Total number of successful Retrieved GetActivities and latency(ms)")
  private MutableRate totalSucceededGetActivitiesRetrieved;
  @Metric("Total number of successful Retrieved GetBulkActivities and latency(ms)")
  private MutableRate totalSucceededGetBulkActivitiesRetrieved;
  @Metric("Total number of successful Retrieved RefreshSuperUserGroupsConfig and latency(ms)")
  private MutableRate totalSucceededRefreshSuperUserGroupsConfigurationRetrieved;
  @Metric("Total number of successful Retrieved RefreshUserToGroupsMappings and latency(ms)")
  private MutableRate totalSucceededRefreshUserToGroupsMappingsRetrieved;
  @Metric("Total number of successful Retrieved ReplaceLabelsOnNodes and latency(ms)")
  private MutableRate totalSucceededReplaceLabelsOnNodesRetrieved;
  @Metric("Total number of successful Retrieved ReplaceLabelsOnNode and latency(ms)")
  private MutableRate totalSucceededReplaceLabelsOnNodeRetrieved;
  @Metric("Total number of successful Retrieved GetSchedulerInfo and latency(ms)")
  private MutableRate totalSucceededGetSchedulerInfoRetrieved;
  @Metric("Total number of successful Retrieved DeregisterSubCluster and latency(ms)")
  private MutableRate totalSucceededDeregisterSubClusterRetrieved;
  @Metric("Total number of successful Retrieved SaveFederationQueuePolicy and latency(ms)")
  private MutableRate totalSucceededSaveFederationQueuePolicyRetrieved;
  @Metric("Total number of successful Retrieved BatchSaveFederationQueuePolicies and latency(ms)")
  private MutableRate totalSucceededBatchSaveFederationQueuePoliciesRetrieved;
  @Metric("Total number of successful Retrieved ListFederationQueuePolicies and latency(ms)")
  private MutableRate totalSucceededListFederationQueuePoliciesFailedRetrieved;
  @Metric("Total number of successful Retrieved DeleteFederationApplication and latency(ms)")
  private MutableRate totalSucceededDeleteFederationApplicationFailedRetrieved;
<<<<<<< HEAD
  @Metric("Total number of successful Retrieved getFederationSubClusters and latency(ms)")
  private MutableRate totalSucceededGetFederationSubClustersRetrieved;
=======
  @Metric("Total number of successful Retrieved DeleteFederationPoliciesByQueues and latency(ms)")
  private MutableRate totalSucceededDeleteFederationPoliciesByQueuesRetrieved;
>>>>>>> 931fa493
  @Metric("Total number of successful Retrieved RefreshAdminAcls and latency(ms)")
  private MutableRate totalSucceededRefreshAdminAclsRetrieved;
  @Metric("Total number of successful Retrieved RefreshServiceAcls and latency(ms)")
  private MutableRate totalSucceededRefreshServiceAclsRetrieved;
  @Metric("Total number of successful Retrieved AddToClusterNodeLabels and latency(ms)")
  private MutableRate totalSucceededAddToClusterNodeLabelsRetrieved;
  @Metric("Total number of successful Retrieved RemoveFromClusterNodeLabels and latency(ms)")
  private MutableRate totalSucceededRemoveFromClusterNodeLabelsRetrieved;
  @Metric("Total number of successful Retrieved updateSchedulerConfiguration and latency(ms)")
  private MutableRate totalSucceededUpdateSchedulerConfigurationRetrieved;
  @Metric("Total number of successful Retrieved getSchedulerConfiguration and latency(ms)")
  private MutableRate totalSucceededGetSchedulerConfigurationRetrieved;
  @Metric("Total number of successful Retrieved GetClusterInfoRetrieved and latency(ms)")
  private MutableRate totalSucceededGetClusterInfoRetrieved;
  @Metric("Total number of successful Retrieved GetClusterUserInfoRetrieved and latency(ms)")
  private MutableRate totalSucceededGetClusterUserInfoRetrieved;
  @Metric("Total number of successful Retrieved UpdateNodeResource and latency(ms)")
  private MutableRate totalSucceededUpdateNodeResourceRetrieved;
  @Metric("Total number of successful Retrieved RefreshNodesResources and latency(ms)")
  private MutableRate totalSucceededRefreshNodesResourcesRetrieved;
  @Metric("Total number of successful Retrieved CheckForDecommissioningNodes and latency(ms)")
  private MutableRate totalSucceededCheckForDecommissioningNodesRetrieved;
  @Metric("Total number of successful Retrieved RefreshClusterMaxPriority and latency(ms)")
  private MutableRate totalSucceededRefreshClusterMaxPriorityRetrieved;
  @Metric("Total number of successful Retrieved MapAttributesToNodes and latency(ms)")
  private MutableRate totalSucceededMapAttributesToNodesRetrieved;
  @Metric("Total number of successful Retrieved GetGroupsForUser and latency(ms)")
  private MutableRate totalSucceededGetGroupsForUsersRetrieved;

  /**
   * Provide quantile counters for all latencies.
   */
  private MutableQuantiles submitApplicationLatency;
  private MutableQuantiles getNewApplicationLatency;
  private MutableQuantiles killApplicationLatency;
  private MutableQuantiles getApplicationReportLatency;
  private MutableQuantiles getApplicationsReportLatency;
  private MutableQuantiles getApplicationAttemptReportLatency;
  private MutableQuantiles getClusterMetricsLatency;
  private MutableQuantiles getClusterNodesLatency;
  private MutableQuantiles getNodeToLabelsLatency;
  private MutableQuantiles getLabelToNodesLatency;
  private MutableQuantiles getClusterNodeLabelsLatency;
  private MutableQuantiles getApplicationAttemptsLatency;
  private MutableQuantiles getQueueUserAclsLatency;
  private MutableQuantiles getContainerReportLatency;
  private MutableQuantiles getContainerLatency;
  private MutableQuantiles listReservationsLatency;
  private MutableQuantiles listResourceTypeInfoLatency;
  private MutableQuantiles failAppAttemptLatency;
  private MutableQuantiles updateAppPriorityLatency;
  private MutableQuantiles updateAppTimeoutsLatency;
  private MutableQuantiles signalToContainerLatency;
  private MutableQuantiles getQueueInfoLatency;
  private MutableQuantiles moveApplicationAcrossQueuesLatency;
  private MutableQuantiles getResourceProfilesLatency;
  private MutableQuantiles getResourceProfileLatency;
  private MutableQuantiles getAttributesToNodesLatency;
  private MutableQuantiles getClusterNodeAttributesLatency;
  private MutableQuantiles getNodesToAttributesLatency;
  private MutableQuantiles getNewReservationLatency;
  private MutableQuantiles submitReservationLatency;
  private MutableQuantiles updateReservationLatency;
  private MutableQuantiles deleteReservationLatency;
  private MutableQuantiles listReservationLatency;
  private MutableQuantiles getAppActivitiesLatency;
  private MutableQuantiles getAppStatisticsLatency;
  private MutableQuantiles getAppPriorityLatency;
  private MutableQuantiles getAppQueueLatency;
  private MutableQuantiles getUpdateQueueLatency;
  private MutableQuantiles getAppTimeoutLatency;
  private MutableQuantiles getAppTimeoutsLatency;
  private MutableQuantiles refreshQueuesLatency;
  private MutableQuantiles getRMNodeLabelsLatency;
  private MutableQuantiles checkUserAccessToQueueLatency;
  private MutableQuantiles refreshNodesLatency;
  private MutableQuantiles getDelegationTokenLatency;
  private MutableQuantiles renewDelegationTokenLatency;
  private MutableQuantiles cancelDelegationTokenLatency;
  private MutableQuantiles dumpSchedulerLogsLatency;
  private MutableQuantiles getActivitiesLatency;
  private MutableQuantiles getBulkActivitiesLatency;
  private MutableQuantiles getSchedulerInfoRetrievedLatency;
  private MutableQuantiles refreshSuperUserGroupsConfLatency;
  private MutableQuantiles refreshUserToGroupsMappingsLatency;
  private MutableQuantiles refreshDeregisterSubClusterLatency;
  private MutableQuantiles saveFederationQueuePolicyLatency;
  private MutableQuantiles batchSaveFederationQueuePoliciesLatency;
  private MutableQuantiles listFederationQueuePoliciesLatency;
  private MutableQuantiles deleteFederationApplicationLatency;
<<<<<<< HEAD
  private MutableQuantiles getFederationSubClustersLatency;
=======
  private MutableQuantiles deleteFederationPoliciesByQueuesLatency;
>>>>>>> 931fa493
  private MutableQuantiles refreshAdminAclsLatency;
  private MutableQuantiles refreshServiceAclsLatency;
  private MutableQuantiles replaceLabelsOnNodesLatency;
  private MutableQuantiles replaceLabelsOnNodeLatency;
  private MutableQuantiles addToClusterNodeLabelsLatency;
  private MutableQuantiles removeFromClusterNodeLabelsLatency;
  private MutableQuantiles updateSchedulerConfigLatency;
  private MutableQuantiles getSchedulerConfigurationLatency;
  private MutableQuantiles getClusterInfoLatency;
  private MutableQuantiles getClusterUserInfoLatency;
  private MutableQuantiles updateNodeResourceLatency;
  private MutableQuantiles refreshNodesResourcesLatency;
  private MutableQuantiles checkForDecommissioningNodesLatency;
  private MutableQuantiles refreshClusterMaxPriorityLatency;
  private MutableQuantiles mapAttributesToNodesLatency;
  private MutableQuantiles getGroupsForUserLatency;

  private static volatile RouterMetrics instance = null;
  private static MetricsRegistry registry;

  @SuppressWarnings("checkstyle:MethodLength")
  private RouterMetrics() {
    registry = new MetricsRegistry(RECORD_INFO);
    registry.tag(RECORD_INFO, "Router");
    getNewApplicationLatency = registry.newQuantiles("getNewApplicationLatency",
        "latency of get new application", "ops", "latency", 10);
    submitApplicationLatency = registry.newQuantiles("submitApplicationLatency",
        "latency of submit application", "ops", "latency", 10);
    killApplicationLatency = registry.newQuantiles("killApplicationLatency",
        "latency of kill application", "ops", "latency", 10);
    getApplicationReportLatency =
        registry.newQuantiles("getApplicationReportLatency",
            "latency of get application report", "ops", "latency", 10);
    getApplicationsReportLatency =
        registry.newQuantiles("getApplicationsReportLatency",
            "latency of get applications report", "ops", "latency", 10);
    getApplicationAttemptReportLatency =
        registry.newQuantiles("getApplicationAttemptReportLatency",
                    "latency of get applicationattempt " +
                            "report", "ops", "latency", 10);
    getClusterMetricsLatency =
        registry.newQuantiles("getClusterMetricsLatency",
            "latency of get cluster metrics", "ops", "latency", 10);

    getClusterNodesLatency =
        registry.newQuantiles("getClusterNodesLatency",
            "latency of get cluster nodes", "ops", "latency", 10);

    getNodeToLabelsLatency =
        registry.newQuantiles("getNodeToLabelsLatency",
            "latency of get node labels", "ops", "latency", 10);

    getLabelToNodesLatency =
        registry.newQuantiles("getLabelToNodesLatency",
            "latency of get label nodes", "ops", "latency", 10);

    getClusterNodeLabelsLatency =
        registry.newQuantiles("getClusterNodeLabelsLatency",
            "latency of get cluster node labels", "ops", "latency", 10);

    getApplicationAttemptsLatency =
        registry.newQuantiles("getApplicationAttemptsLatency",
            "latency of get application attempts", "ops", "latency", 10);

    getQueueUserAclsLatency =
        registry.newQuantiles("getQueueUserAclsLatency",
            "latency of get queue user acls", "ops", "latency", 10);

    getContainerReportLatency =
        registry.newQuantiles("getContainerReportLatency",
            "latency of get container report", "ops", "latency", 10);

    getContainerLatency =
        registry.newQuantiles("getContainerLatency",
            "latency of get container", "ops", "latency", 10);

    listReservationsLatency =
        registry.newQuantiles("listReservationsLatency",
            "latency of list reservations", "ops", "latency", 10);

    listResourceTypeInfoLatency =
        registry.newQuantiles("getResourceTypeInfoLatency",
            "latency of get resource type info", "ops", "latency", 10);

    failAppAttemptLatency =
        registry.newQuantiles("failApplicationAttemptLatency",
            "latency of fail application attempt", "ops", "latency", 10);

    updateAppPriorityLatency =
        registry.newQuantiles("updateApplicationPriorityLatency",
            "latency of update application priority", "ops", "latency", 10);

    updateAppTimeoutsLatency =
        registry.newQuantiles("updateApplicationTimeoutsLatency",
            "latency of update application timeouts", "ops", "latency", 10);

    signalToContainerLatency =
        registry.newQuantiles("signalToContainerLatency",
            "latency of signal to container timeouts", "ops", "latency", 10);

    getQueueInfoLatency =
        registry.newQuantiles("getQueueInfoLatency",
            "latency of get queue info timeouts", "ops", "latency", 10);

    moveApplicationAcrossQueuesLatency =
        registry.newQuantiles("moveApplicationAcrossQueuesLatency",
            "latency of move application across queues timeouts", "ops", "latency", 10);

    getResourceProfilesLatency =
        registry.newQuantiles("getResourceProfilesLatency",
            "latency of get resource profiles timeouts", "ops", "latency", 10);

    getResourceProfileLatency =
        registry.newQuantiles("getResourceProfileLatency",
            "latency of get resource profile timeouts", "ops", "latency", 10);

    getAttributesToNodesLatency =
        registry.newQuantiles("getAttributesToNodesLatency",
            "latency of get attributes to nodes timeouts", "ops", "latency", 10);

    getClusterNodeAttributesLatency =
        registry.newQuantiles("getClusterNodeAttributesLatency",
            "latency of get cluster node attributes timeouts", "ops", "latency", 10);

    getNodesToAttributesLatency =
        registry.newQuantiles("getNodesToAttributesLatency",
            "latency of get nodes to attributes timeouts", "ops", "latency", 10);

    getNewReservationLatency =
        registry.newQuantiles("getNewReservationLatency",
            "latency of get new reservation timeouts", "ops", "latency", 10);

    submitReservationLatency =
        registry.newQuantiles("submitReservationLatency",
            "latency of submit reservation timeouts", "ops", "latency", 10);

    updateReservationLatency =
        registry.newQuantiles("updateReservationLatency",
            "latency of update reservation timeouts", "ops", "latency", 10);

    deleteReservationLatency =
        registry.newQuantiles("deleteReservationLatency",
            "latency of delete reservation timeouts", "ops", "latency", 10);

    listReservationLatency =
        registry.newQuantiles("listReservationLatency",
            "latency of list reservation timeouts", "ops", "latency", 10);

    getAppActivitiesLatency = registry.newQuantiles("getAppActivitiesLatency",
         "latency of get app activities timeouts", "ops", "latency", 10);

    getAppStatisticsLatency = registry.newQuantiles("getAppStatisticsLatency",
         "latency of get app statistics timeouts", "ops", "latency", 10);

    getAppPriorityLatency = registry.newQuantiles("getAppPriorityLatency",
         "latency of get app priority timeouts", "ops", "latency", 10);

    getAppQueueLatency = registry.newQuantiles("getAppQueueLatency",
         "latency of get app queue timeouts", "ops", "latency", 10);

    getUpdateQueueLatency = registry.newQuantiles("getUpdateQueueLatency",
        "latency of update app queue timeouts", "ops", "latency", 10);

    getAppTimeoutLatency = registry.newQuantiles("getAppTimeoutLatency",
        "latency of get apptimeout timeouts", "ops", "latency", 10);

    getAppTimeoutsLatency = registry.newQuantiles("getAppTimeoutsLatency",
         "latency of get apptimeouts timeouts", "ops", "latency", 10);

    refreshQueuesLatency = registry.newQuantiles("refreshQueuesLatency",
         "latency of get refresh queues timeouts", "ops", "latency", 10);

    getRMNodeLabelsLatency = registry.newQuantiles("getRMNodeLabelsLatency",
        "latency of get rmnodelabels timeouts", "ops", "latency", 10);

    checkUserAccessToQueueLatency = registry.newQuantiles("checkUserAccessToQueueLatency",
        "latency of get apptimeouts timeouts", "ops", "latency", 10);

    refreshNodesLatency = registry.newQuantiles("refreshNodesLatency",
        "latency of get refresh nodes timeouts", "ops", "latency", 10);

    getDelegationTokenLatency = registry.newQuantiles("getDelegationTokenLatency",
        "latency of get delegation token timeouts", "ops", "latency", 10);

    renewDelegationTokenLatency = registry.newQuantiles("renewDelegationTokenLatency",
       "latency of renew delegation token timeouts", "ops", "latency", 10);

    cancelDelegationTokenLatency = registry.newQuantiles("cancelDelegationTokenLatency",
        "latency of cancel delegation token timeouts", "ops", "latency", 10);

    dumpSchedulerLogsLatency = registry.newQuantiles("dumpSchedulerLogsLatency",
        "latency of dump scheduler logs timeouts", "ops", "latency", 10);

    getActivitiesLatency = registry.newQuantiles("getActivitiesLatency",
        "latency of get activities timeouts", "ops", "latency", 10);

    getBulkActivitiesLatency = registry.newQuantiles("getBulkActivitiesLatency",
         "latency of get bulk activities timeouts", "ops", "latency", 10);

    getSchedulerInfoRetrievedLatency = registry.newQuantiles("getSchedulerInfoRetrievedLatency",
        "latency of get scheduler info timeouts", "ops", "latency", 10);

    refreshSuperUserGroupsConfLatency = registry.newQuantiles("refreshSuperUserGroupsConfLatency",
        "latency of refresh superuser groups configuration timeouts", "ops", "latency", 10);

    refreshUserToGroupsMappingsLatency = registry.newQuantiles("refreshUserToGroupsMappingsLatency",
        "latency of refresh user to groups mappings timeouts", "ops", "latency", 10);

    refreshDeregisterSubClusterLatency = registry.newQuantiles("refreshDeregisterSubClusterLatency",
        "latency of deregister subcluster timeouts", "ops", "latency", 10);

    saveFederationQueuePolicyLatency = registry.newQuantiles("saveFederationQueuePolicyLatency",
        "latency of save federation queue policy timeouts", "ops", "latency", 10);

    batchSaveFederationQueuePoliciesLatency = registry.newQuantiles(
        "batchSaveFederationQueuePoliciesLatency",
        "latency of batch save federationqueuepolicies timeouts", "ops", "latency", 10);

    listFederationQueuePoliciesLatency = registry.newQuantiles(
        "listFederationQueuePoliciesLatency",
        "latency of list federationqueuepolicies timeouts", "ops", "latency", 10);

    deleteFederationApplicationLatency = registry.newQuantiles(
        "deleteFederationApplicationLatency",
        "latency of delete FederationApplication timeouts", "ops", "latency", 10);

<<<<<<< HEAD
    getFederationSubClustersLatency = registry.newQuantiles(
        "getFederationSubClustersLatency",
        "latency of get FederationSubClusters timeouts", "ops", "latency", 10);
=======
    deleteFederationPoliciesByQueuesLatency = registry.newQuantiles(
        "deleteFederationPoliciesByQueuesLatency",
        "latency of delete FederationPoliciesByQueues timeouts", "ops", "latency", 10);
>>>>>>> 931fa493

    refreshAdminAclsLatency = registry.newQuantiles("refreshAdminAclsLatency",
        "latency of refresh admin acls timeouts", "ops", "latency", 10);

    refreshServiceAclsLatency = registry.newQuantiles("refreshServiceAclsLatency",
        "latency of refresh service acls timeouts", "ops", "latency", 10);

    replaceLabelsOnNodesLatency = registry.newQuantiles("replaceLabelsOnNodesLatency",
        "latency of replace labels on nodes timeouts", "ops", "latency", 10);

    replaceLabelsOnNodeLatency = registry.newQuantiles("replaceLabelsOnNodeLatency",
        "latency of replace labels on node timeouts", "ops", "latency", 10);

    addToClusterNodeLabelsLatency = registry.newQuantiles("addToClusterNodeLabelsLatency",
        "latency of add cluster nodelabels timeouts", "ops", "latency", 10);

    removeFromClusterNodeLabelsLatency = registry.newQuantiles("removeFromClusterNodeLabelsLatency",
        "latency of remove cluster nodelabels timeouts", "ops", "latency", 10);

    updateSchedulerConfigLatency = registry.newQuantiles("updateSchedulerConfigurationLatency",
        "latency of update scheduler configuration timeouts", "ops", "latency", 10);

    getSchedulerConfigurationLatency = registry.newQuantiles("getSchedulerConfigurationLatency",
        "latency of get scheduler configuration timeouts", "ops", "latency", 10);

    getClusterInfoLatency = registry.newQuantiles("getClusterInfoLatency",
        "latency of get cluster info timeouts", "ops", "latency", 10);

    getClusterUserInfoLatency = registry.newQuantiles("getClusterUserInfoLatency",
        "latency of get cluster user info timeouts", "ops", "latency", 10);

    updateNodeResourceLatency = registry.newQuantiles("updateNodeResourceLatency",
        "latency of update node resource timeouts", "ops", "latency", 10);

    refreshNodesResourcesLatency = registry.newQuantiles("refreshNodesResourcesLatency",
        "latency of refresh nodes resources timeouts", "ops", "latency", 10);

    checkForDecommissioningNodesLatency = registry.newQuantiles(
        "checkForDecommissioningNodesLatency", "latency of check for decommissioningnodes timeouts",
        "ops", "latency", 10);

    refreshClusterMaxPriorityLatency = registry.newQuantiles("refreshClusterMaxPriorityLatency",
        "latency of refresh cluster max priority timeouts", "ops", "latency", 10);

    mapAttributesToNodesLatency = registry.newQuantiles("mapAttributesToNodesLatency",
        "latency of map attributes to nodes timeouts", "ops", "latency", 10);

    getGroupsForUserLatency = registry.newQuantiles("getGroupsForUserLatency",
        "latency of get groups for user timeouts", "ops", "latency", 10);
  }

  public static RouterMetrics getMetrics() {
    if (!isInitialized.get()) {
      synchronized (RouterMetrics.class) {
        if (instance == null) {
          instance = DefaultMetricsSystem.instance().register("RouterMetrics",
              "Metrics for the Yarn Router", new RouterMetrics());
          isInitialized.set(true);
        }
      }
    }
    return instance;
  }

  @VisibleForTesting
  synchronized static void destroy() {
    isInitialized.set(false);
    instance = null;
  }

  @VisibleForTesting
  public long getNumSucceededAppsCreated() {
    return totalSucceededAppsCreated.lastStat().numSamples();
  }

  @VisibleForTesting
  public long getNumSucceededAppsSubmitted() {
    return totalSucceededAppsSubmitted.lastStat().numSamples();
  }

  @VisibleForTesting
  public long getNumSucceededAppsKilled() {
    return totalSucceededAppsKilled.lastStat().numSamples();
  }

  @VisibleForTesting
  public long getNumSucceededAppsRetrieved() {
    return totalSucceededAppsRetrieved.lastStat().numSamples();
  }

  @VisibleForTesting
  public long getNumSucceededAppAttemptsRetrieved() {
    return totalSucceededAppAttemptsRetrieved.lastStat().numSamples();
  }

  @VisibleForTesting
  public long getNumSucceededMultipleAppsRetrieved() {
    return totalSucceededMultipleAppsRetrieved.lastStat().numSamples();
  }

  @VisibleForTesting
  public long getNumSucceededGetClusterMetricsRetrieved(){
    return totalSucceededGetClusterMetricsRetrieved.lastStat().numSamples();
  }

  @VisibleForTesting
  public long getNumSucceededGetClusterNodesRetrieved(){
    return totalSucceededGetClusterNodesRetrieved.lastStat().numSamples();
  }

  @VisibleForTesting
  public long getNumSucceededGetNodeToLabelsRetrieved(){
    return totalSucceededGetNodeToLabelsRetrieved.lastStat().numSamples();
  }

  @VisibleForTesting
  public long getNumSucceededGetLabelsToNodesRetrieved(){
    return totalSucceededGetLabelsToNodesRetrieved.lastStat().numSamples();
  }

  @VisibleForTesting
  public long getNumSucceededGetClusterNodeLabelsRetrieved(){
    return totalSucceededGetClusterNodeLabelsRetrieved.lastStat().numSamples();
  }

  @VisibleForTesting
  public long getNumSucceededAppAttemptReportRetrieved(){
    return totalSucceededAppAttemptReportRetrieved.lastStat().numSamples();
  }

  @VisibleForTesting
  public long getNumSucceededGetQueueUserAclsRetrieved(){
    return totalSucceededGetQueueUserAclsRetrieved.lastStat().numSamples();
  }

  @VisibleForTesting
  public long getNumSucceededGetContainerReportRetrieved() {
    return totalSucceededGetContainerReportRetrieved.lastStat().numSamples();
  }

  @VisibleForTesting
  public long getNumSucceededGetContainersRetrieved() {
    return totalSucceededGetContainersRetrieved.lastStat().numSamples();
  }

  @VisibleForTesting
  public long getNumSucceededListReservationsRetrieved() {
    return totalSucceededListReservationsRetrieved.lastStat().numSamples();
  }

  @VisibleForTesting
  public long getNumSucceededGetResourceTypeInfoRetrieved() {
    return totalSucceededGetResourceTypeInfoRetrieved.lastStat().numSamples();
  }

  @VisibleForTesting
  public long getNumSucceededFailAppAttemptRetrieved() {
    return totalSucceededFailAppAttemptRetrieved.lastStat().numSamples();
  }

  @VisibleForTesting
  public long getNumSucceededUpdateAppPriorityRetrieved() {
    return totalSucceededUpdateAppPriorityRetrieved.lastStat().numSamples();
  }

  @VisibleForTesting
  public long getNumSucceededUpdateAppTimeoutsRetrieved() {
    return totalSucceededUpdateAppTimeoutsRetrieved.lastStat().numSamples();
  }

  @VisibleForTesting
  public long getNumSucceededSignalToContainerRetrieved() {
    return totalSucceededSignalToContainerRetrieved.lastStat().numSamples();
  }

  @VisibleForTesting
  public long getNumSucceededGetQueueInfoRetrieved() {
    return totalSucceededGetQueueInfoRetrieved.lastStat().numSamples();
  }

  @VisibleForTesting
  public long getNumSucceededMoveApplicationAcrossQueuesRetrieved() {
    return totalSucceededMoveApplicationAcrossQueuesRetrieved.lastStat().numSamples();
  }

  @VisibleForTesting
  public long getNumSucceededGetResourceProfilesRetrieved() {
    return totalSucceededGetResourceProfilesRetrieved.lastStat().numSamples();
  }

  @VisibleForTesting
  public long getNumSucceededGetResourceProfileRetrieved() {
    return totalSucceededGetResourceProfileRetrieved.lastStat().numSamples();
  }

  @VisibleForTesting
  public long getNumSucceededGetAttributesToNodesRetrieved() {
    return totalSucceededGetAttributesToNodesRetrieved.lastStat().numSamples();
  }

  @VisibleForTesting
  public long getNumSucceededGetClusterNodeAttributesRetrieved() {
    return totalSucceededGetClusterNodeAttributesRetrieved.lastStat().numSamples();
  }

  @VisibleForTesting
  public long getNumSucceededGetNodesToAttributesRetrieved() {
    return totalSucceededGetNodesToAttributesRetrieved.lastStat().numSamples();
  }

  @VisibleForTesting
  public long getNumSucceededGetNewReservationRetrieved() {
    return totalSucceededGetNewReservationRetrieved.lastStat().numSamples();
  }

  @VisibleForTesting
  public long getNumSucceededSubmitReservationRetrieved() {
    return totalSucceededSubmitReservationRetrieved.lastStat().numSamples();
  }

  @VisibleForTesting
  public long getNumSucceededUpdateReservationRetrieved() {
    return totalSucceededUpdateReservationRetrieved.lastStat().numSamples();
  }

  @VisibleForTesting
  public long getNumSucceededDeleteReservationRetrieved() {
    return totalSucceededDeleteReservationRetrieved.lastStat().numSamples();
  }

  @VisibleForTesting
  public long getNumSucceededListReservationRetrieved() {
    return totalSucceededListReservationRetrieved.lastStat().numSamples();
  }

  @VisibleForTesting
  public long getNumSucceededGetAppActivitiesRetrieved() {
    return totalSucceededGetAppActivitiesRetrieved.lastStat().numSamples();
  }

  @VisibleForTesting
  public long getNumSucceededGetAppStatisticsRetrieved() {
    return totalSucceededGetAppStatisticsRetrieved.lastStat().numSamples();
  }

  @VisibleForTesting
  public long getNumSucceededGetAppPriorityRetrieved() {
    return totalSucceededGetAppPriorityRetrieved.lastStat().numSamples();
  }

  @VisibleForTesting
  public long getNumSucceededGetAppQueueRetrieved() {
    return totalSucceededGetAppQueueRetrieved.lastStat().numSamples();
  }

  @VisibleForTesting
  public long getNumSucceededUpdateAppQueueRetrieved() {
    return totalSucceededUpdateAppQueueRetrieved.lastStat().numSamples();
  }

  @VisibleForTesting
  public long getNumSucceededGetAppTimeoutRetrieved() {
    return totalSucceededGetAppTimeoutRetrieved.lastStat().numSamples();
  }

  @VisibleForTesting
  public long getNumSucceededGetAppTimeoutsRetrieved() {
    return totalSucceededGetAppTimeoutsRetrieved.lastStat().numSamples();
  }

  @VisibleForTesting
  public long getNumSucceededRefreshQueuesRetrieved() {
    return totalSucceededRefreshQueuesRetrieved.lastStat().numSamples();
  }

  @VisibleForTesting
  public long getNumSucceededRefreshNodesRetrieved() {
    return totalSucceededRefreshNodesRetrieved.lastStat().numSamples();
  }

  @VisibleForTesting
  public long getNumSucceededGetRMNodeLabelsRetrieved() {
    return totalSucceededGetRMNodeLabelsRetrieved.lastStat().numSamples();
  }

  @VisibleForTesting
  public long getNumSucceededCheckUserAccessToQueueRetrieved() {
    return totalSucceededCheckUserAccessToQueueRetrieved.lastStat().numSamples();
  }

  @VisibleForTesting
  public long getNumSucceededGetDelegationTokenRetrieved() {
    return totalSucceededGetDelegationTokenRetrieved.lastStat().numSamples();
  }

  @VisibleForTesting
  public long getNumSucceededRenewDelegationTokenRetrieved() {
    return totalSucceededRenewDelegationTokenRetrieved.lastStat().numSamples();
  }

  @VisibleForTesting
  public long getNumSucceededCancelDelegationTokenRetrieved() {
    return totalSucceededCancelDelegationTokenRetrieved.lastStat().numSamples();
  }

  @VisibleForTesting
  public long getNumSucceededDumpSchedulerLogsRetrieved() {
    return totalSucceededDumpSchedulerLogsRetrieved.lastStat().numSamples();
  }

  @VisibleForTesting
  public long getNumSucceededGetActivitiesRetrieved() {
    return totalSucceededGetActivitiesRetrieved.lastStat().numSamples();
  }

  @VisibleForTesting
  public long getNumSucceededGetBulkActivitiesRetrieved() {
    return totalSucceededGetBulkActivitiesRetrieved.lastStat().numSamples();
  }

  @VisibleForTesting
  public long getNumSucceededGetSchedulerInfoRetrieved() {
    return totalSucceededGetSchedulerInfoRetrieved.lastStat().numSamples();
  }

  @VisibleForTesting
  public long getNumSucceededDeregisterSubClusterRetrieved() {
    return totalSucceededDeregisterSubClusterRetrieved.lastStat().numSamples();
  }

  @VisibleForTesting
  public long getNumSucceededSaveFederationQueuePolicyRetrieved() {
    return totalSucceededSaveFederationQueuePolicyRetrieved.lastStat().numSamples();
  }

  @VisibleForTesting
  public long getNumSucceededBatchSaveFederationQueuePoliciesRetrieved() {
    return totalSucceededBatchSaveFederationQueuePoliciesRetrieved.lastStat().numSamples();
  }

  @VisibleForTesting
  public long getNumSucceededListFederationQueuePoliciesFailedRetrieved() {
    return totalSucceededListFederationQueuePoliciesFailedRetrieved.lastStat().numSamples();
  }

  @VisibleForTesting
  public long getNumSucceededDeleteFederationApplicationFailedRetrieved() {
    return totalSucceededDeleteFederationApplicationFailedRetrieved.lastStat().numSamples();
  }

  @VisibleForTesting
<<<<<<< HEAD
  public long getNumSucceededGetFederationSubClustersRetrieved() {
    return totalSucceededGetFederationSubClustersRetrieved.lastStat().numSamples();
=======
  public long getNumSucceededDeleteFederationPoliciesByQueuesRetrieved() {
    return totalSucceededDeleteFederationPoliciesByQueuesRetrieved.lastStat().numSamples();
>>>>>>> 931fa493
  }

  @VisibleForTesting
  public long getNumSucceededRefreshAdminAclsRetrieved() {
    return totalSucceededRefreshAdminAclsRetrieved.lastStat().numSamples();
  }

  @VisibleForTesting
  public long getNumSucceededRefreshServiceAclsRetrieved() {
    return totalSucceededRefreshServiceAclsRetrieved.lastStat().numSamples();
  }

  @VisibleForTesting
  public long getNumSucceededAddToClusterNodeLabelsRetrieved() {
    return totalSucceededAddToClusterNodeLabelsRetrieved.lastStat().numSamples();
  }

  @VisibleForTesting
  public long getNumSucceededRemoveFromClusterNodeLabelsRetrieved() {
    return totalSucceededRemoveFromClusterNodeLabelsRetrieved.lastStat().numSamples();
  }

  @VisibleForTesting
  public long getNumSucceededUpdateSchedulerConfigurationRetrieved() {
    return totalSucceededUpdateSchedulerConfigurationRetrieved.lastStat().numSamples();
  }

  @VisibleForTesting
  public long getNumSucceededGetSchedulerConfigurationRetrieved() {
    return totalSucceededGetSchedulerConfigurationRetrieved.lastStat().numSamples();
  }

  @VisibleForTesting
  public long getNumSucceededGetClusterInfoRetrieved() {
    return totalSucceededGetClusterInfoRetrieved.lastStat().numSamples();
  }

  @VisibleForTesting
  public long getNumSucceededGetClusterUserInfoRetrieved() {
    return totalSucceededGetClusterUserInfoRetrieved.lastStat().numSamples();
  }

  @VisibleForTesting
  public long getNumSucceededUpdateNodeResourceRetrieved() {
    return totalSucceededUpdateNodeResourceRetrieved.lastStat().numSamples();
  }

  @VisibleForTesting
  public long getNumSucceededRefreshNodesResourcesRetrieved() {
    return totalSucceededRefreshNodesResourcesRetrieved.lastStat().numSamples();
  }

  @VisibleForTesting
  public long getNumSucceededCheckForDecommissioningNodesRetrieved() {
    return totalSucceededCheckForDecommissioningNodesRetrieved.lastStat().numSamples();
  }

  @VisibleForTesting
  public long getNumSucceededRefreshClusterMaxPriorityRetrieved() {
    return totalSucceededRefreshClusterMaxPriorityRetrieved.lastStat().numSamples();
  }

  @VisibleForTesting
  public long getNumSucceededMapAttributesToNodesRetrieved() {
    return totalSucceededMapAttributesToNodesRetrieved.lastStat().numSamples();
  }

  @VisibleForTesting
  public long getNumSucceededGetGroupsForUsersRetrieved() {
    return totalSucceededGetGroupsForUsersRetrieved.lastStat().numSamples();
  }

  @VisibleForTesting
  public long getNumSucceededRefreshSuperUserGroupsConfigurationRetrieved() {
    return totalSucceededRefreshSuperUserGroupsConfigurationRetrieved.lastStat().numSamples();
  }

  @VisibleForTesting
  public long getNumSucceededReplaceLabelsOnNodesRetrieved() {
    return totalSucceededReplaceLabelsOnNodesRetrieved.lastStat().numSamples();
  }

  @VisibleForTesting
  public long getNumSucceededReplaceLabelsOnNodeRetrieved() {
    return totalSucceededReplaceLabelsOnNodeRetrieved.lastStat().numSamples();
  }

  @VisibleForTesting
  public double getLatencySucceededAppsCreated() {
    return totalSucceededAppsCreated.lastStat().mean();
  }

  @VisibleForTesting
  public double getLatencySucceededAppsSubmitted() {
    return totalSucceededAppsSubmitted.lastStat().mean();
  }

  @VisibleForTesting
  public double getLatencySucceededAppsKilled() {
    return totalSucceededAppsKilled.lastStat().mean();
  }

  @VisibleForTesting
  public double getLatencySucceededGetAppAttemptReport() {
    return totalSucceededAppAttemptReportRetrieved.lastStat().mean();
  }

  @VisibleForTesting
  public double getLatencySucceededGetAppReport() {
    return totalSucceededAppsRetrieved.lastStat().mean();
  }

  @VisibleForTesting
  public double getLatencySucceededMultipleGetAppReport() {
    return totalSucceededMultipleAppsRetrieved.lastStat().mean();
  }

  @VisibleForTesting
  public double getLatencySucceededGetClusterMetricsRetrieved() {
    return totalSucceededGetClusterMetricsRetrieved.lastStat().mean();
  }

  @VisibleForTesting
  public double getLatencySucceededGetClusterNodesRetrieved() {
    return totalSucceededGetClusterNodesRetrieved.lastStat().mean();
  }

  @VisibleForTesting
  public double getLatencySucceededGetNodeToLabelsRetrieved() {
    return totalSucceededGetNodeToLabelsRetrieved.lastStat().mean();
  }

  @VisibleForTesting
  public double getLatencySucceededGetLabelsToNodesRetrieved() {
    return totalSucceededGetLabelsToNodesRetrieved.lastStat().mean();
  }

  @VisibleForTesting
  public double getLatencySucceededGetClusterNodeLabelsRetrieved() {
    return totalSucceededGetClusterNodeLabelsRetrieved.lastStat().mean();
  }

  @VisibleForTesting
  public double getLatencySucceededAppAttemptRetrieved() {
    return totalSucceededAppAttemptsRetrieved.lastStat().mean();
  }

  @VisibleForTesting
  public double getLatencySucceededGetQueueUserAclsRetrieved() {
    return totalSucceededGetQueueUserAclsRetrieved.lastStat().mean();
  }

  @VisibleForTesting
  public double getLatencySucceededGetContainerReportRetrieved() {
    return totalSucceededGetContainerReportRetrieved.lastStat().mean();
  }

  @VisibleForTesting
  public double getLatencySucceededGetContainersRetrieved() {
    return totalSucceededGetContainersRetrieved.lastStat().mean();
  }

  @VisibleForTesting
  public double getLatencySucceededListReservationsRetrieved() {
    return totalSucceededListReservationsRetrieved.lastStat().mean();
  }

  @VisibleForTesting
  public double getLatencySucceededGetResourceTypeInfoRetrieved() {
    return totalSucceededGetResourceTypeInfoRetrieved.lastStat().mean();
  }

  @VisibleForTesting
  public double getLatencySucceededFailAppAttemptRetrieved() {
    return totalSucceededFailAppAttemptRetrieved.lastStat().mean();
  }

  @VisibleForTesting
  public double getLatencySucceededUpdateAppPriorityRetrieved() {
    return totalSucceededUpdateAppPriorityRetrieved.lastStat().mean();
  }

  @VisibleForTesting
  public double getLatencySucceededUpdateAppTimeoutsRetrieved() {
    return totalSucceededUpdateAppTimeoutsRetrieved.lastStat().mean();
  }

  @VisibleForTesting
  public double getLatencySucceededSignalToContainerRetrieved() {
    return totalSucceededSignalToContainerRetrieved.lastStat().mean();
  }

  @VisibleForTesting
  public double getLatencySucceededGetQueueInfoRetrieved() {
    return totalSucceededGetQueueInfoRetrieved.lastStat().mean();
  }

  @VisibleForTesting
  public double getLatencySucceededMoveApplicationAcrossQueuesRetrieved() {
    return totalSucceededMoveApplicationAcrossQueuesRetrieved.lastStat().mean();
  }

  @VisibleForTesting
  public double getLatencySucceededGetResourceProfilesRetrieved() {
    return totalSucceededGetResourceProfilesRetrieved.lastStat().mean();
  }

  @VisibleForTesting
  public double getLatencySucceededGetResourceProfileRetrieved() {
    return totalSucceededGetResourceProfileRetrieved.lastStat().mean();
  }

  @VisibleForTesting
  public double getLatencySucceededGetAttributesToNodesRetrieved() {
    return totalSucceededGetAttributesToNodesRetrieved.lastStat().mean();
  }

  @VisibleForTesting
  public double getLatencySucceededGetClusterNodeAttributesRetrieved() {
    return totalSucceededGetClusterNodeAttributesRetrieved.lastStat().mean();
  }

  @VisibleForTesting
  public double getLatencySucceededGetNodesToAttributesRetrieved() {
    return totalSucceededGetNodesToAttributesRetrieved.lastStat().mean();
  }

  @VisibleForTesting
  public double getLatencySucceededGetNewReservationRetrieved() {
    return totalSucceededGetNewReservationRetrieved.lastStat().mean();
  }

  @VisibleForTesting
  public double getLatencySucceededSubmitReservationRetrieved() {
    return totalSucceededSubmitReservationRetrieved.lastStat().mean();
  }

  @VisibleForTesting
  public double getLatencySucceededUpdateReservationRetrieved() {
    return totalSucceededUpdateReservationRetrieved.lastStat().mean();
  }

  @VisibleForTesting
  public double getLatencySucceededDeleteReservationRetrieved() {
    return totalSucceededDeleteReservationRetrieved.lastStat().mean();
  }

  @VisibleForTesting
  public double getLatencySucceededListReservationRetrieved() {
    return totalSucceededListReservationRetrieved.lastStat().mean();
  }

  @VisibleForTesting
  public double getLatencySucceededGetAppActivitiesRetrieved() {
    return totalSucceededGetAppActivitiesRetrieved.lastStat().mean();
  }

  @VisibleForTesting
  public double getLatencySucceededGetAppStatisticsRetrieved() {
    return totalSucceededGetAppStatisticsRetrieved.lastStat().mean();
  }

  @VisibleForTesting
  public double getLatencySucceededGetAppPriorityRetrieved() {
    return totalSucceededGetAppPriorityRetrieved.lastStat().mean();
  }

  @VisibleForTesting
  public double getLatencySucceededGetAppQueueRetrieved() {
    return totalSucceededGetAppQueueRetrieved.lastStat().mean();
  }

  @VisibleForTesting
  public double getLatencySucceededUpdateAppQueueRetrieved() {
    return totalSucceededUpdateAppQueueRetrieved.lastStat().mean();
  }

  @VisibleForTesting
  public double getLatencySucceededGetAppTimeoutRetrieved() {
    return totalSucceededGetAppTimeoutRetrieved.lastStat().mean();
  }

  @VisibleForTesting
  public double getLatencySucceededGetAppTimeoutsRetrieved() {
    return totalSucceededGetAppTimeoutsRetrieved.lastStat().mean();
  }

  @VisibleForTesting
  public double getLatencySucceededRefreshQueuesRetrieved() {
    return totalSucceededRefreshQueuesRetrieved.lastStat().mean();
  }

  @VisibleForTesting
  public double getLatencySucceededRefreshNodesRetrieved() {
    return totalSucceededRefreshNodesRetrieved.lastStat().mean();
  }

  @VisibleForTesting
  public double getLatencySucceededGetRMNodeLabelsRetrieved() {
    return totalSucceededGetRMNodeLabelsRetrieved.lastStat().mean();
  }

  @VisibleForTesting
  public double getLatencySucceededCheckUserAccessToQueueRetrieved() {
    return totalSucceededCheckUserAccessToQueueRetrieved.lastStat().mean();
  }

  @VisibleForTesting
  public double getLatencySucceededGetDelegationTokenRetrieved() {
    return totalSucceededGetDelegationTokenRetrieved.lastStat().mean();
  }

  @VisibleForTesting
  public double getLatencySucceededRenewDelegationTokenRetrieved() {
    return totalSucceededRenewDelegationTokenRetrieved.lastStat().mean();
  }

  @VisibleForTesting
  public double getLatencySucceededCancelDelegationTokenRetrieved() {
    return totalSucceededCancelDelegationTokenRetrieved.lastStat().mean();
  }

  @VisibleForTesting
  public double getLatencySucceededDumpSchedulerLogsRetrieved() {
    return totalSucceededDumpSchedulerLogsRetrieved.lastStat().mean();
  }

  @VisibleForTesting
  public double getLatencySucceededGetActivitiesRetrieved() {
    return totalSucceededGetActivitiesRetrieved.lastStat().mean();
  }

  @VisibleForTesting
  public double getLatencySucceededGetBulkActivitiesRetrieved() {
    return totalSucceededGetBulkActivitiesRetrieved.lastStat().mean();
  }

  @VisibleForTesting
  public double getLatencySucceededGetSchedulerInfoRetrieved() {
    return totalSucceededGetSchedulerInfoRetrieved.lastStat().mean();
  }

  @VisibleForTesting
  public double getLatencySucceededDeregisterSubClusterRetrieved() {
    return totalSucceededDeregisterSubClusterRetrieved.lastStat().mean();
  }

  @VisibleForTesting
  public double getLatencySucceededSaveFederationQueuePolicyRetrieved() {
    return totalSucceededSaveFederationQueuePolicyRetrieved.lastStat().mean();
  }

  @VisibleForTesting
  public double getLatencySucceededBatchSaveFederationQueuePoliciesRetrieved() {
    return totalSucceededBatchSaveFederationQueuePoliciesRetrieved.lastStat().mean();
  }

  @VisibleForTesting
  public double getLatencySucceededListFederationQueuePoliciesRetrieved() {
    return totalSucceededListFederationQueuePoliciesFailedRetrieved.lastStat().mean();
  }

  @VisibleForTesting
  public double getLatencySucceededDeleteFederationApplicationFailedRetrieved() {
    return totalSucceededDeleteFederationApplicationFailedRetrieved.lastStat().mean();
  }

  @VisibleForTesting
<<<<<<< HEAD
  public double getLatencySucceededGetFederationSubClustersRetrieved() {
    return totalSucceededGetFederationSubClustersRetrieved.lastStat().mean();
=======
  public double getLatencySucceededDeleteFederationPoliciesByQueuesRetrieved() {
    return totalSucceededDeleteFederationPoliciesByQueuesRetrieved.lastStat().mean();
>>>>>>> 931fa493
  }

  @VisibleForTesting
  public double getLatencySucceededRefreshAdminAclsRetrieved() {
    return totalSucceededRefreshAdminAclsRetrieved.lastStat().mean();
  }

  @VisibleForTesting
  public double getLatencySucceededRefreshServiceAclsRetrieved() {
    return totalSucceededRefreshServiceAclsRetrieved.lastStat().mean();
  }

  @VisibleForTesting
  public double getLatencySucceededAddToClusterNodeLabelsRetrieved() {
    return totalSucceededAddToClusterNodeLabelsRetrieved.lastStat().mean();
  }

  @VisibleForTesting
  public double getLatencySucceededRemoveFromClusterNodeLabelsRetrieved() {
    return totalSucceededRemoveFromClusterNodeLabelsRetrieved.lastStat().mean();
  }

  @VisibleForTesting
  public double getLatencySucceededUpdateSchedulerConfigurationRetrieved() {
    return totalSucceededUpdateSchedulerConfigurationRetrieved.lastStat().mean();
  }

  @VisibleForTesting
  public double getLatencySucceededGetSchedulerConfigurationRetrieved() {
    return totalSucceededGetSchedulerConfigurationRetrieved.lastStat().mean();
  }

  @VisibleForTesting
  public double getLatencySucceededGetClusterInfoRetrieved() {
    return totalSucceededGetClusterInfoRetrieved.lastStat().mean();
  }

  @VisibleForTesting
  public double getLatencySucceededGetClusterUserInfoRetrieved() {
    return totalSucceededGetClusterUserInfoRetrieved.lastStat().mean();
  }

  @VisibleForTesting
  public double getLatencySucceededUpdateNodeResourceRetrieved() {
    return totalSucceededUpdateNodeResourceRetrieved.lastStat().mean();
  }

  @VisibleForTesting
  public double getLatencySucceededRefreshNodesResourcesRetrieved() {
    return totalSucceededRefreshNodesResourcesRetrieved.lastStat().mean();
  }

  @VisibleForTesting
  public double getLatencySucceededCheckForDecommissioningNodesRetrieved() {
    return totalSucceededCheckForDecommissioningNodesRetrieved.lastStat().mean();
  }

  @VisibleForTesting
  public double getLatencySucceededRefreshClusterMaxPriorityRetrieved() {
    return totalSucceededRefreshClusterMaxPriorityRetrieved.lastStat().mean();
  }

  @VisibleForTesting
  public double getLatencySucceededMapAttributesToNodesRetrieved() {
    return totalSucceededMapAttributesToNodesRetrieved.lastStat().mean();
  }

  @VisibleForTesting
  public double getLatencySucceededGetGroupsForUsersRetrieved() {
    return totalSucceededGetGroupsForUsersRetrieved.lastStat().mean();
  }

  @VisibleForTesting
  public double getLatencySucceededRefreshSuperUserGroupsConfigurationRetrieved() {
    return totalSucceededRefreshSuperUserGroupsConfigurationRetrieved.lastStat().mean();
  }

  @VisibleForTesting
  public double getLatencySucceededReplaceLabelsOnNodesRetrieved() {
    return totalSucceededReplaceLabelsOnNodesRetrieved.lastStat().mean();
  }

  @VisibleForTesting
  public double getLatencySucceededReplaceLabelsOnNodeRetrieved() {
    return totalSucceededReplaceLabelsOnNodeRetrieved.lastStat().mean();
  }

  @VisibleForTesting
  public int getAppsFailedCreated() {
    return numAppsFailedCreated.value();
  }

  @VisibleForTesting
  public int getAppsFailedSubmitted() {
    return numAppsFailedSubmitted.value();
  }

  @VisibleForTesting
  public int getAppsFailedKilled() {
    return numAppsFailedKilled.value();
  }

  @VisibleForTesting
  public int getAppsFailedRetrieved() {
    return numAppsFailedRetrieved.value();
  }

  @VisibleForTesting
  public int getAppAttemptsFailedRetrieved() {
    return numAppAttemptsFailedRetrieved.value();
  }

  @VisibleForTesting
  public int getMultipleAppsFailedRetrieved() {
    return numMultipleAppsFailedRetrieved.value();
  }

  @VisibleForTesting
  public int getClusterMetricsFailedRetrieved() {
    return numGetClusterMetricsFailedRetrieved.value();
  }

  @VisibleForTesting
  public int getClusterNodesFailedRetrieved() {
    return numGetClusterNodesFailedRetrieved.value();
  }

  @VisibleForTesting
  public int getNodeToLabelsFailedRetrieved() {
    return numGetNodeToLabelsFailedRetrieved.value();
  }

  @VisibleForTesting
  public int getLabelsToNodesFailedRetrieved() {
    return numGetLabelsToNodesFailedRetrieved.value();
  }

  @VisibleForTesting
  public int getGetClusterNodeLabelsFailedRetrieved() {
    return numGetClusterNodeLabelsFailedRetrieved.value();
  }

  @VisibleForTesting
  public int getAppAttemptReportFailedRetrieved() {
    return numAppAttemptReportFailedRetrieved.value();
  }

  @VisibleForTesting
  public int getQueueUserAclsFailedRetrieved() {
    return numGetQueueUserAclsFailedRetrieved.value();
  }

  @VisibleForTesting
  public int getContainerReportFailedRetrieved() {
    return numGetContainerReportFailedRetrieved.value();
  }

  @VisibleForTesting
  public int getContainersFailedRetrieved() {
    return numGetContainersFailedRetrieved.value();
  }

  @VisibleForTesting
  public int getListReservationsFailedRetrieved() {
    return numListReservationsFailedRetrieved.value();
  }

  @VisibleForTesting
  public int getGetResourceTypeInfoRetrieved() {
    return numGetResourceTypeInfo.value();
  }

  @VisibleForTesting
  public int getFailApplicationAttemptFailedRetrieved() {
    return numFailAppAttemptFailedRetrieved.value();
  }

  @VisibleForTesting
  public int getUpdateApplicationPriorityFailedRetrieved() {
    return numUpdateAppPriorityFailedRetrieved.value();
  }

  @VisibleForTesting
  public int getUpdateApplicationTimeoutsFailedRetrieved() {
    return numUpdateAppTimeoutsFailedRetrieved.value();
  }

  @VisibleForTesting
  public int getSignalToContainerFailedRetrieved() {
    return numSignalToContainerFailedRetrieved.value();
  }

  public int getQueueInfoFailedRetrieved() {
    return numGetQueueInfoFailedRetrieved.value();
  }

  public int getMoveApplicationAcrossQueuesFailedRetrieved() {
    return numMoveApplicationAcrossQueuesFailedRetrieved.value();
  }

  public int getResourceProfilesFailedRetrieved() {
    return numGetResourceProfilesFailedRetrieved.value();
  }

  public int getResourceProfileFailedRetrieved() {
    return numGetResourceProfileFailedRetrieved.value();
  }

  public int getAttributesToNodesFailedRetrieved() {
    return numGetAttributesToNodesFailedRetrieved.value();
  }

  public int getClusterNodeAttributesFailedRetrieved() {
    return numGetClusterNodeAttributesFailedRetrieved.value();
  }

  public int getNodesToAttributesFailedRetrieved() {
    return numGetNodesToAttributesFailedRetrieved.value();
  }

  public int getNewReservationFailedRetrieved() {
    return numGetNewReservationFailedRetrieved.value();
  }

  public int getSubmitReservationFailedRetrieved() {
    return numSubmitReservationFailedRetrieved.value();
  }

  public int getUpdateReservationFailedRetrieved() {
    return numUpdateReservationFailedRetrieved.value();
  }

  public int getDeleteReservationFailedRetrieved() {
    return numDeleteReservationFailedRetrieved.value();
  }

  public int getListReservationFailedRetrieved() {
    return numListReservationFailedRetrieved.value();
  }

  public int getAppActivitiesFailedRetrieved() {
    return numGetAppActivitiesFailedRetrieved.value();
  }

  public int getAppStatisticsFailedRetrieved() {
    return numGetAppStatisticsFailedRetrieved.value();
  }

  public int getAppPriorityFailedRetrieved() {
    return numGetAppPriorityFailedRetrieved.value();
  }

  public int getAppQueueFailedRetrieved() {
    return numGetAppQueueFailedRetrieved.value();
  }

  public int getUpdateAppQueueFailedRetrieved() {
    return numUpdateAppQueueFailedRetrieved.value();
  }

  public int getAppTimeoutFailedRetrieved() {
    return numGetAppTimeoutFailedRetrieved.value();
  }

  public int getAppTimeoutsFailedRetrieved() {
    return numGetAppTimeoutsFailedRetrieved.value();
  }


  public int getRefreshQueuesFailedRetrieved() {
    return numRefreshQueuesFailedRetrieved.value();
  }

  public int getRMNodeLabelsFailedRetrieved() {
    return numGetRMNodeLabelsFailedRetrieved.value();
  }

  public int getCheckUserAccessToQueueFailedRetrieved() {
    return numCheckUserAccessToQueueFailedRetrieved.value();
  }

  public int getNumRefreshNodesFailedRetrieved() {
    return numRefreshNodesFailedRetrieved.value();
  }

  public int getNumRefreshSuperUserGroupsConfigurationFailedRetrieved() {
    return numRefreshSuperUserGroupsConfigurationFailedRetrieved.value();
  }

  public int getNumRefreshUserToGroupsMappingsFailedRetrieved() {
    return numRefreshUserToGroupsMappingsFailedRetrieved.value();
  }

  public int getDeregisterSubClusterFailedRetrieved() {
    return numDeregisterSubClusterFailedRetrieved.value();
  }

  public int getSaveFederationQueuePolicyFailedRetrieved() {
    return numSaveFederationQueuePolicyFailedRetrieved.value();
  }

  public int getBatchSaveFederationQueuePoliciesFailedRetrieved() {
    return numBatchSaveFederationQueuePoliciesFailedRetrieved.value();
  }

  public int getListFederationQueuePoliciesFailedRetrieved() {
    return numListFederationQueuePoliciesFailedRetrieved.value();
  }

  public int getDeleteFederationApplicationFailedRetrieved() {
    return numDeleteFederationApplicationFailedRetrieved.value();
  }

<<<<<<< HEAD
  public int getFederationSubClustersFailedRetrieved() {
    return numGetFederationSubClustersFailedRetrieved.value();
=======
  public int getDeleteFederationPoliciesByQueuesRetrieved() {
    return numDeleteFederationPoliciesByQueuesRetrieved.value();
>>>>>>> 931fa493
  }

  public int getNumRefreshAdminAclsFailedRetrieved() {
    return numRefreshAdminAclsFailedRetrieved.value();
  }

  public int getNumRefreshServiceAclsFailedRetrieved() {
    return numRefreshServiceAclsFailedRetrieved.value();
  }

  public int getNumReplaceLabelsOnNodesFailedRetrieved() {
    return numReplaceLabelsOnNodesFailedRetrieved.value();
  }

  public int getNumReplaceLabelsOnNodeFailedRetrieved() {
    return numReplaceLabelsOnNodeFailedRetrieved.value();
  }

  public int getNumAddToClusterNodeLabelsFailedRetrieved() {
    return numAddToClusterNodeLabelsFailedRetrieved.value();
  }

  public int getNumRemoveFromClusterNodeLabelsFailedRetrieved() {
    return numRemoveFromClusterNodeLabelsFailedRetrieved.value();
  }

  public int getUpdateSchedulerConfigurationFailedRetrieved() {
    return numUpdateSchedulerConfigurationFailedRetrieved.value();
  }

  public int getSchedulerConfigurationFailedRetrieved() {
    return numGetSchedulerConfigurationFailedRetrieved.value();
  }

  public int getClusterInfoFailedRetrieved() {
    return numGetClusterInfoFailedRetrieved.value();
  }

  public int getClusterUserInfoFailedRetrieved() {
    return numGetClusterUserInfoFailedRetrieved.value();
  }

  public int getUpdateNodeResourceFailedRetrieved() {
    return numUpdateNodeResourceFailedRetrieved.value();
  }

  public int getRefreshNodesResourcesFailedRetrieved() {
    return numRefreshNodesResourcesFailedRetrieved.value();
  }

  public int getCheckForDecommissioningNodesFailedRetrieved() {
    return numCheckForDecommissioningNodesFailedRetrieved.value();
  }

  public int getRefreshClusterMaxPriorityFailedRetrieved() {
    return numRefreshClusterMaxPriorityFailedRetrieved.value();
  }

  public int getMapAttributesToNodesFailedRetrieved() {
    return numMapAttributesToNodesFailedRetrieved.value();
  }

  public int getGroupsForUserFailedRetrieved() {
    return numGetGroupsForUserFailedRetrieved.value();
  }

  public int getDelegationTokenFailedRetrieved() {
    return numGetDelegationTokenFailedRetrieved.value();
  }

  public int getRenewDelegationTokenFailedRetrieved() {
    return numRenewDelegationTokenFailedRetrieved.value();
  }

  public int getCancelDelegationTokenFailedRetrieved() {
    return numCancelDelegationTokenFailedRetrieved.value();
  }

  public int getDumpSchedulerLogsFailedRetrieved() {
    return numDumpSchedulerLogsFailedRetrieved.value();
  }

  public int getActivitiesFailedRetrieved() {
    return numGetActivitiesFailedRetrieved.value();
  }

  public int getBulkActivitiesFailedRetrieved(){
    return numGetBulkActivitiesFailedRetrieved.value();
  }

  public int getSchedulerInfoFailedRetrieved() {
    return numGetSchedulerInfoFailedRetrieved.value();
  }

  public void succeededAppsCreated(long duration) {
    totalSucceededAppsCreated.add(duration);
    getNewApplicationLatency.add(duration);
  }

  public void succeededAppsSubmitted(long duration) {
    totalSucceededAppsSubmitted.add(duration);
    submitApplicationLatency.add(duration);
  }

  public void succeededAppsKilled(long duration) {
    totalSucceededAppsKilled.add(duration);
    killApplicationLatency.add(duration);
  }

  public void succeededAppsRetrieved(long duration) {
    totalSucceededAppsRetrieved.add(duration);
    getApplicationReportLatency.add(duration);
  }

  public void succeededMultipleAppsRetrieved(long duration) {
    totalSucceededMultipleAppsRetrieved.add(duration);
    getApplicationsReportLatency.add(duration);
  }

  public void succeededAppAttemptsRetrieved(long duration) {
    totalSucceededAppAttemptsRetrieved.add(duration);
    getApplicationAttemptsLatency.add(duration);
  }

  public void succeededGetClusterMetricsRetrieved(long duration) {
    totalSucceededGetClusterMetricsRetrieved.add(duration);
    getClusterMetricsLatency.add(duration);
  }

  public void succeededGetClusterNodesRetrieved(long duration) {
    totalSucceededGetClusterNodesRetrieved.add(duration);
    getClusterNodesLatency.add(duration);
  }

  public void succeededGetNodeToLabelsRetrieved(long duration) {
    totalSucceededGetNodeToLabelsRetrieved.add(duration);
    getNodeToLabelsLatency.add(duration);
  }

  public void succeededGetLabelsToNodesRetrieved(long duration) {
    totalSucceededGetLabelsToNodesRetrieved.add(duration);
    getLabelToNodesLatency.add(duration);
  }

  public void succeededGetClusterNodeLabelsRetrieved(long duration) {
    totalSucceededGetClusterNodeLabelsRetrieved.add(duration);
    getClusterNodeLabelsLatency.add(duration);
  }

  public void succeededAppAttemptReportRetrieved(long duration) {
    totalSucceededAppAttemptReportRetrieved.add(duration);
    getApplicationAttemptReportLatency.add(duration);
  }

  public void succeededGetQueueUserAclsRetrieved(long duration) {
    totalSucceededGetQueueUserAclsRetrieved.add(duration);
    getQueueUserAclsLatency.add(duration);
  }

  public void succeededGetContainerReportRetrieved(long duration) {
    totalSucceededGetContainerReportRetrieved.add(duration);
    getContainerReportLatency.add(duration);
  }

  public void succeededGetContainersRetrieved(long duration) {
    totalSucceededGetContainersRetrieved.add(duration);
    getContainerLatency.add(duration);
  }

  public void succeededListReservationsRetrieved(long duration) {
    totalSucceededListReservationsRetrieved.add(duration);
    listReservationsLatency.add(duration);
  }

  public void succeededGetResourceTypeInfoRetrieved(long duration) {
    totalSucceededGetResourceTypeInfoRetrieved.add(duration);
    listResourceTypeInfoLatency.add(duration);
  }

  public void succeededFailAppAttemptRetrieved(long duration) {
    totalSucceededFailAppAttemptRetrieved.add(duration);
    failAppAttemptLatency.add(duration);
  }

  public void succeededUpdateAppPriorityRetrieved(long duration) {
    totalSucceededUpdateAppPriorityRetrieved.add(duration);
    updateAppPriorityLatency.add(duration);
  }

  public void succeededUpdateAppTimeoutsRetrieved(long duration) {
    totalSucceededUpdateAppTimeoutsRetrieved.add(duration);
    updateAppTimeoutsLatency.add(duration);
  }

  public void succeededSignalToContainerRetrieved(long duration) {
    totalSucceededSignalToContainerRetrieved.add(duration);
    signalToContainerLatency.add(duration);
  }

  public void succeededGetQueueInfoRetrieved(long duration) {
    totalSucceededGetQueueInfoRetrieved.add(duration);
    getQueueInfoLatency.add(duration);
  }

  public void succeededMoveApplicationAcrossQueuesRetrieved(long duration) {
    totalSucceededMoveApplicationAcrossQueuesRetrieved.add(duration);
    moveApplicationAcrossQueuesLatency.add(duration);
  }

  public void succeededGetResourceProfilesRetrieved(long duration) {
    totalSucceededGetResourceProfilesRetrieved.add(duration);
    getResourceProfilesLatency.add(duration);
  }

  public void succeededGetResourceProfileRetrieved(long duration) {
    totalSucceededGetResourceProfileRetrieved.add(duration);
    getResourceProfileLatency.add(duration);
  }

  public void succeededGetAttributesToNodesRetrieved(long duration) {
    totalSucceededGetAttributesToNodesRetrieved.add(duration);
    getAttributesToNodesLatency.add(duration);
  }

  public void succeededGetClusterNodeAttributesRetrieved(long duration) {
    totalSucceededGetClusterNodeAttributesRetrieved.add(duration);
    getClusterNodeAttributesLatency.add(duration);
  }

  public void succeededGetNodesToAttributesRetrieved(long duration) {
    totalSucceededGetNodesToAttributesRetrieved.add(duration);
    getNodesToAttributesLatency.add(duration);
  }

  public void succeededGetNewReservationRetrieved(long duration) {
    totalSucceededGetNewReservationRetrieved.add(duration);
    getNewReservationLatency.add(duration);
  }

  public void succeededSubmitReservationRetrieved(long duration) {
    totalSucceededSubmitReservationRetrieved.add(duration);
    submitReservationLatency.add(duration);
  }

  public void succeededUpdateReservationRetrieved(long duration) {
    totalSucceededUpdateReservationRetrieved.add(duration);
    updateReservationLatency.add(duration);
  }

  public void succeededDeleteReservationRetrieved(long duration) {
    totalSucceededDeleteReservationRetrieved.add(duration);
    deleteReservationLatency.add(duration);
  }

  public void succeededListReservationRetrieved(long duration) {
    totalSucceededListReservationRetrieved.add(duration);
    listReservationLatency.add(duration);
  }

  public void succeededGetAppActivitiesRetrieved(long duration) {
    totalSucceededGetAppActivitiesRetrieved.add(duration);
    getAppActivitiesLatency.add(duration);
  }

  public void succeededGetAppStatisticsRetrieved(long duration) {
    totalSucceededGetAppStatisticsRetrieved.add(duration);
    getAppStatisticsLatency.add(duration);
  }

  public void succeededGetAppPriorityRetrieved(long duration) {
    totalSucceededGetAppPriorityRetrieved.add(duration);
    getAppPriorityLatency.add(duration);
  }

  public void succeededGetAppQueueRetrieved(long duration) {
    totalSucceededGetAppQueueRetrieved.add(duration);
    getAppQueueLatency.add(duration);
  }

  public void succeededUpdateAppQueueRetrieved(long duration) {
    totalSucceededUpdateAppQueueRetrieved.add(duration);
    getUpdateQueueLatency.add(duration);
  }

  public void succeededGetAppTimeoutRetrieved(long duration) {
    totalSucceededGetAppTimeoutRetrieved.add(duration);
    getAppTimeoutLatency.add(duration);
  }

  public void succeededGetAppTimeoutsRetrieved(long duration) {
    totalSucceededGetAppTimeoutsRetrieved.add(duration);
    getAppTimeoutsLatency.add(duration);
  }

  public void succeededRefreshQueuesRetrieved(long duration) {
    totalSucceededRefreshQueuesRetrieved.add(duration);
    refreshQueuesLatency.add(duration);
  }

  public void succeededRefreshNodesRetrieved(long duration) {
    totalSucceededRefreshNodesRetrieved.add(duration);
    refreshNodesLatency.add(duration);
  }

  public void succeededGetRMNodeLabelsRetrieved(long duration) {
    totalSucceededGetRMNodeLabelsRetrieved.add(duration);
    getRMNodeLabelsLatency.add(duration);
  }

  public void succeededCheckUserAccessToQueueRetrieved(long duration) {
    totalSucceededCheckUserAccessToQueueRetrieved.add(duration);
    checkUserAccessToQueueLatency.add(duration);
  }

  public void succeededGetDelegationTokenRetrieved(long duration) {
    totalSucceededGetDelegationTokenRetrieved.add(duration);
    getDelegationTokenLatency.add(duration);
  }

  public void succeededRenewDelegationTokenRetrieved(long duration) {
    totalSucceededRenewDelegationTokenRetrieved.add(duration);
    renewDelegationTokenLatency.add(duration);
  }

  public void succeededCancelDelegationTokenRetrieved(long duration) {
    totalSucceededCancelDelegationTokenRetrieved.add(duration);
    cancelDelegationTokenLatency.add(duration);
  }

  public void succeededDumpSchedulerLogsRetrieved(long duration) {
    totalSucceededDumpSchedulerLogsRetrieved.add(duration);
    dumpSchedulerLogsLatency.add(duration);
  }

  public void succeededGetActivitiesLatencyRetrieved(long duration) {
    totalSucceededGetActivitiesRetrieved.add(duration);
    getActivitiesLatency.add(duration);
  }

  public void succeededGetBulkActivitiesRetrieved(long duration) {
    totalSucceededGetBulkActivitiesRetrieved.add(duration);
    getBulkActivitiesLatency.add(duration);
  }

  public void succeededGetSchedulerInfoRetrieved(long duration) {
    totalSucceededGetSchedulerInfoRetrieved.add(duration);
    getSchedulerInfoRetrievedLatency.add(duration);
  }

  public void succeededDeregisterSubClusterRetrieved(long duration) {
    totalSucceededDeregisterSubClusterRetrieved.add(duration);
    refreshDeregisterSubClusterLatency.add(duration);
  }

  public void succeededSaveFederationQueuePolicyRetrieved(long duration) {
    totalSucceededSaveFederationQueuePolicyRetrieved.add(duration);
    saveFederationQueuePolicyLatency.add(duration);
  }

  public void succeededBatchSaveFederationQueuePoliciesRetrieved(long duration) {
    totalSucceededBatchSaveFederationQueuePoliciesRetrieved.add(duration);
    batchSaveFederationQueuePoliciesLatency.add(duration);
  }

  public void succeededListFederationQueuePoliciesRetrieved(long duration) {
    totalSucceededListFederationQueuePoliciesFailedRetrieved.add(duration);
    listFederationQueuePoliciesLatency.add(duration);
  }

  public void succeededDeleteFederationApplicationFailedRetrieved(long duration) {
    totalSucceededDeleteFederationApplicationFailedRetrieved.add(duration);
    deleteFederationApplicationLatency.add(duration);
  }

<<<<<<< HEAD
  public void succeededGetFederationSubClustersRetrieved(long duration) {
    totalSucceededGetFederationSubClustersRetrieved.add(duration);
    getFederationSubClustersLatency.add(duration);
=======
  public void succeededDeleteFederationPoliciesByQueuesRetrieved(long duration) {
    totalSucceededDeleteFederationPoliciesByQueuesRetrieved.add(duration);
    deleteFederationPoliciesByQueuesLatency.add(duration);
>>>>>>> 931fa493
  }

  public void succeededRefreshAdminAclsRetrieved(long duration) {
    totalSucceededRefreshAdminAclsRetrieved.add(duration);
    refreshAdminAclsLatency.add(duration);
  }

  public void succeededRefreshServiceAclsRetrieved(long duration) {
    totalSucceededRefreshServiceAclsRetrieved.add(duration);
    refreshServiceAclsLatency.add(duration);
  }

  public void succeededAddToClusterNodeLabelsRetrieved(long duration) {
    totalSucceededAddToClusterNodeLabelsRetrieved.add(duration);
    addToClusterNodeLabelsLatency.add(duration);
  }

  public void succeededRemoveFromClusterNodeLabelsRetrieved(long duration) {
    totalSucceededRemoveFromClusterNodeLabelsRetrieved.add(duration);
    removeFromClusterNodeLabelsLatency.add(duration);
  }

  public void succeededUpdateSchedulerConfigurationRetrieved(long duration) {
    totalSucceededUpdateSchedulerConfigurationRetrieved.add(duration);
    updateSchedulerConfigLatency.add(duration);
  }

  public void succeededGetSchedulerConfigurationRetrieved(long duration) {
    totalSucceededGetSchedulerConfigurationRetrieved.add(duration);
    getSchedulerConfigurationLatency.add(duration);
  }

  public void succeededGetClusterInfoRetrieved(long duration) {
    totalSucceededGetClusterInfoRetrieved.add(duration);
    getClusterInfoLatency.add(duration);
  }

  public void succeededGetClusterUserInfoRetrieved(long duration) {
    totalSucceededGetClusterUserInfoRetrieved.add(duration);
    getClusterUserInfoLatency.add(duration);
  }

  public void succeededUpdateNodeResourceRetrieved(long duration) {
    totalSucceededUpdateNodeResourceRetrieved.add(duration);
    updateNodeResourceLatency.add(duration);
  }

  public void succeededRefreshNodesResourcesRetrieved(long duration) {
    totalSucceededRefreshNodesResourcesRetrieved.add(duration);
    refreshNodesResourcesLatency.add(duration);
  }

  public void succeededCheckForDecommissioningNodesRetrieved(long duration) {
    totalSucceededCheckForDecommissioningNodesRetrieved.add(duration);
    checkForDecommissioningNodesLatency.add(duration);
  }

  public void succeededRefreshClusterMaxPriorityRetrieved(long duration) {
    totalSucceededRefreshClusterMaxPriorityRetrieved.add(duration);
    refreshClusterMaxPriorityLatency.add(duration);
  }

  public void succeededMapAttributesToNodesRetrieved(long duration) {
    totalSucceededMapAttributesToNodesRetrieved.add(duration);
    mapAttributesToNodesLatency.add(duration);
  }

  public void succeededGetGroupsForUsersRetrieved(long duration) {
    totalSucceededGetGroupsForUsersRetrieved.add(duration);
    getGroupsForUserLatency.add(duration);
  }

  public void succeededRefreshSuperUserGroupsConfRetrieved(long duration) {
    totalSucceededRefreshSuperUserGroupsConfigurationRetrieved.add(duration);
    refreshSuperUserGroupsConfLatency.add(duration);
  }

  public void succeededRefreshUserToGroupsMappingsRetrieved(long duration) {
    totalSucceededRefreshUserToGroupsMappingsRetrieved.add(duration);
    refreshUserToGroupsMappingsLatency.add(duration);
  }

  public void succeededReplaceLabelsOnNodesRetrieved(long duration) {
    totalSucceededReplaceLabelsOnNodesRetrieved.add(duration);
    replaceLabelsOnNodesLatency.add(duration);
  }

  public void succeededReplaceLabelsOnNodeRetrieved(long duration) {
    totalSucceededReplaceLabelsOnNodeRetrieved.add(duration);
    replaceLabelsOnNodeLatency.add(duration);
  }

  public void incrAppsFailedCreated() {
    numAppsFailedCreated.incr();
  }

  public void incrAppsFailedSubmitted() {
    numAppsFailedSubmitted.incr();
  }

  public void incrAppsFailedKilled() {
    numAppsFailedKilled.incr();
  }

  public void incrAppsFailedRetrieved() {
    numAppsFailedRetrieved.incr();
  }

  public void incrMultipleAppsFailedRetrieved() {
    numMultipleAppsFailedRetrieved.incr();
  }

  public void incrAppAttemptsFailedRetrieved() {
    numAppAttemptsFailedRetrieved.incr();
  }

  public void incrGetClusterMetricsFailedRetrieved() {
    numGetClusterMetricsFailedRetrieved.incr();
  }

  public void incrClusterNodesFailedRetrieved() {
    numGetClusterNodesFailedRetrieved.incr();
  }

  public void incrNodeToLabelsFailedRetrieved() {
    numGetNodeToLabelsFailedRetrieved.incr();
  }

  public void incrLabelsToNodesFailedRetrieved() {
    numGetLabelsToNodesFailedRetrieved.incr();
  }

  public void incrClusterNodeLabelsFailedRetrieved() {
    numGetClusterNodeLabelsFailedRetrieved.incr();
  }

  public void incrAppAttemptReportFailedRetrieved() {
    numAppAttemptReportFailedRetrieved.incr();
  }

  public void incrQueueUserAclsFailedRetrieved() {
    numGetQueueUserAclsFailedRetrieved.incr();
  }

  public void incrGetContainerReportFailedRetrieved() {
    numGetContainerReportFailedRetrieved.incr();
  }

  public void incrGetContainersFailedRetrieved() {
    numGetContainersFailedRetrieved.incr();
  }

  public void incrListReservationsFailedRetrieved() {
    numListReservationsFailedRetrieved.incr();
  }

  public void incrResourceTypeInfoFailedRetrieved() {
    numGetResourceTypeInfo.incr();
  }

  public void incrFailAppAttemptFailedRetrieved() {
    numFailAppAttemptFailedRetrieved.incr();
  }

  public void incrUpdateAppPriorityFailedRetrieved() {
    numUpdateAppPriorityFailedRetrieved.incr();
  }

  public void incrUpdateApplicationTimeoutsRetrieved() {
    numUpdateAppTimeoutsFailedRetrieved.incr();
  }

  public void incrSignalToContainerFailedRetrieved() {
    numSignalToContainerFailedRetrieved.incr();
  }

  public void incrGetQueueInfoFailedRetrieved() {
    numGetQueueInfoFailedRetrieved.incr();
  }

  public void incrMoveApplicationAcrossQueuesFailedRetrieved() {
    numMoveApplicationAcrossQueuesFailedRetrieved.incr();
  }

  public void incrGetResourceProfilesFailedRetrieved() {
    numGetResourceProfilesFailedRetrieved.incr();
  }

  public void incrGetResourceProfileFailedRetrieved() {
    numGetResourceProfileFailedRetrieved.incr();
  }

  public void incrGetAttributesToNodesFailedRetrieved() {
    numGetAttributesToNodesFailedRetrieved.incr();
  }

  public void incrGetClusterNodeAttributesFailedRetrieved() {
    numGetClusterNodeAttributesFailedRetrieved.incr();
  }

  public void incrGetNodesToAttributesFailedRetrieved() {
    numGetNodesToAttributesFailedRetrieved.incr();
  }

  public void incrGetNewReservationFailedRetrieved() {
    numGetNewReservationFailedRetrieved.incr();
  }

  public void incrSubmitReservationFailedRetrieved() {
    numSubmitReservationFailedRetrieved.incr();
  }

  public void incrUpdateReservationFailedRetrieved() {
    numUpdateReservationFailedRetrieved.incr();
  }

  public void incrDeleteReservationFailedRetrieved() {
    numDeleteReservationFailedRetrieved.incr();
  }

  public void incrListReservationFailedRetrieved() {
    numListReservationFailedRetrieved.incr();
  }

  public void incrGetAppActivitiesFailedRetrieved() {
    numGetAppActivitiesFailedRetrieved.incr();
  }

  public void incrGetAppStatisticsFailedRetrieved() {
    numGetAppStatisticsFailedRetrieved.incr();
  }

  public void incrGetAppPriorityFailedRetrieved() {
    numGetAppPriorityFailedRetrieved.incr();
  }

  public void incrGetAppQueueFailedRetrieved() {
    numGetAppQueueFailedRetrieved.incr();
  }

  public void incrUpdateAppQueueFailedRetrieved() {
    numUpdateAppQueueFailedRetrieved.incr();
  }

  public void incrGetAppTimeoutFailedRetrieved() {
    numGetAppTimeoutFailedRetrieved.incr();
  }

  public void incrGetAppTimeoutsFailedRetrieved() {
    numGetAppTimeoutsFailedRetrieved.incr();
  }

  public void incrRefreshQueuesFailedRetrieved() {
    numRefreshQueuesFailedRetrieved.incr();
  }

  public void incrGetRMNodeLabelsFailedRetrieved() {
    numGetRMNodeLabelsFailedRetrieved.incr();
  }

  public void incrCheckUserAccessToQueueFailedRetrieved() {
    numCheckUserAccessToQueueFailedRetrieved.incr();
  }

  public void incrRefreshNodesFailedRetrieved() {
    numRefreshNodesFailedRetrieved.incr();
  }

  public void incrRefreshSuperUserGroupsConfigurationFailedRetrieved() {
    numRefreshSuperUserGroupsConfigurationFailedRetrieved.incr();
  }

  public void incrRefreshUserToGroupsMappingsFailedRetrieved() {
    numRefreshUserToGroupsMappingsFailedRetrieved.incr();
  }

  public void incrDeregisterSubClusterFailedRetrieved() {
    numDeregisterSubClusterFailedRetrieved.incr();
  }

  public void incrSaveFederationQueuePolicyFailedRetrieved() {
    numSaveFederationQueuePolicyFailedRetrieved.incr();
  }

  public void incrBatchSaveFederationQueuePoliciesFailedRetrieved() {
    numBatchSaveFederationQueuePoliciesFailedRetrieved.incr();
  }

  public void incrListFederationQueuePoliciesFailedRetrieved() {
    numListFederationQueuePoliciesFailedRetrieved.incr();
  }

  public void incrDeleteFederationApplicationFailedRetrieved() {
    numDeleteFederationApplicationFailedRetrieved.incr();
  }

<<<<<<< HEAD
  public void incrGetFederationSubClustersFailedRetrieved() {
    numGetFederationSubClustersFailedRetrieved.incr();
  }
=======
  public void incrDeleteFederationPoliciesByQueuesRetrieved() {
    numDeleteFederationPoliciesByQueuesRetrieved.incr();
  }

>>>>>>> 931fa493
  public void incrRefreshAdminAclsFailedRetrieved() {
    numRefreshAdminAclsFailedRetrieved.incr();
  }

  public void incrRefreshServiceAclsFailedRetrieved() {
    numRefreshServiceAclsFailedRetrieved.incr();
  }

  public void incrAddToClusterNodeLabelsFailedRetrieved() {
    numAddToClusterNodeLabelsFailedRetrieved.incr();
  }

  public void incrRemoveFromClusterNodeLabelsFailedRetrieved() {
    numRemoveFromClusterNodeLabelsFailedRetrieved.incr();
  }

  public void incrUpdateSchedulerConfigurationFailedRetrieved() {
    numUpdateSchedulerConfigurationFailedRetrieved.incr();
  }

  public void incrGetSchedulerConfigurationFailedRetrieved() {
    numGetSchedulerConfigurationFailedRetrieved.incr();
  }

  public void incrGetClusterInfoFailedRetrieved() {
    numGetClusterInfoFailedRetrieved.incr();
  }

  public void incrGetClusterUserInfoFailedRetrieved() {
    numGetClusterUserInfoFailedRetrieved.incr();
  }

  public void incrUpdateNodeResourceFailedRetrieved() {
    numUpdateNodeResourceFailedRetrieved.incr();
  }

  public void incrRefreshNodesResourcesFailedRetrieved() {
    numRefreshNodesResourcesFailedRetrieved.incr();
  }

  public void incrCheckForDecommissioningNodesFailedRetrieved() {
    numCheckForDecommissioningNodesFailedRetrieved.incr();
  }

  public void incrRefreshClusterMaxPriorityFailedRetrieved() {
    numRefreshClusterMaxPriorityFailedRetrieved.incr();
  }

  public void incrMapAttributesToNodesFailedRetrieved() {
    numMapAttributesToNodesFailedRetrieved.incr();
  }

  public void incrGetGroupsForUserFailedRetrieved() {
    numGetGroupsForUserFailedRetrieved.incr();
  }

  public void incrGetDelegationTokenFailedRetrieved() {
    numGetDelegationTokenFailedRetrieved.incr();
  }

  public void incrRenewDelegationTokenFailedRetrieved() {
    numRenewDelegationTokenFailedRetrieved.incr();
  }

  public void incrCancelDelegationTokenFailedRetrieved() {
    numCancelDelegationTokenFailedRetrieved.incr();
  }

  public void incrReplaceLabelsOnNodesFailedRetrieved() {
    numReplaceLabelsOnNodesFailedRetrieved.incr();
  }

  public void incrReplaceLabelsOnNodeFailedRetrieved() {
    numReplaceLabelsOnNodeFailedRetrieved.incr();
  }

  public void incrDumpSchedulerLogsFailedRetrieved() {
    numDumpSchedulerLogsFailedRetrieved.incr();
  }

  public void incrGetActivitiesFailedRetrieved() {
    numGetActivitiesFailedRetrieved.incr();
  }

  public void incrGetBulkActivitiesFailedRetrieved() {
    numGetBulkActivitiesFailedRetrieved.incr();
  }

  public void incrGetSchedulerInfoFailedRetrieved() {
    numGetSchedulerInfoFailedRetrieved.incr();
  }
}<|MERGE_RESOLUTION|>--- conflicted
+++ resolved
@@ -157,13 +157,10 @@
   private MutableGaugeInt numListFederationQueuePoliciesFailedRetrieved;
   @Metric("# of deleteFederationApplication failed to be retrieved")
   private MutableGaugeInt numDeleteFederationApplicationFailedRetrieved;
-<<<<<<< HEAD
   @Metric("# of getFederationSubClusters failed to be retrieved")
   private MutableGaugeInt numGetFederationSubClustersFailedRetrieved;
-=======
   @Metric("# of deleteFederationPoliciesByQueues failed to be retrieved")
   private MutableGaugeInt numDeleteFederationPoliciesByQueuesRetrieved;
->>>>>>> 931fa493
   @Metric("# of refreshAdminAcls failed to be retrieved")
   private MutableGaugeInt numRefreshAdminAclsFailedRetrieved;
   @Metric("# of refreshServiceAcls failed to be retrieved")
@@ -318,13 +315,10 @@
   private MutableRate totalSucceededListFederationQueuePoliciesFailedRetrieved;
   @Metric("Total number of successful Retrieved DeleteFederationApplication and latency(ms)")
   private MutableRate totalSucceededDeleteFederationApplicationFailedRetrieved;
-<<<<<<< HEAD
   @Metric("Total number of successful Retrieved getFederationSubClusters and latency(ms)")
   private MutableRate totalSucceededGetFederationSubClustersRetrieved;
-=======
   @Metric("Total number of successful Retrieved DeleteFederationPoliciesByQueues and latency(ms)")
   private MutableRate totalSucceededDeleteFederationPoliciesByQueuesRetrieved;
->>>>>>> 931fa493
   @Metric("Total number of successful Retrieved RefreshAdminAcls and latency(ms)")
   private MutableRate totalSucceededRefreshAdminAclsRetrieved;
   @Metric("Total number of successful Retrieved RefreshServiceAcls and latency(ms)")
@@ -415,11 +409,8 @@
   private MutableQuantiles batchSaveFederationQueuePoliciesLatency;
   private MutableQuantiles listFederationQueuePoliciesLatency;
   private MutableQuantiles deleteFederationApplicationLatency;
-<<<<<<< HEAD
   private MutableQuantiles getFederationSubClustersLatency;
-=======
   private MutableQuantiles deleteFederationPoliciesByQueuesLatency;
->>>>>>> 931fa493
   private MutableQuantiles refreshAdminAclsLatency;
   private MutableQuantiles refreshServiceAclsLatency;
   private MutableQuantiles replaceLabelsOnNodesLatency;
@@ -646,15 +637,13 @@
         "deleteFederationApplicationLatency",
         "latency of delete FederationApplication timeouts", "ops", "latency", 10);
 
-<<<<<<< HEAD
     getFederationSubClustersLatency = registry.newQuantiles(
         "getFederationSubClustersLatency",
         "latency of get FederationSubClusters timeouts", "ops", "latency", 10);
-=======
+
     deleteFederationPoliciesByQueuesLatency = registry.newQuantiles(
         "deleteFederationPoliciesByQueuesLatency",
         "latency of delete FederationPoliciesByQueues timeouts", "ops", "latency", 10);
->>>>>>> 931fa493
 
     refreshAdminAclsLatency = registry.newQuantiles("refreshAdminAclsLatency",
         "latency of refresh admin acls timeouts", "ops", "latency", 10);
@@ -1006,13 +995,13 @@
   }
 
   @VisibleForTesting
-<<<<<<< HEAD
   public long getNumSucceededGetFederationSubClustersRetrieved() {
     return totalSucceededGetFederationSubClustersRetrieved.lastStat().numSamples();
-=======
+  }
+  
+  @VisibleForTesting
   public long getNumSucceededDeleteFederationPoliciesByQueuesRetrieved() {
     return totalSucceededDeleteFederationPoliciesByQueuesRetrieved.lastStat().numSamples();
->>>>>>> 931fa493
   }
 
   @VisibleForTesting
@@ -1381,13 +1370,13 @@
   }
 
   @VisibleForTesting
-<<<<<<< HEAD
   public double getLatencySucceededGetFederationSubClustersRetrieved() {
     return totalSucceededGetFederationSubClustersRetrieved.lastStat().mean();
-=======
+  }
+  
+  @VisibleForTesting
   public double getLatencySucceededDeleteFederationPoliciesByQueuesRetrieved() {
     return totalSucceededDeleteFederationPoliciesByQueuesRetrieved.lastStat().mean();
->>>>>>> 931fa493
   }
 
   @VisibleForTesting
@@ -1701,13 +1690,12 @@
     return numDeleteFederationApplicationFailedRetrieved.value();
   }
 
-<<<<<<< HEAD
   public int getFederationSubClustersFailedRetrieved() {
     return numGetFederationSubClustersFailedRetrieved.value();
-=======
+  }
+  
   public int getDeleteFederationPoliciesByQueuesRetrieved() {
     return numDeleteFederationPoliciesByQueuesRetrieved.value();
->>>>>>> 931fa493
   }
 
   public int getNumRefreshAdminAclsFailedRetrieved() {
@@ -2082,15 +2070,14 @@
     deleteFederationApplicationLatency.add(duration);
   }
 
-<<<<<<< HEAD
   public void succeededGetFederationSubClustersRetrieved(long duration) {
     totalSucceededGetFederationSubClustersRetrieved.add(duration);
     getFederationSubClustersLatency.add(duration);
-=======
+  }
+  
   public void succeededDeleteFederationPoliciesByQueuesRetrieved(long duration) {
     totalSucceededDeleteFederationPoliciesByQueuesRetrieved.add(duration);
     deleteFederationPoliciesByQueuesLatency.add(duration);
->>>>>>> 931fa493
   }
 
   public void succeededRefreshAdminAclsRetrieved(long duration) {
@@ -2387,16 +2374,14 @@
     numDeleteFederationApplicationFailedRetrieved.incr();
   }
 
-<<<<<<< HEAD
   public void incrGetFederationSubClustersFailedRetrieved() {
     numGetFederationSubClustersFailedRetrieved.incr();
   }
-=======
+  
   public void incrDeleteFederationPoliciesByQueuesRetrieved() {
     numDeleteFederationPoliciesByQueuesRetrieved.incr();
   }
 
->>>>>>> 931fa493
   public void incrRefreshAdminAclsFailedRetrieved() {
     numRefreshAdminAclsFailedRetrieved.incr();
   }
