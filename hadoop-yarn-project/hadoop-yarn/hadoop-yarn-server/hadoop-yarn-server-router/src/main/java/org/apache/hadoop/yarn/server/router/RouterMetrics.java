/*
 * Licensed to the Apache Software Foundation (ASF) under one
 * or more contributor license agreements.  See the NOTICE file
 * distributed with this work for additional information
 * regarding copyright ownership.  The ASF licenses this file
 * to you under the Apache License, Version 2.0 (the
 * "License"); you may not use this file except in compliance
 * with the License.  You may obtain a copy of the License at
 *
 *     http://www.apache.org/licenses/LICENSE-2.0
 *
 * Unless required by applicable law or agreed to in writing, software
 * distributed under the License is distributed on an "AS IS" BASIS,
 * WITHOUT WARRANTIES OR CONDITIONS OF ANY KIND, either express or implied.
 * See the License for the specific language governing permissions and
 * limitations under the License.
 */
package org.apache.hadoop.yarn.server.router;

import org.apache.hadoop.classification.VisibleForTesting;
import org.apache.hadoop.classification.InterfaceAudience;
import org.apache.hadoop.metrics2.MetricsInfo;
import org.apache.hadoop.metrics2.annotation.Metric;
import org.apache.hadoop.metrics2.annotation.Metrics;
import org.apache.hadoop.metrics2.lib.*;

import java.util.concurrent.atomic.AtomicBoolean;

import static org.apache.hadoop.metrics2.lib.Interns.info;

/**
 * This class is for maintaining the various Router Federation Interceptor
 * activity statistics and publishing them through the metrics interfaces.
 */
@InterfaceAudience.Private
@Metrics(about = "Metrics for Router Federation Interceptor", context = "fedr")
public final class RouterMetrics {

  private static final MetricsInfo RECORD_INFO =
      info("RouterMetrics", "Router Federation Interceptor");
  private static AtomicBoolean isInitialized = new AtomicBoolean(false);

  // Metrics for operation failed
  @Metric("# of applications failed to be submitted")
  private MutableGaugeInt numAppsFailedSubmitted;
  @Metric("# of applications failed to be created")
  private MutableGaugeInt numAppsFailedCreated;
  @Metric("# of applications failed to be killed")
  private MutableGaugeInt numAppsFailedKilled;
  @Metric("# of application reports failed to be retrieved")
  private MutableGaugeInt numAppsFailedRetrieved;
  @Metric("# of multiple applications reports failed to be retrieved")
  private MutableGaugeInt numMultipleAppsFailedRetrieved;
  @Metric("# of getApplicationAttempts failed to be retrieved")
  private MutableGaugeInt numAppAttemptsFailedRetrieved;
  @Metric("# of getClusterMetrics failed to be retrieved")
  private MutableGaugeInt numGetClusterMetricsFailedRetrieved;
  @Metric("# of getClusterNodes failed to be retrieved")
  private MutableGaugeInt numGetClusterNodesFailedRetrieved;
  @Metric("# of getNodeToLabels failed to be retrieved")
  private MutableGaugeInt numGetNodeToLabelsFailedRetrieved;
  @Metric("# of getNodeToLabels failed to be retrieved")
  private MutableGaugeInt numGetLabelsToNodesFailedRetrieved;
  @Metric("# of getClusterNodeLabels failed to be retrieved")
  private MutableGaugeInt numGetClusterNodeLabelsFailedRetrieved;
  @Metric("# of getApplicationAttemptReports failed to be retrieved")
  private MutableGaugeInt numAppAttemptReportFailedRetrieved;
  @Metric("# of getQueueUserAcls failed to be retrieved")
  private MutableGaugeInt numGetQueueUserAclsFailedRetrieved;
  @Metric("# of getContainerReport failed to be retrieved")
  private MutableGaugeInt numGetContainerReportFailedRetrieved;
  @Metric("# of getContainers failed to be retrieved")
  private MutableGaugeInt numGetContainersFailedRetrieved;
  @Metric("# of listReservations failed to be retrieved")
  private MutableGaugeInt numListReservationsFailedRetrieved;
  @Metric("# of getResourceTypeInfo failed to be retrieved")
  private MutableGaugeInt numGetResourceTypeInfo;
  @Metric("# of failApplicationAttempt failed to be retrieved")
  private MutableGaugeInt numFailAppAttemptFailedRetrieved;
  @Metric("# of updateApplicationPriority failed to be retrieved")
  private MutableGaugeInt numUpdateAppPriorityFailedRetrieved;
  @Metric("# of updateApplicationPriority failed to be retrieved")
  private MutableGaugeInt numUpdateAppTimeoutsFailedRetrieved;
  @Metric("# of signalToContainer failed to be retrieved")
  private MutableGaugeInt numSignalToContainerFailedRetrieved;
  @Metric("# of getQueueInfo failed to be retrieved")
  private MutableGaugeInt numGetQueueInfoFailedRetrieved;
  @Metric("# of moveApplicationAcrossQueues failed to be retrieved")
  private MutableGaugeInt numMoveApplicationAcrossQueuesFailedRetrieved;
  @Metric("# of getResourceProfiles failed to be retrieved")
  private MutableGaugeInt numGetResourceProfilesFailedRetrieved;
  @Metric("# of getResourceProfile failed to be retrieved")
  private MutableGaugeInt numGetResourceProfileFailedRetrieved;
  @Metric("# of getAttributesToNodes failed to be retrieved")
  private MutableGaugeInt numGetAttributesToNodesFailedRetrieved;
  @Metric("# of getClusterNodeAttributes failed to be retrieved")
  private MutableGaugeInt numGetClusterNodeAttributesFailedRetrieved;
  @Metric("# of getNodesToAttributes failed to be retrieved")
  private MutableGaugeInt numGetNodesToAttributesFailedRetrieved;
  @Metric("# of getNewReservation failed to be retrieved")
  private MutableGaugeInt numGetNewReservationFailedRetrieved;
  @Metric("# of submitReservation failed to be retrieved")
  private MutableGaugeInt numSubmitReservationFailedRetrieved;
  @Metric("# of submitReservation failed to be retrieved")
  private MutableGaugeInt numUpdateReservationFailedRetrieved;
  @Metric("# of deleteReservation failed to be retrieved")
  private MutableGaugeInt numDeleteReservationFailedRetrieved;
  @Metric("# of listReservation failed to be retrieved")
  private MutableGaugeInt numListReservationFailedRetrieved;
  @Metric("# of getAppActivities failed to be retrieved")
  private MutableGaugeInt numGetAppActivitiesFailedRetrieved;
  @Metric("# of getAppStatistics failed to be retrieved")
  private MutableGaugeInt numGetAppStatisticsFailedRetrieved;
  @Metric("# of getAppPriority failed to be retrieved")
  private MutableGaugeInt numGetAppPriorityFailedRetrieved;
  @Metric("# of getAppQueue failed to be retrieved")
  private MutableGaugeInt numGetAppQueueFailedRetrieved;
  @Metric("# of updateAppQueue failed to be retrieved")
  private MutableGaugeInt numUpdateAppQueueFailedRetrieved;
  @Metric("# of getAppTimeout failed to be retrieved")
  private MutableGaugeInt numGetAppTimeoutFailedRetrieved;
  @Metric("# of getAppTimeouts failed to be retrieved")
  private MutableGaugeInt numGetAppTimeoutsFailedRetrieved;
  @Metric("# of refreshQueues failed to be retrieved")
  private MutableGaugeInt numRefreshQueuesFailedRetrieved;
  @Metric("# of getRMNodeLabels failed to be retrieved")
  private MutableGaugeInt numGetRMNodeLabelsFailedRetrieved;
  @Metric("# of checkUserAccessToQueue failed to be retrieved")
  private MutableGaugeInt numCheckUserAccessToQueueFailedRetrieved;
  @Metric("# of refreshNodes failed to be retrieved")
  private MutableGaugeInt numRefreshNodesFailedRetrieved;
  @Metric("# of getDelegationToken failed to be retrieved")
  private MutableGaugeInt numGetDelegationTokenFailedRetrieved;
  @Metric("# of renewDelegationToken failed to be retrieved")
  private MutableGaugeInt numRenewDelegationTokenFailedRetrieved;
  @Metric("# of renewDelegationToken failed to be retrieved")
  private MutableGaugeInt numCancelDelegationTokenFailedRetrieved;
  @Metric("# of dumpSchedulerLogs failed to be retrieved")
  private MutableGaugeInt numDumpSchedulerLogsFailedRetrieved;
  @Metric("# of getActivities failed to be retrieved")
  private MutableGaugeInt numGetActivitiesFailedRetrieved;
  @Metric("# of getBulkActivities failed to be retrieved")
  private MutableGaugeInt numGetBulkActivitiesFailedRetrieved;
  @Metric("# of getSchedulerInfo failed to be retrieved")
  private MutableGaugeInt numGetSchedulerInfoFailedRetrieved;
  @Metric("# of refreshSuperUserGroupsConfiguration failed to be retrieved")
  private MutableGaugeInt numRefreshSuperUserGroupsConfigurationFailedRetrieved;
  @Metric("# of refreshUserToGroupsMappings failed to be retrieved")
  private MutableGaugeInt numRefreshUserToGroupsMappingsFailedRetrieved;
  @Metric("# of refreshAdminAcls failed to be retrieved")
  private MutableGaugeInt numRefreshAdminAclsFailedRetrieved;
  @Metric("# of refreshServiceAcls failed to be retrieved")
  private MutableGaugeInt numRefreshServiceAclsFailedRetrieved;
  @Metric("# of replaceLabelsOnNodes failed to be retrieved")
  private MutableGaugeInt numReplaceLabelsOnNodesFailedRetrieved;
  @Metric("# of replaceLabelsOnNode failed to be retrieved")
  private MutableGaugeInt numReplaceLabelsOnNodeFailedRetrieved;
  @Metric("# of addToClusterNodeLabels failed to be retrieved")
  private MutableGaugeInt numAddToClusterNodeLabelsFailedRetrieved;
  @Metric("# of removeFromClusterNodeLabels failed to be retrieved")
  private MutableGaugeInt numRemoveFromClusterNodeLabelsFailedRetrieved;
<<<<<<< HEAD
  @Metric("# of numUpdateSchedulerConfiguration failed to be retrieved")
  private MutableGaugeInt numUpdateSchedulerConfigurationFailedRetrieved;
  @Metric("# of numGetSchedulerConfiguration failed to be retrieved")
  private MutableGaugeInt numGetSchedulerConfigurationFailedRetrieved;
=======
  @Metric("# of getClusterInfo failed to be retrieved")
  private MutableGaugeInt numGetClusterInfoFailedRetrieved;
  @Metric("# of getClusterUserInfo failed to be retrieved")
  private MutableGaugeInt numGetClusterUserInfoFailedRetrieved;
>>>>>>> b6a9d7b4

  // Aggregate metrics are shared, and don't have to be looked up per call
  @Metric("Total number of successful Submitted apps and latency(ms)")
  private MutableRate totalSucceededAppsSubmitted;
  @Metric("Total number of successful Killed apps and latency(ms)")
  private MutableRate totalSucceededAppsKilled;
  @Metric("Total number of successful Created apps and latency(ms)")
  private MutableRate totalSucceededAppsCreated;
  @Metric("Total number of successful Retrieved app reports and latency(ms)")
  private MutableRate totalSucceededAppsRetrieved;
  @Metric("Total number of successful Retrieved multiple apps reports and latency(ms)")
  private MutableRate totalSucceededMultipleAppsRetrieved;
  @Metric("Total number of successful Retrieved appAttempt reports and latency(ms)")
  private MutableRate totalSucceededAppAttemptsRetrieved;
  @Metric("Total number of successful Retrieved getClusterMetrics and latency(ms)")
  private MutableRate totalSucceededGetClusterMetricsRetrieved;
  @Metric("Total number of successful Retrieved getClusterNodes and latency(ms)")
  private MutableRate totalSucceededGetClusterNodesRetrieved;
  @Metric("Total number of successful Retrieved getNodeToLabels and latency(ms)")
  private MutableRate totalSucceededGetNodeToLabelsRetrieved;
  @Metric("Total number of successful Retrieved getNodeToLabels and latency(ms)")
  private MutableRate totalSucceededGetLabelsToNodesRetrieved;
  @Metric("Total number of successful Retrieved getClusterNodeLabels and latency(ms)")
  private MutableRate totalSucceededGetClusterNodeLabelsRetrieved;
  @Metric("Total number of successful Retrieved getApplicationAttemptReport and latency(ms)")
  private MutableRate totalSucceededAppAttemptReportRetrieved;
  @Metric("Total number of successful Retrieved getQueueUserAcls and latency(ms)")
  private MutableRate totalSucceededGetQueueUserAclsRetrieved;
  @Metric("Total number of successful Retrieved getContainerReport and latency(ms)")
  private MutableRate totalSucceededGetContainerReportRetrieved;
  @Metric("Total number of successful Retrieved getContainers and latency(ms)")
  private MutableRate totalSucceededGetContainersRetrieved;
  @Metric("Total number of successful Retrieved listReservations and latency(ms)")
  private MutableRate totalSucceededListReservationsRetrieved;
  @Metric("Total number of successful Retrieved getResourceTypeInfo and latency(ms)")
  private MutableRate totalSucceededGetResourceTypeInfoRetrieved;
  @Metric("Total number of successful Retrieved failApplicationAttempt and latency(ms)")
  private MutableRate totalSucceededFailAppAttemptRetrieved;
  @Metric("Total number of successful Retrieved updateApplicationPriority and latency(ms)")
  private MutableRate totalSucceededUpdateAppPriorityRetrieved;
  @Metric("Total number of successful Retrieved updateApplicationTimeouts and latency(ms)")
  private MutableRate totalSucceededUpdateAppTimeoutsRetrieved;
  @Metric("Total number of successful Retrieved signalToContainer and latency(ms)")
  private MutableRate totalSucceededSignalToContainerRetrieved;
  @Metric("Total number of successful Retrieved getQueueInfo and latency(ms)")
  private MutableRate totalSucceededGetQueueInfoRetrieved;
  @Metric("Total number of successful Retrieved moveApplicationAcrossQueues and latency(ms)")
  private MutableRate totalSucceededMoveApplicationAcrossQueuesRetrieved;
  @Metric("Total number of successful Retrieved getResourceProfiles and latency(ms)")
  private MutableRate totalSucceededGetResourceProfilesRetrieved;
  @Metric("Total number of successful Retrieved getResourceProfile and latency(ms)")
  private MutableRate totalSucceededGetResourceProfileRetrieved;
  @Metric("Total number of successful Retrieved getAttributesToNodes and latency(ms)")
  private MutableRate totalSucceededGetAttributesToNodesRetrieved;
  @Metric("Total number of successful Retrieved getClusterNodeAttributes and latency(ms)")
  private MutableRate totalSucceededGetClusterNodeAttributesRetrieved;
  @Metric("Total number of successful Retrieved getNodesToAttributes and latency(ms)")
  private MutableRate totalSucceededGetNodesToAttributesRetrieved;
  @Metric("Total number of successful Retrieved GetNewReservation and latency(ms)")
  private MutableRate totalSucceededGetNewReservationRetrieved;
  @Metric("Total number of successful Retrieved SubmitReservation and latency(ms)")
  private MutableRate totalSucceededSubmitReservationRetrieved;
  @Metric("Total number of successful Retrieved UpdateReservation and latency(ms)")
  private MutableRate totalSucceededUpdateReservationRetrieved;
  @Metric("Total number of successful Retrieved DeleteReservation and latency(ms)")
  private MutableRate totalSucceededDeleteReservationRetrieved;
  @Metric("Total number of successful Retrieved ListReservation and latency(ms)")
  private MutableRate totalSucceededListReservationRetrieved;
  @Metric("Total number of successful Retrieved GetAppActivities and latency(ms)")
  private MutableRate totalSucceededGetAppActivitiesRetrieved;
  @Metric("Total number of successful Retrieved GetAppStatistics and latency(ms)")
  private MutableRate totalSucceededGetAppStatisticsRetrieved;
  @Metric("Total number of successful Retrieved GetAppPriority and latency(ms)")
  private MutableRate totalSucceededGetAppPriorityRetrieved;
  @Metric("Total number of successful Retrieved GetAppQueue and latency(ms)")
  private MutableRate totalSucceededGetAppQueueRetrieved;
  @Metric("Total number of successful Retrieved UpdateAppQueue and latency(ms)")
  private MutableRate totalSucceededUpdateAppQueueRetrieved;
  @Metric("Total number of successful Retrieved GetAppTimeout and latency(ms)")
  private MutableRate totalSucceededGetAppTimeoutRetrieved;
  @Metric("Total number of successful Retrieved GetAppTimeouts and latency(ms)")
  private MutableRate totalSucceededGetAppTimeoutsRetrieved;
  @Metric("Total number of successful Retrieved RefreshQueues and latency(ms)")
  private MutableRate totalSucceededRefreshQueuesRetrieved;
  @Metric("Total number of successful Retrieved GetRMNodeLabels and latency(ms)")
  private MutableRate totalSucceededGetRMNodeLabelsRetrieved;
  @Metric("Total number of successful Retrieved CheckUserAccessToQueue and latency(ms)")
  private MutableRate totalSucceededCheckUserAccessToQueueRetrieved;
  @Metric("Total number of successful Retrieved RefreshNodes and latency(ms)")
  private MutableRate totalSucceededRefreshNodesRetrieved;
  @Metric("Total number of successful Retrieved GetDelegationToken and latency(ms)")
  private MutableRate totalSucceededGetDelegationTokenRetrieved;
  @Metric("Total number of successful Retrieved RenewDelegationToken and latency(ms)")
  private MutableRate totalSucceededRenewDelegationTokenRetrieved;
  @Metric("Total number of successful Retrieved CancelDelegationToken and latency(ms)")
  private MutableRate totalSucceededCancelDelegationTokenRetrieved;
  @Metric("Total number of successful Retrieved DumpSchedulerLogs and latency(ms)")
  private MutableRate totalSucceededDumpSchedulerLogsRetrieved;
  @Metric("Total number of successful Retrieved GetActivities and latency(ms)")
  private MutableRate totalSucceededGetActivitiesRetrieved;
  @Metric("Total number of successful Retrieved GetBulkActivities and latency(ms)")
  private MutableRate totalSucceededGetBulkActivitiesRetrieved;
  @Metric("Total number of successful Retrieved RefreshSuperUserGroupsConfig and latency(ms)")
  private MutableRate totalSucceededRefreshSuperUserGroupsConfigurationRetrieved;
  @Metric("Total number of successful Retrieved RefreshUserToGroupsMappings and latency(ms)")
  private MutableRate totalSucceededRefreshUserToGroupsMappingsRetrieved;
  @Metric("Total number of successful Retrieved ReplaceLabelsOnNodes and latency(ms)")
  private MutableRate totalSucceededReplaceLabelsOnNodesRetrieved;
  @Metric("Total number of successful Retrieved ReplaceLabelsOnNode and latency(ms)")
  private MutableRate totalSucceededReplaceLabelsOnNodeRetrieved;
  @Metric("Total number of successful Retrieved GetSchedulerInfo and latency(ms)")
  private MutableRate totalSucceededGetSchedulerInfoRetrieved;
  @Metric("Total number of successful Retrieved RefreshAdminAcls and latency(ms)")
  private MutableRate totalSucceededRefreshAdminAclsRetrieved;
  @Metric("Total number of successful Retrieved RefreshServiceAcls and latency(ms)")
  private MutableRate totalSucceededRefreshServiceAclsRetrieved;
  @Metric("Total number of successful Retrieved AddToClusterNodeLabels and latency(ms)")
  private MutableRate totalSucceededAddToClusterNodeLabelsRetrieved;
  @Metric("Total number of successful Retrieved RemoveFromClusterNodeLabels and latency(ms)")
  private MutableRate totalSucceededRemoveFromClusterNodeLabelsRetrieved;
<<<<<<< HEAD
  @Metric("Total number of successful Retrieved updateSchedulerConfiguration and latency(ms)")
  private MutableRate totalSucceededUpdateSchedulerConfigurationRetrieved;
  @Metric("Total number of successful Retrieved getSchedulerConfiguration and latency(ms)")
  private MutableRate totalSucceededGetSchedulerConfigurationRetrieved;
=======
  @Metric("Total number of successful Retrieved GetClusterInfoRetrieved and latency(ms)")
  private MutableRate totalSucceededGetClusterInfoRetrieved;
  @Metric("Total number of successful Retrieved GetClusterUserInfoRetrieved and latency(ms)")
  private MutableRate totalSucceededGetClusterUserInfoRetrieved;
>>>>>>> b6a9d7b4

  /**
   * Provide quantile counters for all latencies.
   */
  private MutableQuantiles submitApplicationLatency;
  private MutableQuantiles getNewApplicationLatency;
  private MutableQuantiles killApplicationLatency;
  private MutableQuantiles getApplicationReportLatency;
  private MutableQuantiles getApplicationsReportLatency;
  private MutableQuantiles getApplicationAttemptReportLatency;
  private MutableQuantiles getClusterMetricsLatency;
  private MutableQuantiles getClusterNodesLatency;
  private MutableQuantiles getNodeToLabelsLatency;
  private MutableQuantiles getLabelToNodesLatency;
  private MutableQuantiles getClusterNodeLabelsLatency;
  private MutableQuantiles getApplicationAttemptsLatency;
  private MutableQuantiles getQueueUserAclsLatency;
  private MutableQuantiles getContainerReportLatency;
  private MutableQuantiles getContainerLatency;
  private MutableQuantiles listReservationsLatency;
  private MutableQuantiles listResourceTypeInfoLatency;
  private MutableQuantiles failAppAttemptLatency;
  private MutableQuantiles updateAppPriorityLatency;
  private MutableQuantiles updateAppTimeoutsLatency;
  private MutableQuantiles signalToContainerLatency;
  private MutableQuantiles getQueueInfoLatency;
  private MutableQuantiles moveApplicationAcrossQueuesLatency;
  private MutableQuantiles getResourceProfilesLatency;
  private MutableQuantiles getResourceProfileLatency;
  private MutableQuantiles getAttributesToNodesLatency;
  private MutableQuantiles getClusterNodeAttributesLatency;
  private MutableQuantiles getNodesToAttributesLatency;
  private MutableQuantiles getNewReservationLatency;
  private MutableQuantiles submitReservationLatency;
  private MutableQuantiles updateReservationLatency;
  private MutableQuantiles deleteReservationLatency;
  private MutableQuantiles listReservationLatency;
  private MutableQuantiles getAppActivitiesLatency;
  private MutableQuantiles getAppStatisticsLatency;
  private MutableQuantiles getAppPriorityLatency;
  private MutableQuantiles getAppQueueLatency;
  private MutableQuantiles getUpdateQueueLatency;
  private MutableQuantiles getAppTimeoutLatency;
  private MutableQuantiles getAppTimeoutsLatency;
  private MutableQuantiles refreshQueuesLatency;
  private MutableQuantiles getRMNodeLabelsLatency;
  private MutableQuantiles checkUserAccessToQueueLatency;
  private MutableQuantiles refreshNodesLatency;
  private MutableQuantiles getDelegationTokenLatency;
  private MutableQuantiles renewDelegationTokenLatency;
  private MutableQuantiles cancelDelegationTokenLatency;
  private MutableQuantiles dumpSchedulerLogsLatency;
  private MutableQuantiles getActivitiesLatency;
  private MutableQuantiles getBulkActivitiesLatency;
  private MutableQuantiles getSchedulerInfoRetrievedLatency;
  private MutableQuantiles refreshSuperUserGroupsConfLatency;
  private MutableQuantiles refreshUserToGroupsMappingsLatency;
  private MutableQuantiles refreshAdminAclsLatency;
  private MutableQuantiles refreshServiceAclsLatency;
  private MutableQuantiles replaceLabelsOnNodesLatency;
  private MutableQuantiles replaceLabelsOnNodeLatency;
  private MutableQuantiles addToClusterNodeLabelsLatency;
  private MutableQuantiles removeFromClusterNodeLabelsLatency;
<<<<<<< HEAD
  private MutableQuantiles updateSchedulerConfigLatency;
  private MutableQuantiles getSchedulerConfigurationLatency;
=======
  private MutableQuantiles getClusterInfoLatency;
  private MutableQuantiles getClusterUserInfoLatency;
>>>>>>> b6a9d7b4

  private static volatile RouterMetrics instance = null;
  private static MetricsRegistry registry;

  @SuppressWarnings("checkstyle:MethodLength")
  private RouterMetrics() {
    registry = new MetricsRegistry(RECORD_INFO);
    registry.tag(RECORD_INFO, "Router");
    getNewApplicationLatency = registry.newQuantiles("getNewApplicationLatency",
        "latency of get new application", "ops", "latency", 10);
    submitApplicationLatency = registry.newQuantiles("submitApplicationLatency",
        "latency of submit application", "ops", "latency", 10);
    killApplicationLatency = registry.newQuantiles("killApplicationLatency",
        "latency of kill application", "ops", "latency", 10);
    getApplicationReportLatency =
        registry.newQuantiles("getApplicationReportLatency",
            "latency of get application report", "ops", "latency", 10);
    getApplicationsReportLatency =
        registry.newQuantiles("getApplicationsReportLatency",
            "latency of get applications report", "ops", "latency", 10);
    getApplicationAttemptReportLatency =
        registry.newQuantiles("getApplicationAttemptReportLatency",
                    "latency of get applicationattempt " +
                            "report", "ops", "latency", 10);
    getClusterMetricsLatency =
        registry.newQuantiles("getClusterMetricsLatency",
            "latency of get cluster metrics", "ops", "latency", 10);

    getClusterNodesLatency =
        registry.newQuantiles("getClusterNodesLatency",
            "latency of get cluster nodes", "ops", "latency", 10);

    getNodeToLabelsLatency =
        registry.newQuantiles("getNodeToLabelsLatency",
            "latency of get node labels", "ops", "latency", 10);

    getLabelToNodesLatency =
        registry.newQuantiles("getLabelToNodesLatency",
            "latency of get label nodes", "ops", "latency", 10);

    getClusterNodeLabelsLatency =
        registry.newQuantiles("getClusterNodeLabelsLatency",
            "latency of get cluster node labels", "ops", "latency", 10);

    getApplicationAttemptsLatency =
        registry.newQuantiles("getApplicationAttemptsLatency",
            "latency of get application attempts", "ops", "latency", 10);

    getQueueUserAclsLatency =
        registry.newQuantiles("getQueueUserAclsLatency",
            "latency of get queue user acls", "ops", "latency", 10);

    getContainerReportLatency =
        registry.newQuantiles("getContainerReportLatency",
            "latency of get container report", "ops", "latency", 10);

    getContainerLatency =
        registry.newQuantiles("getContainerLatency",
            "latency of get container", "ops", "latency", 10);

    listReservationsLatency =
        registry.newQuantiles("listReservationsLatency",
            "latency of list reservations", "ops", "latency", 10);

    listResourceTypeInfoLatency =
        registry.newQuantiles("getResourceTypeInfoLatency",
            "latency of get resource type info", "ops", "latency", 10);

    failAppAttemptLatency =
        registry.newQuantiles("failApplicationAttemptLatency",
            "latency of fail application attempt", "ops", "latency", 10);

    updateAppPriorityLatency =
        registry.newQuantiles("updateApplicationPriorityLatency",
            "latency of update application priority", "ops", "latency", 10);

    updateAppTimeoutsLatency =
        registry.newQuantiles("updateApplicationTimeoutsLatency",
            "latency of update application timeouts", "ops", "latency", 10);

    signalToContainerLatency =
        registry.newQuantiles("signalToContainerLatency",
            "latency of signal to container timeouts", "ops", "latency", 10);

    getQueueInfoLatency =
        registry.newQuantiles("getQueueInfoLatency",
            "latency of get queue info timeouts", "ops", "latency", 10);

    moveApplicationAcrossQueuesLatency =
        registry.newQuantiles("moveApplicationAcrossQueuesLatency",
            "latency of move application across queues timeouts", "ops", "latency", 10);

    getResourceProfilesLatency =
        registry.newQuantiles("getResourceProfilesLatency",
            "latency of get resource profiles timeouts", "ops", "latency", 10);

    getResourceProfileLatency =
        registry.newQuantiles("getResourceProfileLatency",
            "latency of get resource profile timeouts", "ops", "latency", 10);

    getAttributesToNodesLatency =
        registry.newQuantiles("getAttributesToNodesLatency",
            "latency of get attributes to nodes timeouts", "ops", "latency", 10);

    getClusterNodeAttributesLatency =
        registry.newQuantiles("getClusterNodeAttributesLatency",
            "latency of get cluster node attributes timeouts", "ops", "latency", 10);

    getNodesToAttributesLatency =
        registry.newQuantiles("getNodesToAttributesLatency",
            "latency of get nodes to attributes timeouts", "ops", "latency", 10);

    getNewReservationLatency =
        registry.newQuantiles("getNewReservationLatency",
            "latency of get new reservation timeouts", "ops", "latency", 10);

    submitReservationLatency =
        registry.newQuantiles("submitReservationLatency",
            "latency of submit reservation timeouts", "ops", "latency", 10);

    updateReservationLatency =
        registry.newQuantiles("updateReservationLatency",
            "latency of update reservation timeouts", "ops", "latency", 10);

    deleteReservationLatency =
        registry.newQuantiles("deleteReservationLatency",
            "latency of delete reservation timeouts", "ops", "latency", 10);

    listReservationLatency =
        registry.newQuantiles("listReservationLatency",
            "latency of list reservation timeouts", "ops", "latency", 10);

    getAppActivitiesLatency = registry.newQuantiles("getAppActivitiesLatency",
         "latency of get app activities timeouts", "ops", "latency", 10);

    getAppStatisticsLatency = registry.newQuantiles("getAppStatisticsLatency",
         "latency of get app statistics timeouts", "ops", "latency", 10);

    getAppPriorityLatency = registry.newQuantiles("getAppPriorityLatency",
         "latency of get app priority timeouts", "ops", "latency", 10);

    getAppQueueLatency = registry.newQuantiles("getAppQueueLatency",
         "latency of get app queue timeouts", "ops", "latency", 10);

    getUpdateQueueLatency = registry.newQuantiles("getUpdateQueueLatency",
        "latency of update app queue timeouts", "ops", "latency", 10);

    getAppTimeoutLatency = registry.newQuantiles("getAppTimeoutLatency",
        "latency of get apptimeout timeouts", "ops", "latency", 10);

    getAppTimeoutsLatency = registry.newQuantiles("getAppTimeoutsLatency",
         "latency of get apptimeouts timeouts", "ops", "latency", 10);

    refreshQueuesLatency = registry.newQuantiles("refreshQueuesLatency",
         "latency of get refresh queues timeouts", "ops", "latency", 10);

    getRMNodeLabelsLatency = registry.newQuantiles("getRMNodeLabelsLatency",
        "latency of get rmnodelabels timeouts", "ops", "latency", 10);

    checkUserAccessToQueueLatency = registry.newQuantiles("checkUserAccessToQueueLatency",
        "latency of get apptimeouts timeouts", "ops", "latency", 10);

    refreshNodesLatency = registry.newQuantiles("refreshNodesLatency",
        "latency of get refresh nodes timeouts", "ops", "latency", 10);

    getDelegationTokenLatency = registry.newQuantiles("getDelegationTokenLatency",
        "latency of get delegation token timeouts", "ops", "latency", 10);

    renewDelegationTokenLatency = registry.newQuantiles("renewDelegationTokenLatency",
       "latency of renew delegation token timeouts", "ops", "latency", 10);

    cancelDelegationTokenLatency = registry.newQuantiles("cancelDelegationTokenLatency",
        "latency of cancel delegation token timeouts", "ops", "latency", 10);

    dumpSchedulerLogsLatency = registry.newQuantiles("dumpSchedulerLogsLatency",
        "latency of dump scheduler logs timeouts", "ops", "latency", 10);

    getActivitiesLatency = registry.newQuantiles("getActivitiesLatency",
        "latency of get activities timeouts", "ops", "latency", 10);

    getBulkActivitiesLatency = registry.newQuantiles("getBulkActivitiesLatency",
         "latency of get bulk activities timeouts", "ops", "latency", 10);

    getSchedulerInfoRetrievedLatency = registry.newQuantiles("getSchedulerInfoRetrievedLatency",
        "latency of get scheduler info timeouts", "ops", "latency", 10);

    refreshSuperUserGroupsConfLatency = registry.newQuantiles("refreshSuperUserGroupsConfLatency",
        "latency of refresh superuser groups configuration timeouts", "ops", "latency", 10);

    refreshUserToGroupsMappingsLatency = registry.newQuantiles("refreshUserToGroupsMappingsLatency",
        "latency of refresh user to groups mappings timeouts", "ops", "latency", 10);

    refreshAdminAclsLatency = registry.newQuantiles("refreshAdminAclsLatency",
        "latency of refresh admin acls timeouts", "ops", "latency", 10);

    refreshServiceAclsLatency = registry.newQuantiles("refreshServiceAclsLatency",
        "latency of refresh service acls timeouts", "ops", "latency", 10);

    replaceLabelsOnNodesLatency = registry.newQuantiles("replaceLabelsOnNodesLatency",
        "latency of replace labels on nodes timeouts", "ops", "latency", 10);

    replaceLabelsOnNodeLatency = registry.newQuantiles("replaceLabelsOnNodeLatency",
        "latency of replace labels on node timeouts", "ops", "latency", 10);

    addToClusterNodeLabelsLatency = registry.newQuantiles("addToClusterNodeLabelsLatency",
        "latency of add cluster nodelabels timeouts", "ops", "latency", 10);

    removeFromClusterNodeLabelsLatency = registry.newQuantiles("removeFromClusterNodeLabelsLatency",
        "latency of remove cluster nodelabels timeouts", "ops", "latency", 10);

<<<<<<< HEAD
    updateSchedulerConfigLatency = registry.newQuantiles("updateSchedulerConfigurationLatency",
        "latency of update scheduler configuration timeouts", "ops", "latency", 10);

    getSchedulerConfigurationLatency = registry.newQuantiles("getSchedulerConfigurationLatency",
        "latency of get scheduler configuration timeouts", "ops", "latency", 10);
=======
    getClusterInfoLatency = registry.newQuantiles("getClusterInfoLatency",
        "latency of get cluster info timeouts", "ops", "latency", 10);

    getClusterUserInfoLatency = registry.newQuantiles("getClusterUserInfoLatency",
        "latency of get cluster user info timeouts", "ops", "latency", 10);
>>>>>>> b6a9d7b4
  }

  public static RouterMetrics getMetrics() {
    if (!isInitialized.get()) {
      synchronized (RouterMetrics.class) {
        if (instance == null) {
          instance = DefaultMetricsSystem.instance().register("RouterMetrics",
              "Metrics for the Yarn Router", new RouterMetrics());
          isInitialized.set(true);
        }
      }
    }
    return instance;
  }

  @VisibleForTesting
  synchronized static void destroy() {
    isInitialized.set(false);
    instance = null;
  }

  @VisibleForTesting
  public long getNumSucceededAppsCreated() {
    return totalSucceededAppsCreated.lastStat().numSamples();
  }

  @VisibleForTesting
  public long getNumSucceededAppsSubmitted() {
    return totalSucceededAppsSubmitted.lastStat().numSamples();
  }

  @VisibleForTesting
  public long getNumSucceededAppsKilled() {
    return totalSucceededAppsKilled.lastStat().numSamples();
  }

  @VisibleForTesting
  public long getNumSucceededAppsRetrieved() {
    return totalSucceededAppsRetrieved.lastStat().numSamples();
  }

  @VisibleForTesting
  public long getNumSucceededAppAttemptsRetrieved() {
    return totalSucceededAppAttemptsRetrieved.lastStat().numSamples();
  }

  @VisibleForTesting
  public long getNumSucceededMultipleAppsRetrieved() {
    return totalSucceededMultipleAppsRetrieved.lastStat().numSamples();
  }

  @VisibleForTesting
  public long getNumSucceededGetClusterMetricsRetrieved(){
    return totalSucceededGetClusterMetricsRetrieved.lastStat().numSamples();
  }

  @VisibleForTesting
  public long getNumSucceededGetClusterNodesRetrieved(){
    return totalSucceededGetClusterNodesRetrieved.lastStat().numSamples();
  }

  @VisibleForTesting
  public long getNumSucceededGetNodeToLabelsRetrieved(){
    return totalSucceededGetNodeToLabelsRetrieved.lastStat().numSamples();
  }

  @VisibleForTesting
  public long getNumSucceededGetLabelsToNodesRetrieved(){
    return totalSucceededGetLabelsToNodesRetrieved.lastStat().numSamples();
  }

  @VisibleForTesting
  public long getNumSucceededGetClusterNodeLabelsRetrieved(){
    return totalSucceededGetClusterNodeLabelsRetrieved.lastStat().numSamples();
  }

  @VisibleForTesting
  public long getNumSucceededAppAttemptReportRetrieved(){
    return totalSucceededAppAttemptReportRetrieved.lastStat().numSamples();
  }

  @VisibleForTesting
  public long getNumSucceededGetQueueUserAclsRetrieved(){
    return totalSucceededGetQueueUserAclsRetrieved.lastStat().numSamples();
  }

  @VisibleForTesting
  public long getNumSucceededGetContainerReportRetrieved() {
    return totalSucceededGetContainerReportRetrieved.lastStat().numSamples();
  }

  @VisibleForTesting
  public long getNumSucceededGetContainersRetrieved() {
    return totalSucceededGetContainersRetrieved.lastStat().numSamples();
  }

  @VisibleForTesting
  public long getNumSucceededListReservationsRetrieved() {
    return totalSucceededListReservationsRetrieved.lastStat().numSamples();
  }

  @VisibleForTesting
  public long getNumSucceededGetResourceTypeInfoRetrieved() {
    return totalSucceededGetResourceTypeInfoRetrieved.lastStat().numSamples();
  }

  @VisibleForTesting
  public long getNumSucceededFailAppAttemptRetrieved() {
    return totalSucceededFailAppAttemptRetrieved.lastStat().numSamples();
  }

  @VisibleForTesting
  public long getNumSucceededUpdateAppPriorityRetrieved() {
    return totalSucceededUpdateAppPriorityRetrieved.lastStat().numSamples();
  }

  @VisibleForTesting
  public long getNumSucceededUpdateAppTimeoutsRetrieved() {
    return totalSucceededUpdateAppTimeoutsRetrieved.lastStat().numSamples();
  }

  @VisibleForTesting
  public long getNumSucceededSignalToContainerRetrieved() {
    return totalSucceededSignalToContainerRetrieved.lastStat().numSamples();
  }

  @VisibleForTesting
  public long getNumSucceededGetQueueInfoRetrieved() {
    return totalSucceededGetQueueInfoRetrieved.lastStat().numSamples();
  }

  @VisibleForTesting
  public long getNumSucceededMoveApplicationAcrossQueuesRetrieved() {
    return totalSucceededMoveApplicationAcrossQueuesRetrieved.lastStat().numSamples();
  }

  @VisibleForTesting
  public long getNumSucceededGetResourceProfilesRetrieved() {
    return totalSucceededGetResourceProfilesRetrieved.lastStat().numSamples();
  }

  @VisibleForTesting
  public long getNumSucceededGetResourceProfileRetrieved() {
    return totalSucceededGetResourceProfileRetrieved.lastStat().numSamples();
  }

  @VisibleForTesting
  public long getNumSucceededGetAttributesToNodesRetrieved() {
    return totalSucceededGetAttributesToNodesRetrieved.lastStat().numSamples();
  }

  @VisibleForTesting
  public long getNumSucceededGetClusterNodeAttributesRetrieved() {
    return totalSucceededGetClusterNodeAttributesRetrieved.lastStat().numSamples();
  }

  @VisibleForTesting
  public long getNumSucceededGetNodesToAttributesRetrieved() {
    return totalSucceededGetNodesToAttributesRetrieved.lastStat().numSamples();
  }

  @VisibleForTesting
  public long getNumSucceededGetNewReservationRetrieved() {
    return totalSucceededGetNewReservationRetrieved.lastStat().numSamples();
  }

  @VisibleForTesting
  public long getNumSucceededSubmitReservationRetrieved() {
    return totalSucceededSubmitReservationRetrieved.lastStat().numSamples();
  }

  @VisibleForTesting
  public long getNumSucceededUpdateReservationRetrieved() {
    return totalSucceededUpdateReservationRetrieved.lastStat().numSamples();
  }

  @VisibleForTesting
  public long getNumSucceededDeleteReservationRetrieved() {
    return totalSucceededDeleteReservationRetrieved.lastStat().numSamples();
  }

  @VisibleForTesting
  public long getNumSucceededListReservationRetrieved() {
    return totalSucceededListReservationRetrieved.lastStat().numSamples();
  }

  @VisibleForTesting
  public long getNumSucceededGetAppActivitiesRetrieved() {
    return totalSucceededGetAppActivitiesRetrieved.lastStat().numSamples();
  }

  @VisibleForTesting
  public long getNumSucceededGetAppStatisticsRetrieved() {
    return totalSucceededGetAppStatisticsRetrieved.lastStat().numSamples();
  }

  @VisibleForTesting
  public long getNumSucceededGetAppPriorityRetrieved() {
    return totalSucceededGetAppPriorityRetrieved.lastStat().numSamples();
  }

  @VisibleForTesting
  public long getNumSucceededGetAppQueueRetrieved() {
    return totalSucceededGetAppQueueRetrieved.lastStat().numSamples();
  }

  @VisibleForTesting
  public long getNumSucceededUpdateAppQueueRetrieved() {
    return totalSucceededUpdateAppQueueRetrieved.lastStat().numSamples();
  }

  @VisibleForTesting
  public long getNumSucceededGetAppTimeoutRetrieved() {
    return totalSucceededGetAppTimeoutRetrieved.lastStat().numSamples();
  }

  @VisibleForTesting
  public long getNumSucceededGetAppTimeoutsRetrieved() {
    return totalSucceededGetAppTimeoutsRetrieved.lastStat().numSamples();
  }

  @VisibleForTesting
  public long getNumSucceededRefreshQueuesRetrieved() {
    return totalSucceededRefreshQueuesRetrieved.lastStat().numSamples();
  }

  @VisibleForTesting
  public long getNumSucceededRefreshNodesRetrieved() {
    return totalSucceededRefreshNodesRetrieved.lastStat().numSamples();
  }

  @VisibleForTesting
  public long getNumSucceededGetRMNodeLabelsRetrieved() {
    return totalSucceededGetRMNodeLabelsRetrieved.lastStat().numSamples();
  }

  @VisibleForTesting
  public long getNumSucceededCheckUserAccessToQueueRetrieved() {
    return totalSucceededCheckUserAccessToQueueRetrieved.lastStat().numSamples();
  }

  @VisibleForTesting
  public long getNumSucceededGetDelegationTokenRetrieved() {
    return totalSucceededGetDelegationTokenRetrieved.lastStat().numSamples();
  }

  @VisibleForTesting
  public long getNumSucceededRenewDelegationTokenRetrieved() {
    return totalSucceededRenewDelegationTokenRetrieved.lastStat().numSamples();
  }

  @VisibleForTesting
  public long getNumSucceededCancelDelegationTokenRetrieved() {
    return totalSucceededCancelDelegationTokenRetrieved.lastStat().numSamples();
  }

  @VisibleForTesting
  public long getNumSucceededDumpSchedulerLogsRetrieved() {
    return totalSucceededDumpSchedulerLogsRetrieved.lastStat().numSamples();
  }

  @VisibleForTesting
  public long getNumSucceededGetActivitiesRetrieved() {
    return totalSucceededGetActivitiesRetrieved.lastStat().numSamples();
  }

  @VisibleForTesting
  public long getNumSucceededGetBulkActivitiesRetrieved() {
    return totalSucceededGetBulkActivitiesRetrieved.lastStat().numSamples();
  }

  @VisibleForTesting
  public long getNumSucceededGetSchedulerInfoRetrieved() {
    return totalSucceededGetSchedulerInfoRetrieved.lastStat().numSamples();
  }

  @VisibleForTesting
  public long getNumSucceededRefreshAdminAclsRetrieved() {
    return totalSucceededRefreshAdminAclsRetrieved.lastStat().numSamples();
  }

  @VisibleForTesting
  public long getNumSucceededRefreshServiceAclsRetrieved() {
    return totalSucceededRefreshServiceAclsRetrieved.lastStat().numSamples();
  }

  @VisibleForTesting
  public long getNumSucceededAddToClusterNodeLabelsRetrieved() {
    return totalSucceededAddToClusterNodeLabelsRetrieved.lastStat().numSamples();
  }

  @VisibleForTesting
  public long getNumSucceededRemoveFromClusterNodeLabelsRetrieved() {
    return totalSucceededRemoveFromClusterNodeLabelsRetrieved.lastStat().numSamples();
  }

  @VisibleForTesting
<<<<<<< HEAD
  public long getNumSucceededUpdateSchedulerConfigurationRetrieved() {
    return totalSucceededUpdateSchedulerConfigurationRetrieved.lastStat().numSamples();
  }

  @VisibleForTesting
  public long getNumSucceededGetSchedulerConfigurationRetrieved() {
    return totalSucceededGetSchedulerConfigurationRetrieved.lastStat().numSamples();
=======
  public long getNumSucceededGetClusterInfoRetrieved() {
    return totalSucceededGetClusterInfoRetrieved.lastStat().numSamples();
  }

  @VisibleForTesting
  public long getNumSucceededGetClusterUserInfoRetrieved() {
    return totalSucceededGetClusterUserInfoRetrieved.lastStat().numSamples();
>>>>>>> b6a9d7b4
  }

  @VisibleForTesting
  public long getNumSucceededRefreshSuperUserGroupsConfigurationRetrieved() {
    return totalSucceededRefreshSuperUserGroupsConfigurationRetrieved.lastStat().numSamples();
  }

  @VisibleForTesting
  public long getNumSucceededReplaceLabelsOnNodesRetrieved() {
    return totalSucceededReplaceLabelsOnNodesRetrieved.lastStat().numSamples();
  }

  @VisibleForTesting
  public long getNumSucceededReplaceLabelsOnNodeRetrieved() {
    return totalSucceededReplaceLabelsOnNodeRetrieved.lastStat().numSamples();
  }

  @VisibleForTesting
  public double getLatencySucceededAppsCreated() {
    return totalSucceededAppsCreated.lastStat().mean();
  }

  @VisibleForTesting
  public double getLatencySucceededAppsSubmitted() {
    return totalSucceededAppsSubmitted.lastStat().mean();
  }

  @VisibleForTesting
  public double getLatencySucceededAppsKilled() {
    return totalSucceededAppsKilled.lastStat().mean();
  }

  @VisibleForTesting
  public double getLatencySucceededGetAppAttemptReport() {
    return totalSucceededAppAttemptReportRetrieved.lastStat().mean();
  }

  @VisibleForTesting
  public double getLatencySucceededGetAppReport() {
    return totalSucceededAppsRetrieved.lastStat().mean();
  }

  @VisibleForTesting
  public double getLatencySucceededMultipleGetAppReport() {
    return totalSucceededMultipleAppsRetrieved.lastStat().mean();
  }

  @VisibleForTesting
  public double getLatencySucceededGetClusterMetricsRetrieved() {
    return totalSucceededGetClusterMetricsRetrieved.lastStat().mean();
  }

  @VisibleForTesting
  public double getLatencySucceededGetClusterNodesRetrieved() {
    return totalSucceededGetClusterNodesRetrieved.lastStat().mean();
  }

  @VisibleForTesting
  public double getLatencySucceededGetNodeToLabelsRetrieved() {
    return totalSucceededGetNodeToLabelsRetrieved.lastStat().mean();
  }

  @VisibleForTesting
  public double getLatencySucceededGetLabelsToNodesRetrieved() {
    return totalSucceededGetLabelsToNodesRetrieved.lastStat().mean();
  }

  @VisibleForTesting
  public double getLatencySucceededGetClusterNodeLabelsRetrieved() {
    return totalSucceededGetClusterNodeLabelsRetrieved.lastStat().mean();
  }

  @VisibleForTesting
  public double getLatencySucceededAppAttemptRetrieved() {
    return totalSucceededAppAttemptsRetrieved.lastStat().mean();
  }

  @VisibleForTesting
  public double getLatencySucceededGetQueueUserAclsRetrieved() {
    return totalSucceededGetQueueUserAclsRetrieved.lastStat().mean();
  }

  @VisibleForTesting
  public double getLatencySucceededGetContainerReportRetrieved() {
    return totalSucceededGetContainerReportRetrieved.lastStat().mean();
  }

  @VisibleForTesting
  public double getLatencySucceededGetContainersRetrieved() {
    return totalSucceededGetContainersRetrieved.lastStat().mean();
  }

  @VisibleForTesting
  public double getLatencySucceededListReservationsRetrieved() {
    return totalSucceededListReservationsRetrieved.lastStat().mean();
  }

  @VisibleForTesting
  public double getLatencySucceededGetResourceTypeInfoRetrieved() {
    return totalSucceededGetResourceTypeInfoRetrieved.lastStat().mean();
  }

  @VisibleForTesting
  public double getLatencySucceededFailAppAttemptRetrieved() {
    return totalSucceededFailAppAttemptRetrieved.lastStat().mean();
  }

  @VisibleForTesting
  public double getLatencySucceededUpdateAppPriorityRetrieved() {
    return totalSucceededUpdateAppPriorityRetrieved.lastStat().mean();
  }

  @VisibleForTesting
  public double getLatencySucceededUpdateAppTimeoutsRetrieved() {
    return totalSucceededUpdateAppTimeoutsRetrieved.lastStat().mean();
  }

  @VisibleForTesting
  public double getLatencySucceededSignalToContainerRetrieved() {
    return totalSucceededSignalToContainerRetrieved.lastStat().mean();
  }

  @VisibleForTesting
  public double getLatencySucceededGetQueueInfoRetrieved() {
    return totalSucceededGetQueueInfoRetrieved.lastStat().mean();
  }

  @VisibleForTesting
  public double getLatencySucceededMoveApplicationAcrossQueuesRetrieved() {
    return totalSucceededMoveApplicationAcrossQueuesRetrieved.lastStat().mean();
  }

  @VisibleForTesting
  public double getLatencySucceededGetResourceProfilesRetrieved() {
    return totalSucceededGetResourceProfilesRetrieved.lastStat().mean();
  }

  @VisibleForTesting
  public double getLatencySucceededGetResourceProfileRetrieved() {
    return totalSucceededGetResourceProfileRetrieved.lastStat().mean();
  }

  @VisibleForTesting
  public double getLatencySucceededGetAttributesToNodesRetrieved() {
    return totalSucceededGetAttributesToNodesRetrieved.lastStat().mean();
  }

  @VisibleForTesting
  public double getLatencySucceededGetClusterNodeAttributesRetrieved() {
    return totalSucceededGetClusterNodeAttributesRetrieved.lastStat().mean();
  }

  @VisibleForTesting
  public double getLatencySucceededGetNodesToAttributesRetrieved() {
    return totalSucceededGetNodesToAttributesRetrieved.lastStat().mean();
  }

  @VisibleForTesting
  public double getLatencySucceededGetNewReservationRetrieved() {
    return totalSucceededGetNewReservationRetrieved.lastStat().mean();
  }

  @VisibleForTesting
  public double getLatencySucceededSubmitReservationRetrieved() {
    return totalSucceededSubmitReservationRetrieved.lastStat().mean();
  }

  @VisibleForTesting
  public double getLatencySucceededUpdateReservationRetrieved() {
    return totalSucceededUpdateReservationRetrieved.lastStat().mean();
  }

  @VisibleForTesting
  public double getLatencySucceededDeleteReservationRetrieved() {
    return totalSucceededDeleteReservationRetrieved.lastStat().mean();
  }

  @VisibleForTesting
  public double getLatencySucceededListReservationRetrieved() {
    return totalSucceededListReservationRetrieved.lastStat().mean();
  }

  @VisibleForTesting
  public double getLatencySucceededGetAppActivitiesRetrieved() {
    return totalSucceededGetAppActivitiesRetrieved.lastStat().mean();
  }

  @VisibleForTesting
  public double getLatencySucceededGetAppStatisticsRetrieved() {
    return totalSucceededGetAppStatisticsRetrieved.lastStat().mean();
  }

  @VisibleForTesting
  public double getLatencySucceededGetAppPriorityRetrieved() {
    return totalSucceededGetAppPriorityRetrieved.lastStat().mean();
  }

  @VisibleForTesting
  public double getLatencySucceededGetAppQueueRetrieved() {
    return totalSucceededGetAppQueueRetrieved.lastStat().mean();
  }

  @VisibleForTesting
  public double getLatencySucceededUpdateAppQueueRetrieved() {
    return totalSucceededUpdateAppQueueRetrieved.lastStat().mean();
  }

  @VisibleForTesting
  public double getLatencySucceededGetAppTimeoutRetrieved() {
    return totalSucceededGetAppTimeoutRetrieved.lastStat().mean();
  }

  @VisibleForTesting
  public double getLatencySucceededGetAppTimeoutsRetrieved() {
    return totalSucceededGetAppTimeoutsRetrieved.lastStat().mean();
  }

  @VisibleForTesting
  public double getLatencySucceededRefreshQueuesRetrieved() {
    return totalSucceededRefreshQueuesRetrieved.lastStat().mean();
  }

  @VisibleForTesting
  public double getLatencySucceededRefreshNodesRetrieved() {
    return totalSucceededRefreshNodesRetrieved.lastStat().mean();
  }

  @VisibleForTesting
  public double getLatencySucceededGetRMNodeLabelsRetrieved() {
    return totalSucceededGetRMNodeLabelsRetrieved.lastStat().mean();
  }

  @VisibleForTesting
  public double getLatencySucceededCheckUserAccessToQueueRetrieved() {
    return totalSucceededCheckUserAccessToQueueRetrieved.lastStat().mean();
  }

  @VisibleForTesting
  public double getLatencySucceededGetDelegationTokenRetrieved() {
    return totalSucceededGetDelegationTokenRetrieved.lastStat().mean();
  }

  @VisibleForTesting
  public double getLatencySucceededRenewDelegationTokenRetrieved() {
    return totalSucceededRenewDelegationTokenRetrieved.lastStat().mean();
  }

  @VisibleForTesting
  public double getLatencySucceededCancelDelegationTokenRetrieved() {
    return totalSucceededCancelDelegationTokenRetrieved.lastStat().mean();
  }

  @VisibleForTesting
  public double getLatencySucceededDumpSchedulerLogsRetrieved() {
    return totalSucceededDumpSchedulerLogsRetrieved.lastStat().mean();
  }

  @VisibleForTesting
  public double getLatencySucceededGetActivitiesRetrieved() {
    return totalSucceededGetActivitiesRetrieved.lastStat().mean();
  }

  @VisibleForTesting
  public double getLatencySucceededGetBulkActivitiesRetrieved() {
    return totalSucceededGetBulkActivitiesRetrieved.lastStat().mean();
  }

  @VisibleForTesting
  public double getLatencySucceededGetSchedulerInfoRetrieved() {
    return totalSucceededGetSchedulerInfoRetrieved.lastStat().mean();
  }

  @VisibleForTesting
  public double getLatencySucceededRefreshAdminAclsRetrieved() {
    return totalSucceededRefreshAdminAclsRetrieved.lastStat().mean();
  }

  @VisibleForTesting
  public double getLatencySucceededRefreshServiceAclsRetrieved() {
    return totalSucceededRefreshServiceAclsRetrieved.lastStat().mean();
  }

  @VisibleForTesting
  public double getLatencySucceededAddToClusterNodeLabelsRetrieved() {
    return totalSucceededAddToClusterNodeLabelsRetrieved.lastStat().mean();
  }

  @VisibleForTesting
  public double getLatencySucceededRemoveFromClusterNodeLabelsRetrieved() {
    return totalSucceededRemoveFromClusterNodeLabelsRetrieved.lastStat().mean();
  }

  @VisibleForTesting
<<<<<<< HEAD
  public double getLatencySucceededUpdateSchedulerConfigurationRetrieved() {
    return totalSucceededUpdateSchedulerConfigurationRetrieved.lastStat().mean();
  }

  @VisibleForTesting
  public double getLatencySucceededGetSchedulerConfigurationRetrieved() {
    return totalSucceededGetSchedulerConfigurationRetrieved.lastStat().mean();
=======
  public double getLatencySucceededGetClusterInfoRetrieved() {
    return totalSucceededGetClusterInfoRetrieved.lastStat().mean();
  }

  @VisibleForTesting
  public double getLatencySucceededGetClusterUserInfoRetrieved() {
    return totalSucceededGetClusterUserInfoRetrieved.lastStat().mean();
>>>>>>> b6a9d7b4
  }

  @VisibleForTesting
  public double getLatencySucceededRefreshSuperUserGroupsConfigurationRetrieved() {
    return totalSucceededRefreshSuperUserGroupsConfigurationRetrieved.lastStat().mean();
  }

  @VisibleForTesting
  public double getLatencySucceededReplaceLabelsOnNodesRetrieved() {
    return totalSucceededReplaceLabelsOnNodesRetrieved.lastStat().mean();
  }

  @VisibleForTesting
  public double getLatencySucceededReplaceLabelsOnNodeRetrieved() {
    return totalSucceededReplaceLabelsOnNodeRetrieved.lastStat().mean();
  }

  @VisibleForTesting
  public int getAppsFailedCreated() {
    return numAppsFailedCreated.value();
  }

  @VisibleForTesting
  public int getAppsFailedSubmitted() {
    return numAppsFailedSubmitted.value();
  }

  @VisibleForTesting
  public int getAppsFailedKilled() {
    return numAppsFailedKilled.value();
  }

  @VisibleForTesting
  public int getAppsFailedRetrieved() {
    return numAppsFailedRetrieved.value();
  }

  @VisibleForTesting
  public int getAppAttemptsFailedRetrieved() {
    return numAppAttemptsFailedRetrieved.value();
  }

  @VisibleForTesting
  public int getMultipleAppsFailedRetrieved() {
    return numMultipleAppsFailedRetrieved.value();
  }

  @VisibleForTesting
  public int getClusterMetricsFailedRetrieved() {
    return numGetClusterMetricsFailedRetrieved.value();
  }

  @VisibleForTesting
  public int getClusterNodesFailedRetrieved() {
    return numGetClusterNodesFailedRetrieved.value();
  }

  @VisibleForTesting
  public int getNodeToLabelsFailedRetrieved() {
    return numGetNodeToLabelsFailedRetrieved.value();
  }

  @VisibleForTesting
  public int getLabelsToNodesFailedRetrieved() {
    return numGetLabelsToNodesFailedRetrieved.value();
  }

  @VisibleForTesting
  public int getGetClusterNodeLabelsFailedRetrieved() {
    return numGetClusterNodeLabelsFailedRetrieved.value();
  }

  @VisibleForTesting
  public int getAppAttemptReportFailedRetrieved() {
    return numAppAttemptReportFailedRetrieved.value();
  }

  @VisibleForTesting
  public int getQueueUserAclsFailedRetrieved() {
    return numGetQueueUserAclsFailedRetrieved.value();
  }

  @VisibleForTesting
  public int getContainerReportFailedRetrieved() {
    return numGetContainerReportFailedRetrieved.value();
  }

  @VisibleForTesting
  public int getContainersFailedRetrieved() {
    return numGetContainersFailedRetrieved.value();
  }

  @VisibleForTesting
  public int getListReservationsFailedRetrieved() {
    return numListReservationsFailedRetrieved.value();
  }

  @VisibleForTesting
  public int getGetResourceTypeInfoRetrieved() {
    return numGetResourceTypeInfo.value();
  }

  @VisibleForTesting
  public int getFailApplicationAttemptFailedRetrieved() {
    return numFailAppAttemptFailedRetrieved.value();
  }

  @VisibleForTesting
  public int getUpdateApplicationPriorityFailedRetrieved() {
    return numUpdateAppPriorityFailedRetrieved.value();
  }

  @VisibleForTesting
  public int getUpdateApplicationTimeoutsFailedRetrieved() {
    return numUpdateAppTimeoutsFailedRetrieved.value();
  }

  @VisibleForTesting
  public int getSignalToContainerFailedRetrieved() {
    return numSignalToContainerFailedRetrieved.value();
  }

  public int getQueueInfoFailedRetrieved() {
    return numGetQueueInfoFailedRetrieved.value();
  }

  public int getMoveApplicationAcrossQueuesFailedRetrieved() {
    return numMoveApplicationAcrossQueuesFailedRetrieved.value();
  }

  public int getResourceProfilesFailedRetrieved() {
    return numGetResourceProfilesFailedRetrieved.value();
  }

  public int getResourceProfileFailedRetrieved() {
    return numGetResourceProfileFailedRetrieved.value();
  }

  public int getAttributesToNodesFailedRetrieved() {
    return numGetAttributesToNodesFailedRetrieved.value();
  }

  public int getClusterNodeAttributesFailedRetrieved() {
    return numGetClusterNodeAttributesFailedRetrieved.value();
  }

  public int getNodesToAttributesFailedRetrieved() {
    return numGetNodesToAttributesFailedRetrieved.value();
  }

  public int getNewReservationFailedRetrieved() {
    return numGetNewReservationFailedRetrieved.value();
  }

  public int getSubmitReservationFailedRetrieved() {
    return numSubmitReservationFailedRetrieved.value();
  }

  public int getUpdateReservationFailedRetrieved() {
    return numUpdateReservationFailedRetrieved.value();
  }

  public int getDeleteReservationFailedRetrieved() {
    return numDeleteReservationFailedRetrieved.value();
  }

  public int getListReservationFailedRetrieved() {
    return numListReservationFailedRetrieved.value();
  }

  public int getAppActivitiesFailedRetrieved() {
    return numGetAppActivitiesFailedRetrieved.value();
  }

  public int getAppStatisticsFailedRetrieved() {
    return numGetAppStatisticsFailedRetrieved.value();
  }

  public int getAppPriorityFailedRetrieved() {
    return numGetAppPriorityFailedRetrieved.value();
  }

  public int getAppQueueFailedRetrieved() {
    return numGetAppQueueFailedRetrieved.value();
  }

  public int getUpdateAppQueueFailedRetrieved() {
    return numUpdateAppQueueFailedRetrieved.value();
  }

  public int getAppTimeoutFailedRetrieved() {
    return numGetAppTimeoutFailedRetrieved.value();
  }

  public int getAppTimeoutsFailedRetrieved() {
    return numGetAppTimeoutsFailedRetrieved.value();
  }


  public int getRefreshQueuesFailedRetrieved() {
    return numRefreshQueuesFailedRetrieved.value();
  }

  public int getRMNodeLabelsFailedRetrieved() {
    return numGetRMNodeLabelsFailedRetrieved.value();
  }

  public int getCheckUserAccessToQueueFailedRetrieved() {
    return numCheckUserAccessToQueueFailedRetrieved.value();
  }

  public int getNumRefreshNodesFailedRetrieved() {
    return numRefreshNodesFailedRetrieved.value();
  }

  public int getNumRefreshSuperUserGroupsConfigurationFailedRetrieved() {
    return numRefreshSuperUserGroupsConfigurationFailedRetrieved.value();
  }

  public int getNumRefreshUserToGroupsMappingsFailedRetrieved() {
    return numRefreshUserToGroupsMappingsFailedRetrieved.value();
  }

  public int getNumRefreshAdminAclsFailedRetrieved() {
    return numRefreshAdminAclsFailedRetrieved.value();
  }

  public int getNumRefreshServiceAclsFailedRetrieved() {
    return numRefreshServiceAclsFailedRetrieved.value();
  }

  public int getNumReplaceLabelsOnNodesFailedRetrieved() {
    return numReplaceLabelsOnNodesFailedRetrieved.value();
  }

  public int getNumReplaceLabelsOnNodeFailedRetrieved() {
    return numReplaceLabelsOnNodeFailedRetrieved.value();
  }

  public int getNumAddToClusterNodeLabelsFailedRetrieved() {
    return numAddToClusterNodeLabelsFailedRetrieved.value();
  }

  public int getNumRemoveFromClusterNodeLabelsFailedRetrieved() {
    return numRemoveFromClusterNodeLabelsFailedRetrieved.value();
  }

<<<<<<< HEAD
  public int getUpdateSchedulerConfigurationFailedRetrieved() {
    return numUpdateSchedulerConfigurationFailedRetrieved.value();
  }

  public int getSchedulerConfigurationFailedRetrieved() {
    return numGetSchedulerConfigurationFailedRetrieved.value();
=======
  public int getClusterInfoFailedRetrieved() {
    return numGetClusterInfoFailedRetrieved.value();
  }

  public int getClusterUserInfoFailedRetrieved() {
    return numGetClusterUserInfoFailedRetrieved.value();
>>>>>>> b6a9d7b4
  }

  public int getDelegationTokenFailedRetrieved() {
    return numGetDelegationTokenFailedRetrieved.value();
  }

  public int getRenewDelegationTokenFailedRetrieved() {
    return numRenewDelegationTokenFailedRetrieved.value();
  }

  public int getCancelDelegationTokenFailedRetrieved() {
    return numCancelDelegationTokenFailedRetrieved.value();
  }

  public int getDumpSchedulerLogsFailedRetrieved() {
    return numDumpSchedulerLogsFailedRetrieved.value();
  }

  public int getActivitiesFailedRetrieved() {
    return numGetActivitiesFailedRetrieved.value();
  }

  public int getBulkActivitiesFailedRetrieved(){
    return numGetBulkActivitiesFailedRetrieved.value();
  }

  public int getSchedulerInfoFailedRetrieved() {
    return numGetSchedulerInfoFailedRetrieved.value();
  }

  public void succeededAppsCreated(long duration) {
    totalSucceededAppsCreated.add(duration);
    getNewApplicationLatency.add(duration);
  }

  public void succeededAppsSubmitted(long duration) {
    totalSucceededAppsSubmitted.add(duration);
    submitApplicationLatency.add(duration);
  }

  public void succeededAppsKilled(long duration) {
    totalSucceededAppsKilled.add(duration);
    killApplicationLatency.add(duration);
  }

  public void succeededAppsRetrieved(long duration) {
    totalSucceededAppsRetrieved.add(duration);
    getApplicationReportLatency.add(duration);
  }

  public void succeededMultipleAppsRetrieved(long duration) {
    totalSucceededMultipleAppsRetrieved.add(duration);
    getApplicationsReportLatency.add(duration);
  }

  public void succeededAppAttemptsRetrieved(long duration) {
    totalSucceededAppAttemptsRetrieved.add(duration);
    getApplicationAttemptsLatency.add(duration);
  }

  public void succeededGetClusterMetricsRetrieved(long duration) {
    totalSucceededGetClusterMetricsRetrieved.add(duration);
    getClusterMetricsLatency.add(duration);
  }

  public void succeededGetClusterNodesRetrieved(long duration) {
    totalSucceededGetClusterNodesRetrieved.add(duration);
    getClusterNodesLatency.add(duration);
  }

  public void succeededGetNodeToLabelsRetrieved(long duration) {
    totalSucceededGetNodeToLabelsRetrieved.add(duration);
    getNodeToLabelsLatency.add(duration);
  }

  public void succeededGetLabelsToNodesRetrieved(long duration) {
    totalSucceededGetLabelsToNodesRetrieved.add(duration);
    getLabelToNodesLatency.add(duration);
  }

  public void succeededGetClusterNodeLabelsRetrieved(long duration) {
    totalSucceededGetClusterNodeLabelsRetrieved.add(duration);
    getClusterNodeLabelsLatency.add(duration);
  }

  public void succeededAppAttemptReportRetrieved(long duration) {
    totalSucceededAppAttemptReportRetrieved.add(duration);
    getApplicationAttemptReportLatency.add(duration);
  }

  public void succeededGetQueueUserAclsRetrieved(long duration) {
    totalSucceededGetQueueUserAclsRetrieved.add(duration);
    getQueueUserAclsLatency.add(duration);
  }

  public void succeededGetContainerReportRetrieved(long duration) {
    totalSucceededGetContainerReportRetrieved.add(duration);
    getContainerReportLatency.add(duration);
  }

  public void succeededGetContainersRetrieved(long duration) {
    totalSucceededGetContainersRetrieved.add(duration);
    getContainerLatency.add(duration);
  }

  public void succeededListReservationsRetrieved(long duration) {
    totalSucceededListReservationsRetrieved.add(duration);
    listReservationsLatency.add(duration);
  }

  public void succeededGetResourceTypeInfoRetrieved(long duration) {
    totalSucceededGetResourceTypeInfoRetrieved.add(duration);
    listResourceTypeInfoLatency.add(duration);
  }

  public void succeededFailAppAttemptRetrieved(long duration) {
    totalSucceededFailAppAttemptRetrieved.add(duration);
    failAppAttemptLatency.add(duration);
  }

  public void succeededUpdateAppPriorityRetrieved(long duration) {
    totalSucceededUpdateAppPriorityRetrieved.add(duration);
    updateAppPriorityLatency.add(duration);
  }

  public void succeededUpdateAppTimeoutsRetrieved(long duration) {
    totalSucceededUpdateAppTimeoutsRetrieved.add(duration);
    updateAppTimeoutsLatency.add(duration);
  }

  public void succeededSignalToContainerRetrieved(long duration) {
    totalSucceededSignalToContainerRetrieved.add(duration);
    signalToContainerLatency.add(duration);
  }

  public void succeededGetQueueInfoRetrieved(long duration) {
    totalSucceededGetQueueInfoRetrieved.add(duration);
    getQueueInfoLatency.add(duration);
  }

  public void succeededMoveApplicationAcrossQueuesRetrieved(long duration) {
    totalSucceededMoveApplicationAcrossQueuesRetrieved.add(duration);
    moveApplicationAcrossQueuesLatency.add(duration);
  }

  public void succeededGetResourceProfilesRetrieved(long duration) {
    totalSucceededGetResourceProfilesRetrieved.add(duration);
    getResourceProfilesLatency.add(duration);
  }

  public void succeededGetResourceProfileRetrieved(long duration) {
    totalSucceededGetResourceProfileRetrieved.add(duration);
    getResourceProfileLatency.add(duration);
  }

  public void succeededGetAttributesToNodesRetrieved(long duration) {
    totalSucceededGetAttributesToNodesRetrieved.add(duration);
    getAttributesToNodesLatency.add(duration);
  }

  public void succeededGetClusterNodeAttributesRetrieved(long duration) {
    totalSucceededGetClusterNodeAttributesRetrieved.add(duration);
    getClusterNodeAttributesLatency.add(duration);
  }

  public void succeededGetNodesToAttributesRetrieved(long duration) {
    totalSucceededGetNodesToAttributesRetrieved.add(duration);
    getNodesToAttributesLatency.add(duration);
  }

  public void succeededGetNewReservationRetrieved(long duration) {
    totalSucceededGetNewReservationRetrieved.add(duration);
    getNewReservationLatency.add(duration);
  }

  public void succeededSubmitReservationRetrieved(long duration) {
    totalSucceededSubmitReservationRetrieved.add(duration);
    submitReservationLatency.add(duration);
  }

  public void succeededUpdateReservationRetrieved(long duration) {
    totalSucceededUpdateReservationRetrieved.add(duration);
    updateReservationLatency.add(duration);
  }

  public void succeededDeleteReservationRetrieved(long duration) {
    totalSucceededDeleteReservationRetrieved.add(duration);
    deleteReservationLatency.add(duration);
  }

  public void succeededListReservationRetrieved(long duration) {
    totalSucceededListReservationRetrieved.add(duration);
    listReservationLatency.add(duration);
  }

  public void succeededGetAppActivitiesRetrieved(long duration) {
    totalSucceededGetAppActivitiesRetrieved.add(duration);
    getAppActivitiesLatency.add(duration);
  }

  public void succeededGetAppStatisticsRetrieved(long duration) {
    totalSucceededGetAppStatisticsRetrieved.add(duration);
    getAppStatisticsLatency.add(duration);
  }

  public void succeededGetAppPriorityRetrieved(long duration) {
    totalSucceededGetAppPriorityRetrieved.add(duration);
    getAppPriorityLatency.add(duration);
  }

  public void succeededGetAppQueueRetrieved(long duration) {
    totalSucceededGetAppQueueRetrieved.add(duration);
    getAppQueueLatency.add(duration);
  }

  public void succeededUpdateAppQueueRetrieved(long duration) {
    totalSucceededUpdateAppQueueRetrieved.add(duration);
    getUpdateQueueLatency.add(duration);
  }

  public void succeededGetAppTimeoutRetrieved(long duration) {
    totalSucceededGetAppTimeoutRetrieved.add(duration);
    getAppTimeoutLatency.add(duration);
  }

  public void succeededGetAppTimeoutsRetrieved(long duration) {
    totalSucceededGetAppTimeoutsRetrieved.add(duration);
    getAppTimeoutsLatency.add(duration);
  }

  public void succeededRefreshQueuesRetrieved(long duration) {
    totalSucceededRefreshQueuesRetrieved.add(duration);
    refreshQueuesLatency.add(duration);
  }

  public void succeededRefreshNodesRetrieved(long duration) {
    totalSucceededRefreshNodesRetrieved.add(duration);
    refreshNodesLatency.add(duration);
  }

  public void succeededGetRMNodeLabelsRetrieved(long duration) {
    totalSucceededGetRMNodeLabelsRetrieved.add(duration);
    getRMNodeLabelsLatency.add(duration);
  }

  public void succeededCheckUserAccessToQueueRetrieved(long duration) {
    totalSucceededCheckUserAccessToQueueRetrieved.add(duration);
    checkUserAccessToQueueLatency.add(duration);
  }

  public void succeededGetDelegationTokenRetrieved(long duration) {
    totalSucceededGetDelegationTokenRetrieved.add(duration);
    getDelegationTokenLatency.add(duration);
  }

  public void succeededRenewDelegationTokenRetrieved(long duration) {
    totalSucceededRenewDelegationTokenRetrieved.add(duration);
    renewDelegationTokenLatency.add(duration);
  }

  public void succeededCancelDelegationTokenRetrieved(long duration) {
    totalSucceededCancelDelegationTokenRetrieved.add(duration);
    cancelDelegationTokenLatency.add(duration);
  }

  public void succeededDumpSchedulerLogsRetrieved(long duration) {
    totalSucceededDumpSchedulerLogsRetrieved.add(duration);
    dumpSchedulerLogsLatency.add(duration);
  }

  public void succeededGetActivitiesLatencyRetrieved(long duration) {
    totalSucceededGetActivitiesRetrieved.add(duration);
    getActivitiesLatency.add(duration);
  }

  public void succeededGetBulkActivitiesRetrieved(long duration) {
    totalSucceededGetBulkActivitiesRetrieved.add(duration);
    getBulkActivitiesLatency.add(duration);
  }

  public void succeededGetSchedulerInfoRetrieved(long duration) {
    totalSucceededGetSchedulerInfoRetrieved.add(duration);
    getSchedulerInfoRetrievedLatency.add(duration);
  }

  public void succeededRefreshAdminAclsRetrieved(long duration) {
    totalSucceededRefreshAdminAclsRetrieved.add(duration);
    refreshAdminAclsLatency.add(duration);
  }

  public void succeededRefreshServiceAclsRetrieved(long duration) {
    totalSucceededRefreshServiceAclsRetrieved.add(duration);
    refreshServiceAclsLatency.add(duration);
  }

  public void succeededAddToClusterNodeLabelsRetrieved(long duration) {
    totalSucceededAddToClusterNodeLabelsRetrieved.add(duration);
    addToClusterNodeLabelsLatency.add(duration);
  }

  public void succeededRemoveFromClusterNodeLabelsRetrieved(long duration) {
    totalSucceededRemoveFromClusterNodeLabelsRetrieved.add(duration);
    removeFromClusterNodeLabelsLatency.add(duration);
  }

<<<<<<< HEAD
  public void succeededUpdateSchedulerConfigurationRetrieved(long duration) {
    totalSucceededUpdateSchedulerConfigurationRetrieved.add(duration);
    updateSchedulerConfigLatency.add(duration);
  }

  public void succeededGetSchedulerConfigurationRetrieved(long duration) {
    totalSucceededGetSchedulerConfigurationRetrieved.add(duration);
    getSchedulerConfigurationLatency.add(duration);
=======
  public void succeededGetClusterInfoRetrieved(long duration) {
    totalSucceededGetClusterInfoRetrieved.add(duration);
    getClusterInfoLatency.add(duration);
  }

  public void succeededGetClusterUserInfoRetrieved(long duration) {
    totalSucceededGetClusterUserInfoRetrieved.add(duration);
    getClusterUserInfoLatency.add(duration);
>>>>>>> b6a9d7b4
  }

  public void succeededRefreshSuperUserGroupsConfRetrieved(long duration) {
    totalSucceededRefreshSuperUserGroupsConfigurationRetrieved.add(duration);
    refreshSuperUserGroupsConfLatency.add(duration);
  }

  public void succeededRefreshUserToGroupsMappingsRetrieved(long duration) {
    totalSucceededRefreshUserToGroupsMappingsRetrieved.add(duration);
    refreshUserToGroupsMappingsLatency.add(duration);
  }

  public void succeededReplaceLabelsOnNodesRetrieved(long duration) {
    totalSucceededReplaceLabelsOnNodesRetrieved.add(duration);
    replaceLabelsOnNodesLatency.add(duration);
  }

  public void succeededReplaceLabelsOnNodeRetrieved(long duration) {
    totalSucceededReplaceLabelsOnNodeRetrieved.add(duration);
    replaceLabelsOnNodeLatency.add(duration);
  }

  public void incrAppsFailedCreated() {
    numAppsFailedCreated.incr();
  }

  public void incrAppsFailedSubmitted() {
    numAppsFailedSubmitted.incr();
  }

  public void incrAppsFailedKilled() {
    numAppsFailedKilled.incr();
  }

  public void incrAppsFailedRetrieved() {
    numAppsFailedRetrieved.incr();
  }

  public void incrMultipleAppsFailedRetrieved() {
    numMultipleAppsFailedRetrieved.incr();
  }

  public void incrAppAttemptsFailedRetrieved() {
    numAppAttemptsFailedRetrieved.incr();
  }

  public void incrGetClusterMetricsFailedRetrieved() {
    numGetClusterMetricsFailedRetrieved.incr();
  }

  public void incrClusterNodesFailedRetrieved() {
    numGetClusterNodesFailedRetrieved.incr();
  }

  public void incrNodeToLabelsFailedRetrieved() {
    numGetNodeToLabelsFailedRetrieved.incr();
  }

  public void incrLabelsToNodesFailedRetrieved() {
    numGetLabelsToNodesFailedRetrieved.incr();
  }

  public void incrClusterNodeLabelsFailedRetrieved() {
    numGetClusterNodeLabelsFailedRetrieved.incr();
  }

  public void incrAppAttemptReportFailedRetrieved() {
    numAppAttemptReportFailedRetrieved.incr();
  }

  public void incrQueueUserAclsFailedRetrieved() {
    numGetQueueUserAclsFailedRetrieved.incr();
  }

  public void incrGetContainerReportFailedRetrieved() {
    numGetContainerReportFailedRetrieved.incr();
  }

  public void incrGetContainersFailedRetrieved() {
    numGetContainersFailedRetrieved.incr();
  }

  public void incrListReservationsFailedRetrieved() {
    numListReservationsFailedRetrieved.incr();
  }

  public void incrResourceTypeInfoFailedRetrieved() {
    numGetResourceTypeInfo.incr();
  }

  public void incrFailAppAttemptFailedRetrieved() {
    numFailAppAttemptFailedRetrieved.incr();
  }

  public void incrUpdateAppPriorityFailedRetrieved() {
    numUpdateAppPriorityFailedRetrieved.incr();
  }

  public void incrUpdateApplicationTimeoutsRetrieved() {
    numUpdateAppTimeoutsFailedRetrieved.incr();
  }

  public void incrSignalToContainerFailedRetrieved() {
    numSignalToContainerFailedRetrieved.incr();
  }

  public void incrGetQueueInfoFailedRetrieved() {
    numGetQueueInfoFailedRetrieved.incr();
  }

  public void incrMoveApplicationAcrossQueuesFailedRetrieved() {
    numMoveApplicationAcrossQueuesFailedRetrieved.incr();
  }

  public void incrGetResourceProfilesFailedRetrieved() {
    numGetResourceProfilesFailedRetrieved.incr();
  }

  public void incrGetResourceProfileFailedRetrieved() {
    numGetResourceProfileFailedRetrieved.incr();
  }

  public void incrGetAttributesToNodesFailedRetrieved() {
    numGetAttributesToNodesFailedRetrieved.incr();
  }

  public void incrGetClusterNodeAttributesFailedRetrieved() {
    numGetClusterNodeAttributesFailedRetrieved.incr();
  }

  public void incrGetNodesToAttributesFailedRetrieved() {
    numGetNodesToAttributesFailedRetrieved.incr();
  }

  public void incrGetNewReservationFailedRetrieved() {
    numGetNewReservationFailedRetrieved.incr();
  }

  public void incrSubmitReservationFailedRetrieved() {
    numSubmitReservationFailedRetrieved.incr();
  }

  public void incrUpdateReservationFailedRetrieved() {
    numUpdateReservationFailedRetrieved.incr();
  }

  public void incrDeleteReservationFailedRetrieved() {
    numDeleteReservationFailedRetrieved.incr();
  }

  public void incrListReservationFailedRetrieved() {
    numListReservationFailedRetrieved.incr();
  }

  public void incrGetAppActivitiesFailedRetrieved() {
    numGetAppActivitiesFailedRetrieved.incr();
  }

  public void incrGetAppStatisticsFailedRetrieved() {
    numGetAppStatisticsFailedRetrieved.incr();
  }

  public void incrGetAppPriorityFailedRetrieved() {
    numGetAppPriorityFailedRetrieved.incr();
  }

  public void incrGetAppQueueFailedRetrieved() {
    numGetAppQueueFailedRetrieved.incr();
  }

  public void incrUpdateAppQueueFailedRetrieved() {
    numUpdateAppQueueFailedRetrieved.incr();
  }

  public void incrGetAppTimeoutFailedRetrieved() {
    numGetAppTimeoutFailedRetrieved.incr();
  }

  public void incrGetAppTimeoutsFailedRetrieved() {
    numGetAppTimeoutsFailedRetrieved.incr();
  }

  public void incrRefreshQueuesFailedRetrieved() {
    numRefreshQueuesFailedRetrieved.incr();
  }

  public void incrGetRMNodeLabelsFailedRetrieved() {
    numGetRMNodeLabelsFailedRetrieved.incr();
  }

  public void incrCheckUserAccessToQueueFailedRetrieved() {
    numCheckUserAccessToQueueFailedRetrieved.incr();
  }

  public void incrRefreshNodesFailedRetrieved() {
    numRefreshNodesFailedRetrieved.incr();
  }

  public void incrRefreshSuperUserGroupsConfigurationFailedRetrieved() {
    numRefreshSuperUserGroupsConfigurationFailedRetrieved.incr();
  }

  public void incrRefreshUserToGroupsMappingsFailedRetrieved() {
    numRefreshUserToGroupsMappingsFailedRetrieved.incr();
  }

  public void incrRefreshAdminAclsFailedRetrieved() {
    numRefreshAdminAclsFailedRetrieved.incr();
  }

  public void incrRefreshServiceAclsFailedRetrieved() {
    numRefreshServiceAclsFailedRetrieved.incr();
  }

  public void incrAddToClusterNodeLabelsFailedRetrieved() {
    numAddToClusterNodeLabelsFailedRetrieved.incr();
  }

  public void incrRemoveFromClusterNodeLabelsFailedRetrieved() {
    numRemoveFromClusterNodeLabelsFailedRetrieved.incr();
  }

<<<<<<< HEAD
  public void incrUpdateSchedulerConfigurationFailedRetrieved() {
    numUpdateSchedulerConfigurationFailedRetrieved.incr();
  }

  public void incrGetSchedulerConfigurationFailedRetrieved() {
    numGetSchedulerConfigurationFailedRetrieved.incr();
=======
  public void incrGetClusterInfoFailedRetrieved() {
    numGetClusterInfoFailedRetrieved.incr();
  }

  public void incrGetClusterUserInfoFailedRetrieved() {
    numGetClusterUserInfoFailedRetrieved.incr();
>>>>>>> b6a9d7b4
  }

  public void incrGetDelegationTokenFailedRetrieved() {
    numGetDelegationTokenFailedRetrieved.incr();
  }

  public void incrRenewDelegationTokenFailedRetrieved() {
    numRenewDelegationTokenFailedRetrieved.incr();
  }

  public void incrCancelDelegationTokenFailedRetrieved() {
    numCancelDelegationTokenFailedRetrieved.incr();
  }

  public void incrReplaceLabelsOnNodesFailedRetrieved() {
    numReplaceLabelsOnNodesFailedRetrieved.incr();
  }

  public void incrReplaceLabelsOnNodeFailedRetrieved() {
    numReplaceLabelsOnNodeFailedRetrieved.incr();
  }

  public void incrDumpSchedulerLogsFailedRetrieved() {
    numDumpSchedulerLogsFailedRetrieved.incr();
  }

  public void incrGetActivitiesFailedRetrieved() {
    numGetActivitiesFailedRetrieved.incr();
  }

  public void incrGetBulkActivitiesFailedRetrieved() {
    numGetBulkActivitiesFailedRetrieved.incr();
  }

  public void incrGetSchedulerInfoFailedRetrieved() {
    numGetSchedulerInfoFailedRetrieved.incr();
  }
}<|MERGE_RESOLUTION|>--- conflicted
+++ resolved
@@ -159,17 +159,14 @@
   private MutableGaugeInt numAddToClusterNodeLabelsFailedRetrieved;
   @Metric("# of removeFromClusterNodeLabels failed to be retrieved")
   private MutableGaugeInt numRemoveFromClusterNodeLabelsFailedRetrieved;
-<<<<<<< HEAD
   @Metric("# of numUpdateSchedulerConfiguration failed to be retrieved")
   private MutableGaugeInt numUpdateSchedulerConfigurationFailedRetrieved;
   @Metric("# of numGetSchedulerConfiguration failed to be retrieved")
   private MutableGaugeInt numGetSchedulerConfigurationFailedRetrieved;
-=======
   @Metric("# of getClusterInfo failed to be retrieved")
   private MutableGaugeInt numGetClusterInfoFailedRetrieved;
   @Metric("# of getClusterUserInfo failed to be retrieved")
   private MutableGaugeInt numGetClusterUserInfoFailedRetrieved;
->>>>>>> b6a9d7b4
 
   // Aggregate metrics are shared, and don't have to be looked up per call
   @Metric("Total number of successful Submitted apps and latency(ms)")
@@ -290,18 +287,15 @@
   private MutableRate totalSucceededAddToClusterNodeLabelsRetrieved;
   @Metric("Total number of successful Retrieved RemoveFromClusterNodeLabels and latency(ms)")
   private MutableRate totalSucceededRemoveFromClusterNodeLabelsRetrieved;
-<<<<<<< HEAD
   @Metric("Total number of successful Retrieved updateSchedulerConfiguration and latency(ms)")
   private MutableRate totalSucceededUpdateSchedulerConfigurationRetrieved;
   @Metric("Total number of successful Retrieved getSchedulerConfiguration and latency(ms)")
   private MutableRate totalSucceededGetSchedulerConfigurationRetrieved;
-=======
   @Metric("Total number of successful Retrieved GetClusterInfoRetrieved and latency(ms)")
   private MutableRate totalSucceededGetClusterInfoRetrieved;
   @Metric("Total number of successful Retrieved GetClusterUserInfoRetrieved and latency(ms)")
   private MutableRate totalSucceededGetClusterUserInfoRetrieved;
->>>>>>> b6a9d7b4
-
+  
   /**
    * Provide quantile counters for all latencies.
    */
@@ -364,13 +358,10 @@
   private MutableQuantiles replaceLabelsOnNodeLatency;
   private MutableQuantiles addToClusterNodeLabelsLatency;
   private MutableQuantiles removeFromClusterNodeLabelsLatency;
-<<<<<<< HEAD
   private MutableQuantiles updateSchedulerConfigLatency;
   private MutableQuantiles getSchedulerConfigurationLatency;
-=======
   private MutableQuantiles getClusterInfoLatency;
   private MutableQuantiles getClusterUserInfoLatency;
->>>>>>> b6a9d7b4
 
   private static volatile RouterMetrics instance = null;
   private static MetricsRegistry registry;
@@ -581,19 +572,18 @@
     removeFromClusterNodeLabelsLatency = registry.newQuantiles("removeFromClusterNodeLabelsLatency",
         "latency of remove cluster nodelabels timeouts", "ops", "latency", 10);
 
-<<<<<<< HEAD
     updateSchedulerConfigLatency = registry.newQuantiles("updateSchedulerConfigurationLatency",
         "latency of update scheduler configuration timeouts", "ops", "latency", 10);
 
     getSchedulerConfigurationLatency = registry.newQuantiles("getSchedulerConfigurationLatency",
         "latency of get scheduler configuration timeouts", "ops", "latency", 10);
-=======
+
     getClusterInfoLatency = registry.newQuantiles("getClusterInfoLatency",
         "latency of get cluster info timeouts", "ops", "latency", 10);
 
     getClusterUserInfoLatency = registry.newQuantiles("getClusterUserInfoLatency",
         "latency of get cluster user info timeouts", "ops", "latency", 10);
->>>>>>> b6a9d7b4
+
   }
 
   public static RouterMetrics getMetrics() {
@@ -891,7 +881,6 @@
   }
 
   @VisibleForTesting
-<<<<<<< HEAD
   public long getNumSucceededUpdateSchedulerConfigurationRetrieved() {
     return totalSucceededUpdateSchedulerConfigurationRetrieved.lastStat().numSamples();
   }
@@ -899,7 +888,9 @@
   @VisibleForTesting
   public long getNumSucceededGetSchedulerConfigurationRetrieved() {
     return totalSucceededGetSchedulerConfigurationRetrieved.lastStat().numSamples();
-=======
+  }
+  
+  @VisibleForTesting
   public long getNumSucceededGetClusterInfoRetrieved() {
     return totalSucceededGetClusterInfoRetrieved.lastStat().numSamples();
   }
@@ -907,7 +898,6 @@
   @VisibleForTesting
   public long getNumSucceededGetClusterUserInfoRetrieved() {
     return totalSucceededGetClusterUserInfoRetrieved.lastStat().numSamples();
->>>>>>> b6a9d7b4
   }
 
   @VisibleForTesting
@@ -1201,7 +1191,6 @@
   }
 
   @VisibleForTesting
-<<<<<<< HEAD
   public double getLatencySucceededUpdateSchedulerConfigurationRetrieved() {
     return totalSucceededUpdateSchedulerConfigurationRetrieved.lastStat().mean();
   }
@@ -1209,7 +1198,9 @@
   @VisibleForTesting
   public double getLatencySucceededGetSchedulerConfigurationRetrieved() {
     return totalSucceededGetSchedulerConfigurationRetrieved.lastStat().mean();
-=======
+  }
+  
+  @VisibleForTesting
   public double getLatencySucceededGetClusterInfoRetrieved() {
     return totalSucceededGetClusterInfoRetrieved.lastStat().mean();
   }
@@ -1217,7 +1208,6 @@
   @VisibleForTesting
   public double getLatencySucceededGetClusterUserInfoRetrieved() {
     return totalSucceededGetClusterUserInfoRetrieved.lastStat().mean();
->>>>>>> b6a9d7b4
   }
 
   @VisibleForTesting
@@ -1464,22 +1454,21 @@
   public int getNumRemoveFromClusterNodeLabelsFailedRetrieved() {
     return numRemoveFromClusterNodeLabelsFailedRetrieved.value();
   }
-
-<<<<<<< HEAD
+  
   public int getUpdateSchedulerConfigurationFailedRetrieved() {
     return numUpdateSchedulerConfigurationFailedRetrieved.value();
   }
 
   public int getSchedulerConfigurationFailedRetrieved() {
     return numGetSchedulerConfigurationFailedRetrieved.value();
-=======
+  }
+  
   public int getClusterInfoFailedRetrieved() {
     return numGetClusterInfoFailedRetrieved.value();
   }
 
   public int getClusterUserInfoFailedRetrieved() {
     return numGetClusterUserInfoFailedRetrieved.value();
->>>>>>> b6a9d7b4
   }
 
   public int getDelegationTokenFailedRetrieved() {
@@ -1785,7 +1774,6 @@
     removeFromClusterNodeLabelsLatency.add(duration);
   }
 
-<<<<<<< HEAD
   public void succeededUpdateSchedulerConfigurationRetrieved(long duration) {
     totalSucceededUpdateSchedulerConfigurationRetrieved.add(duration);
     updateSchedulerConfigLatency.add(duration);
@@ -1794,7 +1782,8 @@
   public void succeededGetSchedulerConfigurationRetrieved(long duration) {
     totalSucceededGetSchedulerConfigurationRetrieved.add(duration);
     getSchedulerConfigurationLatency.add(duration);
-=======
+  }
+  
   public void succeededGetClusterInfoRetrieved(long duration) {
     totalSucceededGetClusterInfoRetrieved.add(duration);
     getClusterInfoLatency.add(duration);
@@ -1803,7 +1792,6 @@
   public void succeededGetClusterUserInfoRetrieved(long duration) {
     totalSucceededGetClusterUserInfoRetrieved.add(duration);
     getClusterUserInfoLatency.add(duration);
->>>>>>> b6a9d7b4
   }
 
   public void succeededRefreshSuperUserGroupsConfRetrieved(long duration) {
@@ -2026,21 +2014,20 @@
     numRemoveFromClusterNodeLabelsFailedRetrieved.incr();
   }
 
-<<<<<<< HEAD
   public void incrUpdateSchedulerConfigurationFailedRetrieved() {
     numUpdateSchedulerConfigurationFailedRetrieved.incr();
   }
 
   public void incrGetSchedulerConfigurationFailedRetrieved() {
     numGetSchedulerConfigurationFailedRetrieved.incr();
-=======
+  }
+  
   public void incrGetClusterInfoFailedRetrieved() {
     numGetClusterInfoFailedRetrieved.incr();
   }
 
   public void incrGetClusterUserInfoFailedRetrieved() {
     numGetClusterUserInfoFailedRetrieved.incr();
->>>>>>> b6a9d7b4
   }
 
   public void incrGetDelegationTokenFailedRetrieved() {
