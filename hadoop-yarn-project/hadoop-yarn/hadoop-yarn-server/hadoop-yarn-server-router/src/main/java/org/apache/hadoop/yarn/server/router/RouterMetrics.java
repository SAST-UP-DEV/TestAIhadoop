/*
 * Licensed to the Apache Software Foundation (ASF) under one
 * or more contributor license agreements.  See the NOTICE file
 * distributed with this work for additional information
 * regarding copyright ownership.  The ASF licenses this file
 * to you under the Apache License, Version 2.0 (the
 * "License"); you may not use this file except in compliance
 * with the License.  You may obtain a copy of the License at
 *
 *     http://www.apache.org/licenses/LICENSE-2.0
 *
 * Unless required by applicable law or agreed to in writing, software
 * distributed under the License is distributed on an "AS IS" BASIS,
 * WITHOUT WARRANTIES OR CONDITIONS OF ANY KIND, either express or implied.
 * See the License for the specific language governing permissions and
 * limitations under the License.
 */
package org.apache.hadoop.yarn.server.router;

import org.apache.hadoop.classification.VisibleForTesting;
import org.apache.hadoop.classification.InterfaceAudience;
import org.apache.hadoop.metrics2.MetricsInfo;
import org.apache.hadoop.metrics2.annotation.Metric;
import org.apache.hadoop.metrics2.annotation.Metrics;
import org.apache.hadoop.metrics2.lib.*;

import java.util.concurrent.atomic.AtomicBoolean;

import static org.apache.hadoop.metrics2.lib.Interns.info;

/**
 * This class is for maintaining the various Router Federation Interceptor
 * activity statistics and publishing them through the metrics interfaces.
 */
@InterfaceAudience.Private
@Metrics(about = "Metrics for Router Federation Interceptor", context = "fedr")
public final class RouterMetrics {

  private static final MetricsInfo RECORD_INFO =
      info("RouterMetrics", "Router Federation Interceptor");
  private static AtomicBoolean isInitialized = new AtomicBoolean(false);

  // Metrics for operation failed
  @Metric("# of applications failed to be submitted")
  private MutableGaugeInt numAppsFailedSubmitted;
  @Metric("# of applications failed to be created")
  private MutableGaugeInt numAppsFailedCreated;
  @Metric("# of applications failed to be killed")
  private MutableGaugeInt numAppsFailedKilled;
  @Metric("# of application reports failed to be retrieved")
  private MutableGaugeInt numAppsFailedRetrieved;
  @Metric("# of multiple applications reports failed to be retrieved")
  private MutableGaugeInt numMultipleAppsFailedRetrieved;
  @Metric("# of getApplicationAttempts failed to be retrieved")
  private MutableGaugeInt numAppAttemptsFailedRetrieved;
  @Metric("# of getClusterMetrics failed to be retrieved")
  private MutableGaugeInt numGetClusterMetricsFailedRetrieved;
  @Metric("# of getClusterNodes failed to be retrieved")
  private MutableGaugeInt numGetClusterNodesFailedRetrieved;
  @Metric("# of getNodeToLabels failed to be retrieved")
  private MutableGaugeInt numGetNodeToLabelsFailedRetrieved;
  @Metric("# of getNodeToLabels failed to be retrieved")
  private MutableGaugeInt numGetLabelsToNodesFailedRetrieved;
  @Metric("# of getClusterNodeLabels failed to be retrieved")
  private MutableGaugeInt numGetClusterNodeLabelsFailedRetrieved;
  @Metric("# of getApplicationAttemptReports failed to be retrieved")
  private MutableGaugeInt numAppAttemptReportFailedRetrieved;
  @Metric("# of getQueueUserAcls failed to be retrieved")
  private MutableGaugeInt numGetQueueUserAclsFailedRetrieved;
  @Metric("# of getContainerReport failed to be retrieved")
  private MutableGaugeInt numGetContainerReportFailedRetrieved;
  @Metric("# of getContainers failed to be retrieved")
  private MutableGaugeInt numGetContainersFailedRetrieved;
  @Metric("# of listReservations failed to be retrieved")
  private MutableGaugeInt numListReservationsFailedRetrieved;
  @Metric("# of getResourceTypeInfo failed to be retrieved")
  private MutableGaugeInt numGetResourceTypeInfo;
  @Metric("# of failApplicationAttempt failed to be retrieved")
  private MutableGaugeInt numFailAppAttemptFailedRetrieved;
  @Metric("# of updateApplicationPriority failed to be retrieved")
  private MutableGaugeInt numUpdateAppPriorityFailedRetrieved;
  @Metric("# of updateApplicationPriority failed to be retrieved")
  private MutableGaugeInt numUpdateAppTimeoutsFailedRetrieved;
  @Metric("# of signalToContainer failed to be retrieved")
  private MutableGaugeInt numSignalToContainerFailedRetrieved;
  @Metric("# of getQueueInfo failed to be retrieved")
  private MutableGaugeInt numGetQueueInfoFailedRetrieved;
  @Metric("# of moveApplicationAcrossQueues failed to be retrieved")
  private MutableGaugeInt numMoveApplicationAcrossQueuesFailedRetrieved;
  @Metric("# of getResourceProfiles failed to be retrieved")
  private MutableGaugeInt numGetResourceProfilesFailedRetrieved;
  @Metric("# of getResourceProfile failed to be retrieved")
  private MutableGaugeInt numGetResourceProfileFailedRetrieved;
  @Metric("# of getAttributesToNodes failed to be retrieved")
  private MutableGaugeInt numGetAttributesToNodesFailedRetrieved;
  @Metric("# of getClusterNodeAttributes failed to be retrieved")
  private MutableGaugeInt numGetClusterNodeAttributesFailedRetrieved;
  @Metric("# of getNodesToAttributes failed to be retrieved")
  private MutableGaugeInt numGetNodesToAttributesFailedRetrieved;
  @Metric("# of getNewReservation failed to be retrieved")
  private MutableGaugeInt numGetNewReservationFailedRetrieved;
  @Metric("# of submitReservation failed to be retrieved")
  private MutableGaugeInt numSubmitReservationFailedRetrieved;
  @Metric("# of submitReservation failed to be retrieved")
  private MutableGaugeInt numUpdateReservationFailedRetrieved;
  @Metric("# of deleteReservation failed to be retrieved")
  private MutableGaugeInt numDeleteReservationFailedRetrieved;
  @Metric("# of listReservation failed to be retrieved")
  private MutableGaugeInt numListReservationFailedRetrieved;
  @Metric("# of getAppActivities failed to be retrieved")
  private MutableGaugeInt numGetAppActivitiesFailedRetrieved;
  @Metric("# of getAppStatistics failed to be retrieved")
  private MutableGaugeInt numGetAppStatisticsFailedRetrieved;
  @Metric("# of getAppPriority failed to be retrieved")
  private MutableGaugeInt numGetAppPriorityFailedRetrieved;
  @Metric("# of getAppQueue failed to be retrieved")
  private MutableGaugeInt numGetAppQueueFailedRetrieved;
  @Metric("# of updateAppQueue failed to be retrieved")
  private MutableGaugeInt numUpdateAppQueueFailedRetrieved;
  @Metric("# of getAppTimeout failed to be retrieved")
  private MutableGaugeInt numGetAppTimeoutFailedRetrieved;
  @Metric("# of getAppTimeouts failed to be retrieved")
  private MutableGaugeInt numGetAppTimeoutsFailedRetrieved;
  @Metric("# of refreshQueues failed to be retrieved")
  private MutableGaugeInt numRefreshQueuesFailedRetrieved;
  @Metric("# of getRMNodeLabels failed to be retrieved")
  private MutableGaugeInt numGetRMNodeLabelsFailedRetrieved;
  @Metric("# of checkUserAccessToQueue failed to be retrieved")
  private MutableGaugeInt numCheckUserAccessToQueueFailedRetrieved;
  @Metric("# of refreshNodes failed to be retrieved")
  private MutableGaugeInt numRefreshNodesFailedRetrieved;
  @Metric("# of getDelegationToken failed to be retrieved")
  private MutableGaugeInt numGetDelegationTokenFailedRetrieved;
  @Metric("# of renewDelegationToken failed to be retrieved")
  private MutableGaugeInt numRenewDelegationTokenFailedRetrieved;
  @Metric("# of renewDelegationToken failed to be retrieved")
  private MutableGaugeInt numCancelDelegationTokenFailedRetrieved;
<<<<<<< HEAD
  @Metric("# of getActivities failed to be retrieved")
  private MutableGaugeInt numGetActivitiesFailedRetrieved;
  @Metric("# of getBulkActivities failed to be retrieved")
  private MutableGaugeInt numGetBulkActivitiesFailedRetrieved;
=======
  @Metric("# of refreshSuperUserGroupsConfiguration failed to be retrieved")
  private MutableGaugeInt numRefreshSuperUserGroupsConfigurationFailedRetrieved;
  @Metric("# of refreshUserToGroupsMappings failed to be retrieved")
  private MutableGaugeInt numRefreshUserToGroupsMappingsFailedRetrieved;
>>>>>>> 45204483

  // Aggregate metrics are shared, and don't have to be looked up per call
  @Metric("Total number of successful Submitted apps and latency(ms)")
  private MutableRate totalSucceededAppsSubmitted;
  @Metric("Total number of successful Killed apps and latency(ms)")
  private MutableRate totalSucceededAppsKilled;
  @Metric("Total number of successful Created apps and latency(ms)")
  private MutableRate totalSucceededAppsCreated;
  @Metric("Total number of successful Retrieved app reports and latency(ms)")
  private MutableRate totalSucceededAppsRetrieved;
  @Metric("Total number of successful Retrieved multiple apps reports and latency(ms)")
  private MutableRate totalSucceededMultipleAppsRetrieved;
  @Metric("Total number of successful Retrieved appAttempt reports and latency(ms)")
  private MutableRate totalSucceededAppAttemptsRetrieved;
  @Metric("Total number of successful Retrieved getClusterMetrics and latency(ms)")
  private MutableRate totalSucceededGetClusterMetricsRetrieved;
  @Metric("Total number of successful Retrieved getClusterNodes and latency(ms)")
  private MutableRate totalSucceededGetClusterNodesRetrieved;
  @Metric("Total number of successful Retrieved getNodeToLabels and latency(ms)")
  private MutableRate totalSucceededGetNodeToLabelsRetrieved;
  @Metric("Total number of successful Retrieved getNodeToLabels and latency(ms)")
  private MutableRate totalSucceededGetLabelsToNodesRetrieved;
  @Metric("Total number of successful Retrieved getClusterNodeLabels and latency(ms)")
  private MutableRate totalSucceededGetClusterNodeLabelsRetrieved;
  @Metric("Total number of successful Retrieved getApplicationAttemptReport and latency(ms)")
  private MutableRate totalSucceededAppAttemptReportRetrieved;
  @Metric("Total number of successful Retrieved getQueueUserAcls and latency(ms)")
  private MutableRate totalSucceededGetQueueUserAclsRetrieved;
  @Metric("Total number of successful Retrieved getContainerReport and latency(ms)")
  private MutableRate totalSucceededGetContainerReportRetrieved;
  @Metric("Total number of successful Retrieved getContainers and latency(ms)")
  private MutableRate totalSucceededGetContainersRetrieved;
  @Metric("Total number of successful Retrieved listReservations and latency(ms)")
  private MutableRate totalSucceededListReservationsRetrieved;
  @Metric("Total number of successful Retrieved getResourceTypeInfo and latency(ms)")
  private MutableRate totalSucceededGetResourceTypeInfoRetrieved;
  @Metric("Total number of successful Retrieved failApplicationAttempt and latency(ms)")
  private MutableRate totalSucceededFailAppAttemptRetrieved;
  @Metric("Total number of successful Retrieved updateApplicationPriority and latency(ms)")
  private MutableRate totalSucceededUpdateAppPriorityRetrieved;
  @Metric("Total number of successful Retrieved updateApplicationTimeouts and latency(ms)")
  private MutableRate totalSucceededUpdateAppTimeoutsRetrieved;
  @Metric("Total number of successful Retrieved signalToContainer and latency(ms)")
  private MutableRate totalSucceededSignalToContainerRetrieved;
  @Metric("Total number of successful Retrieved getQueueInfo and latency(ms)")
  private MutableRate totalSucceededGetQueueInfoRetrieved;
  @Metric("Total number of successful Retrieved moveApplicationAcrossQueues and latency(ms)")
  private MutableRate totalSucceededMoveApplicationAcrossQueuesRetrieved;
  @Metric("Total number of successful Retrieved getResourceProfiles and latency(ms)")
  private MutableRate totalSucceededGetResourceProfilesRetrieved;
  @Metric("Total number of successful Retrieved getResourceProfile and latency(ms)")
  private MutableRate totalSucceededGetResourceProfileRetrieved;
  @Metric("Total number of successful Retrieved getAttributesToNodes and latency(ms)")
  private MutableRate totalSucceededGetAttributesToNodesRetrieved;
  @Metric("Total number of successful Retrieved getClusterNodeAttributes and latency(ms)")
  private MutableRate totalSucceededGetClusterNodeAttributesRetrieved;
  @Metric("Total number of successful Retrieved getNodesToAttributes and latency(ms)")
  private MutableRate totalSucceededGetNodesToAttributesRetrieved;
  @Metric("Total number of successful Retrieved GetNewReservation and latency(ms)")
  private MutableRate totalSucceededGetNewReservationRetrieved;
  @Metric("Total number of successful Retrieved SubmitReservation and latency(ms)")
  private MutableRate totalSucceededSubmitReservationRetrieved;
  @Metric("Total number of successful Retrieved UpdateReservation and latency(ms)")
  private MutableRate totalSucceededUpdateReservationRetrieved;
  @Metric("Total number of successful Retrieved DeleteReservation and latency(ms)")
  private MutableRate totalSucceededDeleteReservationRetrieved;
  @Metric("Total number of successful Retrieved ListReservation and latency(ms)")
  private MutableRate totalSucceededListReservationRetrieved;
  @Metric("Total number of successful Retrieved GetAppActivities and latency(ms)")
  private MutableRate totalSucceededGetAppActivitiesRetrieved;
  @Metric("Total number of successful Retrieved GetAppStatistics and latency(ms)")
  private MutableRate totalSucceededGetAppStatisticsRetrieved;
  @Metric("Total number of successful Retrieved GetAppPriority and latency(ms)")
  private MutableRate totalSucceededGetAppPriorityRetrieved;
  @Metric("Total number of successful Retrieved GetAppQueue and latency(ms)")
  private MutableRate totalSucceededGetAppQueueRetrieved;
  @Metric("Total number of successful Retrieved UpdateAppQueue and latency(ms)")
  private MutableRate totalSucceededUpdateAppQueueRetrieved;
  @Metric("Total number of successful Retrieved GetAppTimeout and latency(ms)")
  private MutableRate totalSucceededGetAppTimeoutRetrieved;
  @Metric("Total number of successful Retrieved GetAppTimeouts and latency(ms)")
  private MutableRate totalSucceededGetAppTimeoutsRetrieved;
  @Metric("Total number of successful Retrieved RefreshQueues and latency(ms)")
  private MutableRate totalSucceededRefreshQueuesRetrieved;
  @Metric("Total number of successful Retrieved GetRMNodeLabels and latency(ms)")
  private MutableRate totalSucceededGetRMNodeLabelsRetrieved;
  @Metric("Total number of successful Retrieved CheckUserAccessToQueue and latency(ms)")
  private MutableRate totalSucceededCheckUserAccessToQueueRetrieved;
  @Metric("Total number of successful Retrieved RefreshNodes and latency(ms)")
  private MutableRate totalSucceededRefreshNodesRetrieved;
  @Metric("Total number of successful Retrieved GetDelegationToken and latency(ms)")
  private MutableRate totalSucceededGetDelegationTokenRetrieved;
  @Metric("Total number of successful Retrieved RenewDelegationToken and latency(ms)")
  private MutableRate totalSucceededRenewDelegationTokenRetrieved;
  @Metric("Total number of successful Retrieved CancelDelegationToken and latency(ms)")
  private MutableRate totalSucceededCancelDelegationTokenRetrieved;
<<<<<<< HEAD
  @Metric("Total number of successful Retrieved GetActivities and latency(ms)")
  private MutableRate totalSucceededGetActivitiesRetrieved;
  @Metric("Total number of successful Retrieved GetBulkActivities and latency(ms)")
  private MutableRate totalSucceededGetBulkActivitiesRetrieved;
=======
  @Metric("Total number of successful Retrieved RefreshSuperUserGroupsConfig and latency(ms)")
  private MutableRate totalSucceededRefreshSuperUserGroupsConfigurationRetrieved;
  @Metric("Total number of successful Retrieved RefreshUserToGroupsMappings and latency(ms)")
  private MutableRate totalSucceededRefreshUserToGroupsMappingsRetrieved;
>>>>>>> 45204483

  /**
   * Provide quantile counters for all latencies.
   */
  private MutableQuantiles submitApplicationLatency;
  private MutableQuantiles getNewApplicationLatency;
  private MutableQuantiles killApplicationLatency;
  private MutableQuantiles getApplicationReportLatency;
  private MutableQuantiles getApplicationsReportLatency;
  private MutableQuantiles getApplicationAttemptReportLatency;
  private MutableQuantiles getClusterMetricsLatency;
  private MutableQuantiles getClusterNodesLatency;
  private MutableQuantiles getNodeToLabelsLatency;
  private MutableQuantiles getLabelToNodesLatency;
  private MutableQuantiles getClusterNodeLabelsLatency;
  private MutableQuantiles getApplicationAttemptsLatency;
  private MutableQuantiles getQueueUserAclsLatency;
  private MutableQuantiles getContainerReportLatency;
  private MutableQuantiles getContainerLatency;
  private MutableQuantiles listReservationsLatency;
  private MutableQuantiles listResourceTypeInfoLatency;
  private MutableQuantiles failAppAttemptLatency;
  private MutableQuantiles updateAppPriorityLatency;
  private MutableQuantiles updateAppTimeoutsLatency;
  private MutableQuantiles signalToContainerLatency;
  private MutableQuantiles getQueueInfoLatency;
  private MutableQuantiles moveApplicationAcrossQueuesLatency;
  private MutableQuantiles getResourceProfilesLatency;
  private MutableQuantiles getResourceProfileLatency;
  private MutableQuantiles getAttributesToNodesLatency;
  private MutableQuantiles getClusterNodeAttributesLatency;
  private MutableQuantiles getNodesToAttributesLatency;
  private MutableQuantiles getNewReservationLatency;
  private MutableQuantiles submitReservationLatency;
  private MutableQuantiles updateReservationLatency;
  private MutableQuantiles deleteReservationLatency;
  private MutableQuantiles listReservationLatency;
  private MutableQuantiles getAppActivitiesLatency;
  private MutableQuantiles getAppStatisticsLatency;
  private MutableQuantiles getAppPriorityLatency;
  private MutableQuantiles getAppQueueLatency;
  private MutableQuantiles getUpdateQueueLatency;
  private MutableQuantiles getAppTimeoutLatency;
  private MutableQuantiles getAppTimeoutsLatency;
  private MutableQuantiles refreshQueuesLatency;
  private MutableQuantiles getRMNodeLabelsLatency;
  private MutableQuantiles checkUserAccessToQueueLatency;
  private MutableQuantiles refreshNodesLatency;
  private MutableQuantiles getDelegationTokenLatency;
  private MutableQuantiles renewDelegationTokenLatency;
  private MutableQuantiles cancelDelegationTokenLatency;
<<<<<<< HEAD
  private MutableQuantiles getActivitiesLatency;
  private MutableQuantiles getBulkActivitiesLatency;
=======
  private MutableQuantiles refreshSuperUserGroupsConfLatency;
  private MutableQuantiles refreshUserToGroupsMappingsLatency;
>>>>>>> 45204483

  private static volatile RouterMetrics instance = null;
  private static MetricsRegistry registry;

  @SuppressWarnings("checkstyle:MethodLength")
  private RouterMetrics() {
    registry = new MetricsRegistry(RECORD_INFO);
    registry.tag(RECORD_INFO, "Router");
    getNewApplicationLatency = registry.newQuantiles("getNewApplicationLatency",
        "latency of get new application", "ops", "latency", 10);
    submitApplicationLatency = registry.newQuantiles("submitApplicationLatency",
        "latency of submit application", "ops", "latency", 10);
    killApplicationLatency = registry.newQuantiles("killApplicationLatency",
        "latency of kill application", "ops", "latency", 10);
    getApplicationReportLatency =
        registry.newQuantiles("getApplicationReportLatency",
            "latency of get application report", "ops", "latency", 10);
    getApplicationsReportLatency =
        registry.newQuantiles("getApplicationsReportLatency",
            "latency of get applications report", "ops", "latency", 10);
    getApplicationAttemptReportLatency =
        registry.newQuantiles("getApplicationAttemptReportLatency",
                    "latency of get applicationattempt " +
                            "report", "ops", "latency", 10);
    getClusterMetricsLatency =
        registry.newQuantiles("getClusterMetricsLatency",
            "latency of get cluster metrics", "ops", "latency", 10);

    getClusterNodesLatency =
        registry.newQuantiles("getClusterNodesLatency",
            "latency of get cluster nodes", "ops", "latency", 10);

    getNodeToLabelsLatency =
        registry.newQuantiles("getNodeToLabelsLatency",
            "latency of get node labels", "ops", "latency", 10);

    getLabelToNodesLatency =
        registry.newQuantiles("getLabelToNodesLatency",
            "latency of get label nodes", "ops", "latency", 10);

    getClusterNodeLabelsLatency =
        registry.newQuantiles("getClusterNodeLabelsLatency",
            "latency of get cluster node labels", "ops", "latency", 10);

    getApplicationAttemptsLatency =
        registry.newQuantiles("getApplicationAttemptsLatency",
            "latency of get application attempts", "ops", "latency", 10);

    getQueueUserAclsLatency =
        registry.newQuantiles("getQueueUserAclsLatency",
            "latency of get queue user acls", "ops", "latency", 10);

    getContainerReportLatency =
        registry.newQuantiles("getContainerReportLatency",
            "latency of get container report", "ops", "latency", 10);

    getContainerLatency =
        registry.newQuantiles("getContainerLatency",
            "latency of get container", "ops", "latency", 10);

    listReservationsLatency =
        registry.newQuantiles("listReservationsLatency",
            "latency of list reservations", "ops", "latency", 10);

    listResourceTypeInfoLatency =
        registry.newQuantiles("getResourceTypeInfoLatency",
            "latency of get resource type info", "ops", "latency", 10);

    failAppAttemptLatency =
        registry.newQuantiles("failApplicationAttemptLatency",
            "latency of fail application attempt", "ops", "latency", 10);

    updateAppPriorityLatency =
        registry.newQuantiles("updateApplicationPriorityLatency",
            "latency of update application priority", "ops", "latency", 10);

    updateAppTimeoutsLatency =
        registry.newQuantiles("updateApplicationTimeoutsLatency",
            "latency of update application timeouts", "ops", "latency", 10);

    signalToContainerLatency =
        registry.newQuantiles("signalToContainerLatency",
            "latency of signal to container timeouts", "ops", "latency", 10);

    getQueueInfoLatency =
        registry.newQuantiles("getQueueInfoLatency",
            "latency of get queue info timeouts", "ops", "latency", 10);

    moveApplicationAcrossQueuesLatency =
        registry.newQuantiles("moveApplicationAcrossQueuesLatency",
            "latency of move application across queues timeouts", "ops", "latency", 10);

    getResourceProfilesLatency =
        registry.newQuantiles("getResourceProfilesLatency",
            "latency of get resource profiles timeouts", "ops", "latency", 10);

    getResourceProfileLatency =
        registry.newQuantiles("getResourceProfileLatency",
            "latency of get resource profile timeouts", "ops", "latency", 10);

    getAttributesToNodesLatency =
        registry.newQuantiles("getAttributesToNodesLatency",
            "latency of get attributes to nodes timeouts", "ops", "latency", 10);

    getClusterNodeAttributesLatency =
        registry.newQuantiles("getClusterNodeAttributesLatency",
            "latency of get cluster node attributes timeouts", "ops", "latency", 10);

    getNodesToAttributesLatency =
        registry.newQuantiles("getNodesToAttributesLatency",
            "latency of get nodes to attributes timeouts", "ops", "latency", 10);

    getNewReservationLatency =
        registry.newQuantiles("getNewReservationLatency",
            "latency of get new reservation timeouts", "ops", "latency", 10);

    submitReservationLatency =
        registry.newQuantiles("submitReservationLatency",
            "latency of submit reservation timeouts", "ops", "latency", 10);

    updateReservationLatency =
        registry.newQuantiles("updateReservationLatency",
            "latency of update reservation timeouts", "ops", "latency", 10);

    deleteReservationLatency =
        registry.newQuantiles("deleteReservationLatency",
            "latency of delete reservation timeouts", "ops", "latency", 10);

    listReservationLatency =
        registry.newQuantiles("listReservationLatency",
            "latency of list reservation timeouts", "ops", "latency", 10);

    getAppActivitiesLatency = registry.newQuantiles("getAppActivitiesLatency",
         "latency of get app activities timeouts", "ops", "latency", 10);

    getAppStatisticsLatency = registry.newQuantiles("getAppStatisticsLatency",
         "latency of get app statistics timeouts", "ops", "latency", 10);

    getAppPriorityLatency = registry.newQuantiles("getAppPriorityLatency",
         "latency of get app priority timeouts", "ops", "latency", 10);

    getAppQueueLatency = registry.newQuantiles("getAppQueueLatency",
         "latency of get app queue timeouts", "ops", "latency", 10);

    getUpdateQueueLatency = registry.newQuantiles("getUpdateQueueLatency",
        "latency of update app queue timeouts", "ops", "latency", 10);

    getAppTimeoutLatency = registry.newQuantiles("getAppTimeoutLatency",
        "latency of get apptimeout timeouts", "ops", "latency", 10);

    getAppTimeoutsLatency = registry.newQuantiles("getAppTimeoutsLatency",
         "latency of get apptimeouts timeouts", "ops", "latency", 10);

    refreshQueuesLatency = registry.newQuantiles("refreshQueuesLatency",
         "latency of get refresh queues timeouts", "ops", "latency", 10);

    getRMNodeLabelsLatency = registry.newQuantiles("getRMNodeLabelsLatency",
        "latency of get rmnodelabels timeouts", "ops", "latency", 10);

    checkUserAccessToQueueLatency = registry.newQuantiles("checkUserAccessToQueueLatency",
        "latency of get apptimeouts timeouts", "ops", "latency", 10);

    refreshNodesLatency = registry.newQuantiles("refreshNodesLatency",
        "latency of get refresh nodes timeouts", "ops", "latency", 10);

    getDelegationTokenLatency = registry.newQuantiles("getDelegationTokenLatency",
        "latency of get delegation token timeouts", "ops", "latency", 10);

    renewDelegationTokenLatency = registry.newQuantiles("renewDelegationTokenLatency",
       "latency of renew delegation token timeouts", "ops", "latency", 10);

    cancelDelegationTokenLatency = registry.newQuantiles("cancelDelegationTokenLatency",
        "latency of cancel delegation token timeouts", "ops", "latency", 10);

<<<<<<< HEAD
    getActivitiesLatency = registry.newQuantiles("getActivitiesLatency",
        "latency of get activities timeouts", "ops", "latency", 10);

    getBulkActivitiesLatency = registry.newQuantiles("getBulkActivitiesLatency",
         "latency of get bulk activities timeouts", "ops", "latency", 10);
=======
    refreshSuperUserGroupsConfLatency = registry.newQuantiles("refreshSuperUserGroupsConfLatency",
        "latency of refresh superuser groups configuration timeouts", "ops", "latency", 10);

    refreshUserToGroupsMappingsLatency = registry.newQuantiles("refreshUserToGroupsMappingsLatency",
        "latency of refresh user to groups mappings timeouts", "ops", "latency", 10);
>>>>>>> 45204483
  }

  public static RouterMetrics getMetrics() {
    if (!isInitialized.get()) {
      synchronized (RouterMetrics.class) {
        if (instance == null) {
          instance = DefaultMetricsSystem.instance().register("RouterMetrics",
              "Metrics for the Yarn Router", new RouterMetrics());
          isInitialized.set(true);
        }
      }
    }
    return instance;
  }

  @VisibleForTesting
  synchronized static void destroy() {
    isInitialized.set(false);
    instance = null;
  }

  @VisibleForTesting
  public long getNumSucceededAppsCreated() {
    return totalSucceededAppsCreated.lastStat().numSamples();
  }

  @VisibleForTesting
  public long getNumSucceededAppsSubmitted() {
    return totalSucceededAppsSubmitted.lastStat().numSamples();
  }

  @VisibleForTesting
  public long getNumSucceededAppsKilled() {
    return totalSucceededAppsKilled.lastStat().numSamples();
  }

  @VisibleForTesting
  public long getNumSucceededAppsRetrieved() {
    return totalSucceededAppsRetrieved.lastStat().numSamples();
  }

  @VisibleForTesting
  public long getNumSucceededAppAttemptsRetrieved() {
    return totalSucceededAppAttemptsRetrieved.lastStat().numSamples();
  }

  @VisibleForTesting
  public long getNumSucceededMultipleAppsRetrieved() {
    return totalSucceededMultipleAppsRetrieved.lastStat().numSamples();
  }

  @VisibleForTesting
  public long getNumSucceededGetClusterMetricsRetrieved(){
    return totalSucceededGetClusterMetricsRetrieved.lastStat().numSamples();
  }

  @VisibleForTesting
  public long getNumSucceededGetClusterNodesRetrieved(){
    return totalSucceededGetClusterNodesRetrieved.lastStat().numSamples();
  }

  @VisibleForTesting
  public long getNumSucceededGetNodeToLabelsRetrieved(){
    return totalSucceededGetNodeToLabelsRetrieved.lastStat().numSamples();
  }

  @VisibleForTesting
  public long getNumSucceededGetLabelsToNodesRetrieved(){
    return totalSucceededGetLabelsToNodesRetrieved.lastStat().numSamples();
  }

  @VisibleForTesting
  public long getNumSucceededGetClusterNodeLabelsRetrieved(){
    return totalSucceededGetClusterNodeLabelsRetrieved.lastStat().numSamples();
  }

  @VisibleForTesting
  public long getNumSucceededAppAttemptReportRetrieved(){
    return totalSucceededAppAttemptReportRetrieved.lastStat().numSamples();
  }

  @VisibleForTesting
  public long getNumSucceededGetQueueUserAclsRetrieved(){
    return totalSucceededGetQueueUserAclsRetrieved.lastStat().numSamples();
  }

  @VisibleForTesting
  public long getNumSucceededGetContainerReportRetrieved() {
    return totalSucceededGetContainerReportRetrieved.lastStat().numSamples();
  }

  @VisibleForTesting
  public long getNumSucceededGetContainersRetrieved() {
    return totalSucceededGetContainersRetrieved.lastStat().numSamples();
  }

  @VisibleForTesting
  public long getNumSucceededListReservationsRetrieved() {
    return totalSucceededListReservationsRetrieved.lastStat().numSamples();
  }

  @VisibleForTesting
  public long getNumSucceededGetResourceTypeInfoRetrieved() {
    return totalSucceededGetResourceTypeInfoRetrieved.lastStat().numSamples();
  }

  @VisibleForTesting
  public long getNumSucceededFailAppAttemptRetrieved() {
    return totalSucceededFailAppAttemptRetrieved.lastStat().numSamples();
  }

  @VisibleForTesting
  public long getNumSucceededUpdateAppPriorityRetrieved() {
    return totalSucceededUpdateAppPriorityRetrieved.lastStat().numSamples();
  }

  @VisibleForTesting
  public long getNumSucceededUpdateAppTimeoutsRetrieved() {
    return totalSucceededUpdateAppTimeoutsRetrieved.lastStat().numSamples();
  }

  @VisibleForTesting
  public long getNumSucceededSignalToContainerRetrieved() {
    return totalSucceededSignalToContainerRetrieved.lastStat().numSamples();
  }

  @VisibleForTesting
  public long getNumSucceededGetQueueInfoRetrieved() {
    return totalSucceededGetQueueInfoRetrieved.lastStat().numSamples();
  }

  @VisibleForTesting
  public long getNumSucceededMoveApplicationAcrossQueuesRetrieved() {
    return totalSucceededMoveApplicationAcrossQueuesRetrieved.lastStat().numSamples();
  }

  @VisibleForTesting
  public long getNumSucceededGetResourceProfilesRetrieved() {
    return totalSucceededGetResourceProfilesRetrieved.lastStat().numSamples();
  }

  @VisibleForTesting
  public long getNumSucceededGetResourceProfileRetrieved() {
    return totalSucceededGetResourceProfileRetrieved.lastStat().numSamples();
  }

  @VisibleForTesting
  public long getNumSucceededGetAttributesToNodesRetrieved() {
    return totalSucceededGetAttributesToNodesRetrieved.lastStat().numSamples();
  }

  @VisibleForTesting
  public long getNumSucceededGetClusterNodeAttributesRetrieved() {
    return totalSucceededGetClusterNodeAttributesRetrieved.lastStat().numSamples();
  }

  @VisibleForTesting
  public long getNumSucceededGetNodesToAttributesRetrieved() {
    return totalSucceededGetNodesToAttributesRetrieved.lastStat().numSamples();
  }

  @VisibleForTesting
  public long getNumSucceededGetNewReservationRetrieved() {
    return totalSucceededGetNewReservationRetrieved.lastStat().numSamples();
  }

  @VisibleForTesting
  public long getNumSucceededSubmitReservationRetrieved() {
    return totalSucceededSubmitReservationRetrieved.lastStat().numSamples();
  }

  @VisibleForTesting
  public long getNumSucceededUpdateReservationRetrieved() {
    return totalSucceededUpdateReservationRetrieved.lastStat().numSamples();
  }

  @VisibleForTesting
  public long getNumSucceededDeleteReservationRetrieved() {
    return totalSucceededDeleteReservationRetrieved.lastStat().numSamples();
  }

  @VisibleForTesting
  public long getNumSucceededListReservationRetrieved() {
    return totalSucceededListReservationRetrieved.lastStat().numSamples();
  }

  @VisibleForTesting
  public long getNumSucceededGetAppActivitiesRetrieved() {
    return totalSucceededGetAppActivitiesRetrieved.lastStat().numSamples();
  }

  @VisibleForTesting
  public long getNumSucceededGetAppStatisticsRetrieved() {
    return totalSucceededGetAppStatisticsRetrieved.lastStat().numSamples();
  }

  @VisibleForTesting
  public long getNumSucceededGetAppPriorityRetrieved() {
    return totalSucceededGetAppPriorityRetrieved.lastStat().numSamples();
  }

  @VisibleForTesting
  public long getNumSucceededGetAppQueueRetrieved() {
    return totalSucceededGetAppQueueRetrieved.lastStat().numSamples();
  }

  @VisibleForTesting
  public long getNumSucceededUpdateAppQueueRetrieved() {
    return totalSucceededUpdateAppQueueRetrieved.lastStat().numSamples();
  }

  @VisibleForTesting
  public long getNumSucceededGetAppTimeoutRetrieved() {
    return totalSucceededGetAppTimeoutRetrieved.lastStat().numSamples();
  }

  @VisibleForTesting
  public long getNumSucceededGetAppTimeoutsRetrieved() {
    return totalSucceededGetAppTimeoutsRetrieved.lastStat().numSamples();
  }

  @VisibleForTesting
  public long getNumSucceededRefreshQueuesRetrieved() {
    return totalSucceededRefreshQueuesRetrieved.lastStat().numSamples();
  }

  @VisibleForTesting
  public long getNumSucceededRefreshNodesRetrieved() {
    return totalSucceededRefreshNodesRetrieved.lastStat().numSamples();
  }

  @VisibleForTesting
  public long getNumSucceededGetRMNodeLabelsRetrieved() {
    return totalSucceededGetRMNodeLabelsRetrieved.lastStat().numSamples();
  }

  @VisibleForTesting
  public long getNumSucceededCheckUserAccessToQueueRetrieved() {
    return totalSucceededCheckUserAccessToQueueRetrieved.lastStat().numSamples();
  }

  @VisibleForTesting
  public long getNumSucceededGetDelegationTokenRetrieved() {
    return totalSucceededGetDelegationTokenRetrieved.lastStat().numSamples();
  }

  @VisibleForTesting
  public long getNumSucceededRenewDelegationTokenRetrieved() {
    return totalSucceededRenewDelegationTokenRetrieved.lastStat().numSamples();
  }

  @VisibleForTesting
  public long getNumSucceededCancelDelegationTokenRetrieved() {
    return totalSucceededCancelDelegationTokenRetrieved.lastStat().numSamples();
  }

  @VisibleForTesting
<<<<<<< HEAD
  public long getNumSucceededGetActivitiesRetrieved() {
    return totalSucceededGetActivitiesRetrieved.lastStat().numSamples();
  }

  @VisibleForTesting
  public long getNumSucceededGetBulkActivitiesRetrieved() {
    return totalSucceededGetBulkActivitiesRetrieved.lastStat().numSamples();
=======
  public long getNumSucceededRefreshSuperUserGroupsConfigurationRetrieved() {
    return totalSucceededRefreshSuperUserGroupsConfigurationRetrieved.lastStat().numSamples();
>>>>>>> 45204483
  }

  @VisibleForTesting
  public double getLatencySucceededAppsCreated() {
    return totalSucceededAppsCreated.lastStat().mean();
  }

  @VisibleForTesting
  public double getLatencySucceededAppsSubmitted() {
    return totalSucceededAppsSubmitted.lastStat().mean();
  }

  @VisibleForTesting
  public double getLatencySucceededAppsKilled() {
    return totalSucceededAppsKilled.lastStat().mean();
  }

  @VisibleForTesting
  public double getLatencySucceededGetAppAttemptReport() {
    return totalSucceededAppAttemptReportRetrieved.lastStat().mean();
  }

  @VisibleForTesting
  public double getLatencySucceededGetAppReport() {
    return totalSucceededAppsRetrieved.lastStat().mean();
  }

  @VisibleForTesting
  public double getLatencySucceededMultipleGetAppReport() {
    return totalSucceededMultipleAppsRetrieved.lastStat().mean();
  }

  @VisibleForTesting
  public double getLatencySucceededGetClusterMetricsRetrieved() {
    return totalSucceededGetClusterMetricsRetrieved.lastStat().mean();
  }

  @VisibleForTesting
  public double getLatencySucceededGetClusterNodesRetrieved() {
    return totalSucceededGetClusterNodesRetrieved.lastStat().mean();
  }

  @VisibleForTesting
  public double getLatencySucceededGetNodeToLabelsRetrieved() {
    return totalSucceededGetNodeToLabelsRetrieved.lastStat().mean();
  }

  @VisibleForTesting
  public double getLatencySucceededGetLabelsToNodesRetrieved() {
    return totalSucceededGetLabelsToNodesRetrieved.lastStat().mean();
  }

  @VisibleForTesting
  public double getLatencySucceededGetClusterNodeLabelsRetrieved() {
    return totalSucceededGetClusterNodeLabelsRetrieved.lastStat().mean();
  }

  @VisibleForTesting
  public double getLatencySucceededAppAttemptRetrieved() {
    return totalSucceededAppAttemptsRetrieved.lastStat().mean();
  }

  @VisibleForTesting
  public double getLatencySucceededGetQueueUserAclsRetrieved() {
    return totalSucceededGetQueueUserAclsRetrieved.lastStat().mean();
  }

  @VisibleForTesting
  public double getLatencySucceededGetContainerReportRetrieved() {
    return totalSucceededGetContainerReportRetrieved.lastStat().mean();
  }

  @VisibleForTesting
  public double getLatencySucceededGetContainersRetrieved() {
    return totalSucceededGetContainersRetrieved.lastStat().mean();
  }

  @VisibleForTesting
  public double getLatencySucceededListReservationsRetrieved() {
    return totalSucceededListReservationsRetrieved.lastStat().mean();
  }

  @VisibleForTesting
  public double getLatencySucceededGetResourceTypeInfoRetrieved() {
    return totalSucceededGetResourceTypeInfoRetrieved.lastStat().mean();
  }

  @VisibleForTesting
  public double getLatencySucceededFailAppAttemptRetrieved() {
    return totalSucceededFailAppAttemptRetrieved.lastStat().mean();
  }

  @VisibleForTesting
  public double getLatencySucceededUpdateAppPriorityRetrieved() {
    return totalSucceededUpdateAppPriorityRetrieved.lastStat().mean();
  }

  @VisibleForTesting
  public double getLatencySucceededUpdateAppTimeoutsRetrieved() {
    return totalSucceededUpdateAppTimeoutsRetrieved.lastStat().mean();
  }

  @VisibleForTesting
  public double getLatencySucceededSignalToContainerRetrieved() {
    return totalSucceededSignalToContainerRetrieved.lastStat().mean();
  }

  @VisibleForTesting
  public double getLatencySucceededGetQueueInfoRetrieved() {
    return totalSucceededGetQueueInfoRetrieved.lastStat().mean();
  }

  @VisibleForTesting
  public double getLatencySucceededMoveApplicationAcrossQueuesRetrieved() {
    return totalSucceededMoveApplicationAcrossQueuesRetrieved.lastStat().mean();
  }

  @VisibleForTesting
  public double getLatencySucceededGetResourceProfilesRetrieved() {
    return totalSucceededGetResourceProfilesRetrieved.lastStat().mean();
  }

  @VisibleForTesting
  public double getLatencySucceededGetResourceProfileRetrieved() {
    return totalSucceededGetResourceProfileRetrieved.lastStat().mean();
  }

  @VisibleForTesting
  public double getLatencySucceededGetAttributesToNodesRetrieved() {
    return totalSucceededGetAttributesToNodesRetrieved.lastStat().mean();
  }

  @VisibleForTesting
  public double getLatencySucceededGetClusterNodeAttributesRetrieved() {
    return totalSucceededGetClusterNodeAttributesRetrieved.lastStat().mean();
  }

  @VisibleForTesting
  public double getLatencySucceededGetNodesToAttributesRetrieved() {
    return totalSucceededGetNodesToAttributesRetrieved.lastStat().mean();
  }

  @VisibleForTesting
  public double getLatencySucceededGetNewReservationRetrieved() {
    return totalSucceededGetNewReservationRetrieved.lastStat().mean();
  }

  @VisibleForTesting
  public double getLatencySucceededSubmitReservationRetrieved() {
    return totalSucceededSubmitReservationRetrieved.lastStat().mean();
  }

  @VisibleForTesting
  public double getLatencySucceededUpdateReservationRetrieved() {
    return totalSucceededUpdateReservationRetrieved.lastStat().mean();
  }

  @VisibleForTesting
  public double getLatencySucceededDeleteReservationRetrieved() {
    return totalSucceededDeleteReservationRetrieved.lastStat().mean();
  }

  @VisibleForTesting
  public double getLatencySucceededListReservationRetrieved() {
    return totalSucceededListReservationRetrieved.lastStat().mean();
  }

  @VisibleForTesting
  public double getLatencySucceededGetAppActivitiesRetrieved() {
    return totalSucceededGetAppActivitiesRetrieved.lastStat().mean();
  }

  @VisibleForTesting
  public double getLatencySucceededGetAppStatisticsRetrieved() {
    return totalSucceededGetAppStatisticsRetrieved.lastStat().mean();
  }

  @VisibleForTesting
  public double getLatencySucceededGetAppPriorityRetrieved() {
    return totalSucceededGetAppPriorityRetrieved.lastStat().mean();
  }

  @VisibleForTesting
  public double getLatencySucceededGetAppQueueRetrieved() {
    return totalSucceededGetAppQueueRetrieved.lastStat().mean();
  }

  @VisibleForTesting
  public double getLatencySucceededUpdateAppQueueRetrieved() {
    return totalSucceededUpdateAppQueueRetrieved.lastStat().mean();
  }

  @VisibleForTesting
  public double getLatencySucceededGetAppTimeoutRetrieved() {
    return totalSucceededGetAppTimeoutRetrieved.lastStat().mean();
  }

  @VisibleForTesting
  public double getLatencySucceededGetAppTimeoutsRetrieved() {
    return totalSucceededGetAppTimeoutsRetrieved.lastStat().mean();
  }

  @VisibleForTesting
  public double getLatencySucceededRefreshQueuesRetrieved() {
    return totalSucceededRefreshQueuesRetrieved.lastStat().mean();
  }

  @VisibleForTesting
  public double getLatencySucceededRefreshNodesRetrieved() {
    return totalSucceededRefreshNodesRetrieved.lastStat().mean();
  }

  @VisibleForTesting
  public double getLatencySucceededGetRMNodeLabelsRetrieved() {
    return totalSucceededGetRMNodeLabelsRetrieved.lastStat().mean();
  }

  @VisibleForTesting
  public double getLatencySucceededCheckUserAccessToQueueRetrieved() {
    return totalSucceededCheckUserAccessToQueueRetrieved.lastStat().mean();
  }

  @VisibleForTesting
  public double getLatencySucceededGetDelegationTokenRetrieved() {
    return totalSucceededGetDelegationTokenRetrieved.lastStat().mean();
  }

  @VisibleForTesting
  public double getLatencySucceededRenewDelegationTokenRetrieved() {
    return totalSucceededRenewDelegationTokenRetrieved.lastStat().mean();
  }

  @VisibleForTesting
  public double getLatencySucceededCancelDelegationTokenRetrieved() {
    return totalSucceededCancelDelegationTokenRetrieved.lastStat().mean();
  }

  @VisibleForTesting
<<<<<<< HEAD
  public double getLatencySucceededGetActivitiesRetrieved() {
    return totalSucceededGetActivitiesRetrieved.lastStat().mean();
  }

  @VisibleForTesting
  public double getLatencySucceededGetBulkActivitiesRetrieved() {
    return totalSucceededGetBulkActivitiesRetrieved.lastStat().mean();
=======
  public double getLatencySucceededRefreshSuperUserGroupsConfigurationRetrieved() {
    return totalSucceededRefreshSuperUserGroupsConfigurationRetrieved.lastStat().mean();
>>>>>>> 45204483
  }

  @VisibleForTesting
  public int getAppsFailedCreated() {
    return numAppsFailedCreated.value();
  }

  @VisibleForTesting
  public int getAppsFailedSubmitted() {
    return numAppsFailedSubmitted.value();
  }

  @VisibleForTesting
  public int getAppsFailedKilled() {
    return numAppsFailedKilled.value();
  }

  @VisibleForTesting
  public int getAppsFailedRetrieved() {
    return numAppsFailedRetrieved.value();
  }

  @VisibleForTesting
  public int getAppAttemptsFailedRetrieved() {
    return numAppAttemptsFailedRetrieved.value();
  }

  @VisibleForTesting
  public int getMultipleAppsFailedRetrieved() {
    return numMultipleAppsFailedRetrieved.value();
  }

  @VisibleForTesting
  public int getClusterMetricsFailedRetrieved() {
    return numGetClusterMetricsFailedRetrieved.value();
  }

  @VisibleForTesting
  public int getClusterNodesFailedRetrieved() {
    return numGetClusterNodesFailedRetrieved.value();
  }

  @VisibleForTesting
  public int getNodeToLabelsFailedRetrieved() {
    return numGetNodeToLabelsFailedRetrieved.value();
  }

  @VisibleForTesting
  public int getLabelsToNodesFailedRetrieved() {
    return numGetLabelsToNodesFailedRetrieved.value();
  }

  @VisibleForTesting
  public int getGetClusterNodeLabelsFailedRetrieved() {
    return numGetClusterNodeLabelsFailedRetrieved.value();
  }

  @VisibleForTesting
  public int getAppAttemptReportFailedRetrieved() {
    return numAppAttemptReportFailedRetrieved.value();
  }

  @VisibleForTesting
  public int getQueueUserAclsFailedRetrieved() {
    return numGetQueueUserAclsFailedRetrieved.value();
  }

  @VisibleForTesting
  public int getContainerReportFailedRetrieved() {
    return numGetContainerReportFailedRetrieved.value();
  }

  @VisibleForTesting
  public int getContainersFailedRetrieved() {
    return numGetContainersFailedRetrieved.value();
  }

  @VisibleForTesting
  public int getListReservationsFailedRetrieved() {
    return numListReservationsFailedRetrieved.value();
  }

  @VisibleForTesting
  public int getGetResourceTypeInfoRetrieved() {
    return numGetResourceTypeInfo.value();
  }

  @VisibleForTesting
  public int getFailApplicationAttemptFailedRetrieved() {
    return numFailAppAttemptFailedRetrieved.value();
  }

  @VisibleForTesting
  public int getUpdateApplicationPriorityFailedRetrieved() {
    return numUpdateAppPriorityFailedRetrieved.value();
  }

  @VisibleForTesting
  public int getUpdateApplicationTimeoutsFailedRetrieved() {
    return numUpdateAppTimeoutsFailedRetrieved.value();
  }

  @VisibleForTesting
  public int getSignalToContainerFailedRetrieved() {
    return numSignalToContainerFailedRetrieved.value();
  }

  public int getQueueInfoFailedRetrieved() {
    return numGetQueueInfoFailedRetrieved.value();
  }

  public int getMoveApplicationAcrossQueuesFailedRetrieved() {
    return numMoveApplicationAcrossQueuesFailedRetrieved.value();
  }

  public int getResourceProfilesFailedRetrieved() {
    return numGetResourceProfilesFailedRetrieved.value();
  }

  public int getResourceProfileFailedRetrieved() {
    return numGetResourceProfileFailedRetrieved.value();
  }

  public int getAttributesToNodesFailedRetrieved() {
    return numGetAttributesToNodesFailedRetrieved.value();
  }

  public int getClusterNodeAttributesFailedRetrieved() {
    return numGetClusterNodeAttributesFailedRetrieved.value();
  }

  public int getNodesToAttributesFailedRetrieved() {
    return numGetNodesToAttributesFailedRetrieved.value();
  }

  public int getNewReservationFailedRetrieved() {
    return numGetNewReservationFailedRetrieved.value();
  }

  public int getSubmitReservationFailedRetrieved() {
    return numSubmitReservationFailedRetrieved.value();
  }

  public int getUpdateReservationFailedRetrieved() {
    return numUpdateReservationFailedRetrieved.value();
  }

  public int getDeleteReservationFailedRetrieved() {
    return numDeleteReservationFailedRetrieved.value();
  }

  public int getListReservationFailedRetrieved() {
    return numListReservationFailedRetrieved.value();
  }

  public int getAppActivitiesFailedRetrieved() {
    return numGetAppActivitiesFailedRetrieved.value();
  }

  public int getAppStatisticsFailedRetrieved() {
    return numGetAppStatisticsFailedRetrieved.value();
  }

  public int getAppPriorityFailedRetrieved() {
    return numGetAppPriorityFailedRetrieved.value();
  }

  public int getAppQueueFailedRetrieved() {
    return numGetAppQueueFailedRetrieved.value();
  }

  public int getUpdateAppQueueFailedRetrieved() {
    return numUpdateAppQueueFailedRetrieved.value();
  }

  public int getAppTimeoutFailedRetrieved() {
    return numGetAppTimeoutFailedRetrieved.value();
  }

  public int getAppTimeoutsFailedRetrieved() {
    return numGetAppTimeoutsFailedRetrieved.value();
  }


  public int getRefreshQueuesFailedRetrieved() {
    return numRefreshQueuesFailedRetrieved.value();
  }

  public int getRMNodeLabelsFailedRetrieved() {
    return numGetRMNodeLabelsFailedRetrieved.value();
  }

  public int getCheckUserAccessToQueueFailedRetrieved() {
    return numCheckUserAccessToQueueFailedRetrieved.value();
  }

  public int getNumRefreshNodesFailedRetrieved() {
    return numRefreshNodesFailedRetrieved.value();
  }

  public int getNumRefreshSuperUserGroupsConfigurationFailedRetrieved() {
    return numRefreshSuperUserGroupsConfigurationFailedRetrieved.value();
  }

  public int getNumRefreshUserToGroupsMappingsFailedRetrieved() {
    return numRefreshUserToGroupsMappingsFailedRetrieved.value();
  }

  public int getDelegationTokenFailedRetrieved() {
    return numGetDelegationTokenFailedRetrieved.value();
  }

  public int getRenewDelegationTokenFailedRetrieved() {
    return numRenewDelegationTokenFailedRetrieved.value();
  }

  public int getCancelDelegationTokenFailedRetrieved() {
    return numCancelDelegationTokenFailedRetrieved.value();
  }

  public int getActivitiesFailedRetrieved() {
    return numGetActivitiesFailedRetrieved.value();
  }

  public int getBulkActivitiesFailedRetrieved(){
    return numGetBulkActivitiesFailedRetrieved.value();
  }

  public void succeededAppsCreated(long duration) {
    totalSucceededAppsCreated.add(duration);
    getNewApplicationLatency.add(duration);
  }

  public void succeededAppsSubmitted(long duration) {
    totalSucceededAppsSubmitted.add(duration);
    submitApplicationLatency.add(duration);
  }

  public void succeededAppsKilled(long duration) {
    totalSucceededAppsKilled.add(duration);
    killApplicationLatency.add(duration);
  }

  public void succeededAppsRetrieved(long duration) {
    totalSucceededAppsRetrieved.add(duration);
    getApplicationReportLatency.add(duration);
  }

  public void succeededMultipleAppsRetrieved(long duration) {
    totalSucceededMultipleAppsRetrieved.add(duration);
    getApplicationsReportLatency.add(duration);
  }

  public void succeededAppAttemptsRetrieved(long duration) {
    totalSucceededAppAttemptsRetrieved.add(duration);
    getApplicationAttemptsLatency.add(duration);
  }

  public void succeededGetClusterMetricsRetrieved(long duration) {
    totalSucceededGetClusterMetricsRetrieved.add(duration);
    getClusterMetricsLatency.add(duration);
  }

  public void succeededGetClusterNodesRetrieved(long duration) {
    totalSucceededGetClusterNodesRetrieved.add(duration);
    getClusterNodesLatency.add(duration);
  }

  public void succeededGetNodeToLabelsRetrieved(long duration) {
    totalSucceededGetNodeToLabelsRetrieved.add(duration);
    getNodeToLabelsLatency.add(duration);
  }

  public void succeededGetLabelsToNodesRetrieved(long duration) {
    totalSucceededGetLabelsToNodesRetrieved.add(duration);
    getLabelToNodesLatency.add(duration);
  }

  public void succeededGetClusterNodeLabelsRetrieved(long duration) {
    totalSucceededGetClusterNodeLabelsRetrieved.add(duration);
    getClusterNodeLabelsLatency.add(duration);
  }

  public void succeededAppAttemptReportRetrieved(long duration) {
    totalSucceededAppAttemptReportRetrieved.add(duration);
    getApplicationAttemptReportLatency.add(duration);
  }

  public void succeededGetQueueUserAclsRetrieved(long duration) {
    totalSucceededGetQueueUserAclsRetrieved.add(duration);
    getQueueUserAclsLatency.add(duration);
  }

  public void succeededGetContainerReportRetrieved(long duration) {
    totalSucceededGetContainerReportRetrieved.add(duration);
    getContainerReportLatency.add(duration);
  }

  public void succeededGetContainersRetrieved(long duration) {
    totalSucceededGetContainersRetrieved.add(duration);
    getContainerLatency.add(duration);
  }

  public void succeededListReservationsRetrieved(long duration) {
    totalSucceededListReservationsRetrieved.add(duration);
    listReservationsLatency.add(duration);
  }

  public void succeededGetResourceTypeInfoRetrieved(long duration) {
    totalSucceededGetResourceTypeInfoRetrieved.add(duration);
    listResourceTypeInfoLatency.add(duration);
  }

  public void succeededFailAppAttemptRetrieved(long duration) {
    totalSucceededFailAppAttemptRetrieved.add(duration);
    failAppAttemptLatency.add(duration);
  }

  public void succeededUpdateAppPriorityRetrieved(long duration) {
    totalSucceededUpdateAppPriorityRetrieved.add(duration);
    updateAppPriorityLatency.add(duration);
  }

  public void succeededUpdateAppTimeoutsRetrieved(long duration) {
    totalSucceededUpdateAppTimeoutsRetrieved.add(duration);
    updateAppTimeoutsLatency.add(duration);
  }

  public void succeededSignalToContainerRetrieved(long duration) {
    totalSucceededSignalToContainerRetrieved.add(duration);
    signalToContainerLatency.add(duration);
  }

  public void succeededGetQueueInfoRetrieved(long duration) {
    totalSucceededGetQueueInfoRetrieved.add(duration);
    getQueueInfoLatency.add(duration);
  }

  public void succeededMoveApplicationAcrossQueuesRetrieved(long duration) {
    totalSucceededMoveApplicationAcrossQueuesRetrieved.add(duration);
    moveApplicationAcrossQueuesLatency.add(duration);
  }

  public void succeededGetResourceProfilesRetrieved(long duration) {
    totalSucceededGetResourceProfilesRetrieved.add(duration);
    getResourceProfilesLatency.add(duration);
  }

  public void succeededGetResourceProfileRetrieved(long duration) {
    totalSucceededGetResourceProfileRetrieved.add(duration);
    getResourceProfileLatency.add(duration);
  }

  public void succeededGetAttributesToNodesRetrieved(long duration) {
    totalSucceededGetAttributesToNodesRetrieved.add(duration);
    getAttributesToNodesLatency.add(duration);
  }

  public void succeededGetClusterNodeAttributesRetrieved(long duration) {
    totalSucceededGetClusterNodeAttributesRetrieved.add(duration);
    getClusterNodeAttributesLatency.add(duration);
  }

  public void succeededGetNodesToAttributesRetrieved(long duration) {
    totalSucceededGetNodesToAttributesRetrieved.add(duration);
    getNodesToAttributesLatency.add(duration);
  }

  public void succeededGetNewReservationRetrieved(long duration) {
    totalSucceededGetNewReservationRetrieved.add(duration);
    getNewReservationLatency.add(duration);
  }

  public void succeededSubmitReservationRetrieved(long duration) {
    totalSucceededSubmitReservationRetrieved.add(duration);
    submitReservationLatency.add(duration);
  }

  public void succeededUpdateReservationRetrieved(long duration) {
    totalSucceededUpdateReservationRetrieved.add(duration);
    updateReservationLatency.add(duration);
  }

  public void succeededDeleteReservationRetrieved(long duration) {
    totalSucceededDeleteReservationRetrieved.add(duration);
    deleteReservationLatency.add(duration);
  }

  public void succeededListReservationRetrieved(long duration) {
    totalSucceededListReservationRetrieved.add(duration);
    listReservationLatency.add(duration);
  }

  public void succeededGetAppActivitiesRetrieved(long duration) {
    totalSucceededGetAppActivitiesRetrieved.add(duration);
    getAppActivitiesLatency.add(duration);
  }

  public void succeededGetAppStatisticsRetrieved(long duration) {
    totalSucceededGetAppStatisticsRetrieved.add(duration);
    getAppStatisticsLatency.add(duration);
  }

  public void succeededGetAppPriorityRetrieved(long duration) {
    totalSucceededGetAppPriorityRetrieved.add(duration);
    getAppPriorityLatency.add(duration);
  }

  public void succeededGetAppQueueRetrieved(long duration) {
    totalSucceededGetAppQueueRetrieved.add(duration);
    getAppQueueLatency.add(duration);
  }

  public void succeededUpdateAppQueueRetrieved(long duration) {
    totalSucceededUpdateAppQueueRetrieved.add(duration);
    getUpdateQueueLatency.add(duration);
  }

  public void succeededGetAppTimeoutRetrieved(long duration) {
    totalSucceededGetAppTimeoutRetrieved.add(duration);
    getAppTimeoutLatency.add(duration);
  }

  public void succeededGetAppTimeoutsRetrieved(long duration) {
    totalSucceededGetAppTimeoutsRetrieved.add(duration);
    getAppTimeoutsLatency.add(duration);
  }

  public void succeededRefreshQueuesRetrieved(long duration) {
    totalSucceededRefreshQueuesRetrieved.add(duration);
    refreshQueuesLatency.add(duration);
  }

  public void succeededRefreshNodesRetrieved(long duration) {
    totalSucceededRefreshNodesRetrieved.add(duration);
    refreshNodesLatency.add(duration);
  }

  public void succeededGetRMNodeLabelsRetrieved(long duration) {
    totalSucceededGetRMNodeLabelsRetrieved.add(duration);
    getRMNodeLabelsLatency.add(duration);
  }

  public void succeededCheckUserAccessToQueueRetrieved(long duration) {
    totalSucceededCheckUserAccessToQueueRetrieved.add(duration);
    checkUserAccessToQueueLatency.add(duration);
  }

  public void succeededGetDelegationTokenRetrieved(long duration) {
    totalSucceededGetDelegationTokenRetrieved.add(duration);
    getDelegationTokenLatency.add(duration);
  }

  public void succeededRenewDelegationTokenRetrieved(long duration) {
    totalSucceededRenewDelegationTokenRetrieved.add(duration);
    renewDelegationTokenLatency.add(duration);
  }

  public void succeededCancelDelegationTokenRetrieved(long duration) {
    totalSucceededCancelDelegationTokenRetrieved.add(duration);
    cancelDelegationTokenLatency.add(duration);
  }

<<<<<<< HEAD
  public void succeededGetActivitiesLatencyRetrieved(long duration) {
    totalSucceededGetActivitiesRetrieved.add(duration);
    getActivitiesLatency.add(duration);
  }

  public void succeededGetBulkActivitiesRetrieved(long duration) {
    totalSucceededGetBulkActivitiesRetrieved.add(duration);
    getBulkActivitiesLatency.add(duration);
=======
  public void succeededRefreshSuperUserGroupsConfRetrieved(long duration) {
    totalSucceededRefreshSuperUserGroupsConfigurationRetrieved.add(duration);
    refreshSuperUserGroupsConfLatency.add(duration);
  }

  public void succeededRefreshUserToGroupsMappingsRetrieved(long duration) {
    totalSucceededRefreshUserToGroupsMappingsRetrieved.add(duration);
    refreshUserToGroupsMappingsLatency.add(duration);
>>>>>>> 45204483
  }

  public void incrAppsFailedCreated() {
    numAppsFailedCreated.incr();
  }

  public void incrAppsFailedSubmitted() {
    numAppsFailedSubmitted.incr();
  }

  public void incrAppsFailedKilled() {
    numAppsFailedKilled.incr();
  }

  public void incrAppsFailedRetrieved() {
    numAppsFailedRetrieved.incr();
  }

  public void incrMultipleAppsFailedRetrieved() {
    numMultipleAppsFailedRetrieved.incr();
  }

  public void incrAppAttemptsFailedRetrieved() {
    numAppAttemptsFailedRetrieved.incr();
  }

  public void incrGetClusterMetricsFailedRetrieved() {
    numGetClusterMetricsFailedRetrieved.incr();
  }

  public void incrClusterNodesFailedRetrieved() {
    numGetClusterNodesFailedRetrieved.incr();
  }

  public void incrNodeToLabelsFailedRetrieved() {
    numGetNodeToLabelsFailedRetrieved.incr();
  }

  public void incrLabelsToNodesFailedRetrieved() {
    numGetLabelsToNodesFailedRetrieved.incr();
  }

  public void incrClusterNodeLabelsFailedRetrieved() {
    numGetClusterNodeLabelsFailedRetrieved.incr();
  }

  public void incrAppAttemptReportFailedRetrieved() {
    numAppAttemptReportFailedRetrieved.incr();
  }

  public void incrQueueUserAclsFailedRetrieved() {
    numGetQueueUserAclsFailedRetrieved.incr();
  }

  public void incrGetContainerReportFailedRetrieved() {
    numGetContainerReportFailedRetrieved.incr();
  }

  public void incrGetContainersFailedRetrieved() {
    numGetContainersFailedRetrieved.incr();
  }

  public void incrListReservationsFailedRetrieved() {
    numListReservationsFailedRetrieved.incr();
  }

  public void incrResourceTypeInfoFailedRetrieved() {
    numGetResourceTypeInfo.incr();
  }

  public void incrFailAppAttemptFailedRetrieved() {
    numFailAppAttemptFailedRetrieved.incr();
  }

  public void incrUpdateAppPriorityFailedRetrieved() {
    numUpdateAppPriorityFailedRetrieved.incr();
  }

  public void incrUpdateApplicationTimeoutsRetrieved() {
    numUpdateAppTimeoutsFailedRetrieved.incr();
  }

  public void incrSignalToContainerFailedRetrieved() {
    numSignalToContainerFailedRetrieved.incr();
  }

  public void incrGetQueueInfoFailedRetrieved() {
    numGetQueueInfoFailedRetrieved.incr();
  }

  public void incrMoveApplicationAcrossQueuesFailedRetrieved() {
    numMoveApplicationAcrossQueuesFailedRetrieved.incr();
  }

  public void incrGetResourceProfilesFailedRetrieved() {
    numGetResourceProfilesFailedRetrieved.incr();
  }

  public void incrGetResourceProfileFailedRetrieved() {
    numGetResourceProfileFailedRetrieved.incr();
  }

  public void incrGetAttributesToNodesFailedRetrieved() {
    numGetAttributesToNodesFailedRetrieved.incr();
  }

  public void incrGetClusterNodeAttributesFailedRetrieved() {
    numGetClusterNodeAttributesFailedRetrieved.incr();
  }

  public void incrGetNodesToAttributesFailedRetrieved() {
    numGetNodesToAttributesFailedRetrieved.incr();
  }

  public void incrGetNewReservationFailedRetrieved() {
    numGetNewReservationFailedRetrieved.incr();
  }

  public void incrSubmitReservationFailedRetrieved() {
    numSubmitReservationFailedRetrieved.incr();
  }

  public void incrUpdateReservationFailedRetrieved() {
    numUpdateReservationFailedRetrieved.incr();
  }

  public void incrDeleteReservationFailedRetrieved() {
    numDeleteReservationFailedRetrieved.incr();
  }

  public void incrListReservationFailedRetrieved() {
    numListReservationFailedRetrieved.incr();
  }

  public void incrGetAppActivitiesFailedRetrieved() {
    numGetAppActivitiesFailedRetrieved.incr();
  }

  public void incrGetAppStatisticsFailedRetrieved() {
    numGetAppStatisticsFailedRetrieved.incr();
  }

  public void incrGetAppPriorityFailedRetrieved() {
    numGetAppPriorityFailedRetrieved.incr();
  }

  public void incrGetAppQueueFailedRetrieved() {
    numGetAppQueueFailedRetrieved.incr();
  }

  public void incrUpdateAppQueueFailedRetrieved() {
    numUpdateAppQueueFailedRetrieved.incr();
  }

  public void incrGetAppTimeoutFailedRetrieved() {
    numGetAppTimeoutFailedRetrieved.incr();
  }

  public void incrGetAppTimeoutsFailedRetrieved() {
    numGetAppTimeoutsFailedRetrieved.incr();
  }

  public void incrRefreshQueuesFailedRetrieved() {
    numRefreshQueuesFailedRetrieved.incr();
  }

  public void incrGetRMNodeLabelsFailedRetrieved() {
    numGetRMNodeLabelsFailedRetrieved.incr();
  }

  public void incrCheckUserAccessToQueueFailedRetrieved() {
    numCheckUserAccessToQueueFailedRetrieved.incr();
  }

  public void incrRefreshNodesFailedRetrieved() {
    numRefreshNodesFailedRetrieved.incr();
  }

  public void incrRefreshSuperUserGroupsConfigurationFailedRetrieved() {
    numRefreshSuperUserGroupsConfigurationFailedRetrieved.incr();
  }

  public void incrRefreshUserToGroupsMappingsFailedRetrieved() {
    numRefreshUserToGroupsMappingsFailedRetrieved.incr();
  }

  public void incrGetDelegationTokenFailedRetrieved() {
    numGetDelegationTokenFailedRetrieved.incr();
  }

  public void incrRenewDelegationTokenFailedRetrieved() {
    numRenewDelegationTokenFailedRetrieved.incr();
  }

  public void incrCancelDelegationTokenFailedRetrieved() {
    numCancelDelegationTokenFailedRetrieved.incr();
  }

  public void incrGetActivitiesFailedRetrieved() {
    numGetActivitiesFailedRetrieved.incr();
  }

  public void incrGetBulkActivitiesFailedRetrieved() {
    numGetBulkActivitiesFailedRetrieved.incr();
  }
}<|MERGE_RESOLUTION|>--- conflicted
+++ resolved
@@ -135,17 +135,14 @@
   private MutableGaugeInt numRenewDelegationTokenFailedRetrieved;
   @Metric("# of renewDelegationToken failed to be retrieved")
   private MutableGaugeInt numCancelDelegationTokenFailedRetrieved;
-<<<<<<< HEAD
   @Metric("# of getActivities failed to be retrieved")
   private MutableGaugeInt numGetActivitiesFailedRetrieved;
   @Metric("# of getBulkActivities failed to be retrieved")
   private MutableGaugeInt numGetBulkActivitiesFailedRetrieved;
-=======
   @Metric("# of refreshSuperUserGroupsConfiguration failed to be retrieved")
   private MutableGaugeInt numRefreshSuperUserGroupsConfigurationFailedRetrieved;
   @Metric("# of refreshUserToGroupsMappings failed to be retrieved")
   private MutableGaugeInt numRefreshUserToGroupsMappingsFailedRetrieved;
->>>>>>> 45204483
 
   // Aggregate metrics are shared, and don't have to be looked up per call
   @Metric("Total number of successful Submitted apps and latency(ms)")
@@ -242,17 +239,14 @@
   private MutableRate totalSucceededRenewDelegationTokenRetrieved;
   @Metric("Total number of successful Retrieved CancelDelegationToken and latency(ms)")
   private MutableRate totalSucceededCancelDelegationTokenRetrieved;
-<<<<<<< HEAD
   @Metric("Total number of successful Retrieved GetActivities and latency(ms)")
   private MutableRate totalSucceededGetActivitiesRetrieved;
   @Metric("Total number of successful Retrieved GetBulkActivities and latency(ms)")
   private MutableRate totalSucceededGetBulkActivitiesRetrieved;
-=======
   @Metric("Total number of successful Retrieved RefreshSuperUserGroupsConfig and latency(ms)")
   private MutableRate totalSucceededRefreshSuperUserGroupsConfigurationRetrieved;
   @Metric("Total number of successful Retrieved RefreshUserToGroupsMappings and latency(ms)")
   private MutableRate totalSucceededRefreshUserToGroupsMappingsRetrieved;
->>>>>>> 45204483
 
   /**
    * Provide quantile counters for all latencies.
@@ -304,13 +298,10 @@
   private MutableQuantiles getDelegationTokenLatency;
   private MutableQuantiles renewDelegationTokenLatency;
   private MutableQuantiles cancelDelegationTokenLatency;
-<<<<<<< HEAD
   private MutableQuantiles getActivitiesLatency;
   private MutableQuantiles getBulkActivitiesLatency;
-=======
   private MutableQuantiles refreshSuperUserGroupsConfLatency;
   private MutableQuantiles refreshUserToGroupsMappingsLatency;
->>>>>>> 45204483
 
   private static volatile RouterMetrics instance = null;
   private static MetricsRegistry registry;
@@ -485,19 +476,17 @@
     cancelDelegationTokenLatency = registry.newQuantiles("cancelDelegationTokenLatency",
         "latency of cancel delegation token timeouts", "ops", "latency", 10);
 
-<<<<<<< HEAD
     getActivitiesLatency = registry.newQuantiles("getActivitiesLatency",
         "latency of get activities timeouts", "ops", "latency", 10);
 
     getBulkActivitiesLatency = registry.newQuantiles("getBulkActivitiesLatency",
          "latency of get bulk activities timeouts", "ops", "latency", 10);
-=======
+    
     refreshSuperUserGroupsConfLatency = registry.newQuantiles("refreshSuperUserGroupsConfLatency",
         "latency of refresh superuser groups configuration timeouts", "ops", "latency", 10);
 
     refreshUserToGroupsMappingsLatency = registry.newQuantiles("refreshUserToGroupsMappingsLatency",
         "latency of refresh user to groups mappings timeouts", "ops", "latency", 10);
->>>>>>> 45204483
   }
 
   public static RouterMetrics getMetrics() {
@@ -755,18 +744,17 @@
   }
 
   @VisibleForTesting
-<<<<<<< HEAD
   public long getNumSucceededGetActivitiesRetrieved() {
     return totalSucceededGetActivitiesRetrieved.lastStat().numSamples();
   }
 
   @VisibleForTesting
   public long getNumSucceededGetBulkActivitiesRetrieved() {
-    return totalSucceededGetBulkActivitiesRetrieved.lastStat().numSamples();
-=======
+    return totalSucceededGetBulkActivitiesRetrieved.lastStat().numSamples(); 
+  }  
+   
   public long getNumSucceededRefreshSuperUserGroupsConfigurationRetrieved() {
     return totalSucceededRefreshSuperUserGroupsConfigurationRetrieved.lastStat().numSamples();
->>>>>>> 45204483
   }
 
   @VisibleForTesting
@@ -1005,7 +993,6 @@
   }
 
   @VisibleForTesting
-<<<<<<< HEAD
   public double getLatencySucceededGetActivitiesRetrieved() {
     return totalSucceededGetActivitiesRetrieved.lastStat().mean();
   }
@@ -1013,10 +1000,10 @@
   @VisibleForTesting
   public double getLatencySucceededGetBulkActivitiesRetrieved() {
     return totalSucceededGetBulkActivitiesRetrieved.lastStat().mean();
-=======
+  }
+  
   public double getLatencySucceededRefreshSuperUserGroupsConfigurationRetrieved() {
     return totalSucceededRefreshSuperUserGroupsConfigurationRetrieved.lastStat().mean();
->>>>>>> 45204483
   }
 
   @VisibleForTesting
@@ -1480,7 +1467,6 @@
     cancelDelegationTokenLatency.add(duration);
   }
 
-<<<<<<< HEAD
   public void succeededGetActivitiesLatencyRetrieved(long duration) {
     totalSucceededGetActivitiesRetrieved.add(duration);
     getActivitiesLatency.add(duration);
@@ -1489,7 +1475,8 @@
   public void succeededGetBulkActivitiesRetrieved(long duration) {
     totalSucceededGetBulkActivitiesRetrieved.add(duration);
     getBulkActivitiesLatency.add(duration);
-=======
+  }
+  
   public void succeededRefreshSuperUserGroupsConfRetrieved(long duration) {
     totalSucceededRefreshSuperUserGroupsConfigurationRetrieved.add(duration);
     refreshSuperUserGroupsConfLatency.add(duration);
@@ -1498,7 +1485,6 @@
   public void succeededRefreshUserToGroupsMappingsRetrieved(long duration) {
     totalSucceededRefreshUserToGroupsMappingsRetrieved.add(duration);
     refreshUserToGroupsMappingsLatency.add(duration);
->>>>>>> 45204483
   }
 
   public void incrAppsFailedCreated() {
