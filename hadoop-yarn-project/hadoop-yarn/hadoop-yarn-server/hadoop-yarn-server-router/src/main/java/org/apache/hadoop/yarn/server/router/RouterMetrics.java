/*
 * Licensed to the Apache Software Foundation (ASF) under one
 * or more contributor license agreements.  See the NOTICE file
 * distributed with this work for additional information
 * regarding copyright ownership.  The ASF licenses this file
 * to you under the Apache License, Version 2.0 (the
 * "License"); you may not use this file except in compliance
 * with the License.  You may obtain a copy of the License at
 *
 *     http://www.apache.org/licenses/LICENSE-2.0
 *
 * Unless required by applicable law or agreed to in writing, software
 * distributed under the License is distributed on an "AS IS" BASIS,
 * WITHOUT WARRANTIES OR CONDITIONS OF ANY KIND, either express or implied.
 * See the License for the specific language governing permissions and
 * limitations under the License.
 */
package org.apache.hadoop.yarn.server.router;

import org.apache.hadoop.classification.VisibleForTesting;
import org.apache.hadoop.classification.InterfaceAudience;
import org.apache.hadoop.metrics2.MetricsInfo;
import org.apache.hadoop.metrics2.annotation.Metric;
import org.apache.hadoop.metrics2.annotation.Metrics;
import org.apache.hadoop.metrics2.lib.*;

import java.util.concurrent.atomic.AtomicBoolean;

import static org.apache.hadoop.metrics2.lib.Interns.info;

/**
 * This class is for maintaining the various Router Federation Interceptor
 * activity statistics and publishing them through the metrics interfaces.
 */
@InterfaceAudience.Private
@Metrics(about = "Metrics for Router Federation Interceptor", context = "fedr")
public final class RouterMetrics {

  private static final MetricsInfo RECORD_INFO =
      info("RouterMetrics", "Router Federation Interceptor");
  private static AtomicBoolean isInitialized = new AtomicBoolean(false);

  // Metrics for operation failed
  @Metric("# of applications failed to be submitted")
  private MutableGaugeInt numAppsFailedSubmitted;
  @Metric("# of applications failed to be created")
  private MutableGaugeInt numAppsFailedCreated;
  @Metric("# of applications failed to be killed")
  private MutableGaugeInt numAppsFailedKilled;
  @Metric("# of application reports failed to be retrieved")
  private MutableGaugeInt numAppsFailedRetrieved;
  @Metric("# of multiple applications reports failed to be retrieved")
  private MutableGaugeInt numMultipleAppsFailedRetrieved;
  @Metric("# of getApplicationAttempts failed to be retrieved")
  private MutableGaugeInt numAppAttemptsFailedRetrieved;
  @Metric("# of getClusterMetrics failed to be retrieved")
  private MutableGaugeInt numGetClusterMetricsFailedRetrieved;
  @Metric("# of getClusterNodes failed to be retrieved")
  private MutableGaugeInt numGetClusterNodesFailedRetrieved;
  @Metric("# of getNodeToLabels failed to be retrieved")
  private MutableGaugeInt numGetNodeToLabelsFailedRetrieved;
  @Metric("# of getNodeToLabels failed to be retrieved")
  private MutableGaugeInt numGetLabelsToNodesFailedRetrieved;
  @Metric("# of getClusterNodeLabels failed to be retrieved")
  private MutableGaugeInt numGetClusterNodeLabelsFailedRetrieved;
  @Metric("# of getApplicationAttemptReports failed to be retrieved")
  private MutableGaugeInt numAppAttemptReportFailedRetrieved;
  @Metric("# of getQueueUserAcls failed to be retrieved")
  private MutableGaugeInt numGetQueueUserAclsFailedRetrieved;
  @Metric("# of getContainerReport failed to be retrieved")
  private MutableGaugeInt numGetContainerReportFailedRetrieved;
  @Metric("# of getContainers failed to be retrieved")
  private MutableGaugeInt numGetContainersFailedRetrieved;
  @Metric("# of listReservations failed to be retrieved")
  private MutableGaugeInt numListReservationsFailedRetrieved;
  @Metric("# of getResourceTypeInfo failed to be retrieved")
  private MutableGaugeInt numGetResourceTypeInfo;
  @Metric("# of failApplicationAttempt failed to be retrieved")
  private MutableGaugeInt numFailAppAttemptFailedRetrieved;
  @Metric("# of updateApplicationPriority failed to be retrieved")
  private MutableGaugeInt numUpdateAppPriorityFailedRetrieved;
  @Metric("# of updateApplicationPriority failed to be retrieved")
  private MutableGaugeInt numUpdateAppTimeoutsFailedRetrieved;
  @Metric("# of signalToContainer failed to be retrieved")
  private MutableGaugeInt numSignalToContainerFailedRetrieved;
  @Metric("# of getQueueInfo failed to be retrieved")
  private MutableGaugeInt numGetQueueInfoFailedRetrieved;
  @Metric("# of moveApplicationAcrossQueues failed to be retrieved")
  private MutableGaugeInt numMoveApplicationAcrossQueuesFailedRetrieved;
  @Metric("# of getResourceProfiles failed to be retrieved")
  private MutableGaugeInt numGetResourceProfilesFailedRetrieved;
  @Metric("# of getResourceProfile failed to be retrieved")
  private MutableGaugeInt numGetResourceProfileFailedRetrieved;
  @Metric("# of getAttributesToNodes failed to be retrieved")
  private MutableGaugeInt numGetAttributesToNodesFailedRetrieved;
  @Metric("# of getClusterNodeAttributes failed to be retrieved")
  private MutableGaugeInt numGetClusterNodeAttributesFailedRetrieved;
  @Metric("# of getNodesToAttributes failed to be retrieved")
  private MutableGaugeInt numGetNodesToAttributesFailedRetrieved;
  @Metric("# of getNewReservation failed to be retrieved")
  private MutableGaugeInt numGetNewReservationFailedRetrieved;
  @Metric("# of submitReservation failed to be retrieved")
  private MutableGaugeInt numSubmitReservationFailedRetrieved;
  @Metric("# of submitReservation failed to be retrieved")
  private MutableGaugeInt numUpdateReservationFailedRetrieved;
  @Metric("# of deleteReservation failed to be retrieved")
  private MutableGaugeInt numDeleteReservationFailedRetrieved;
  @Metric("# of listReservation failed to be retrieved")
  private MutableGaugeInt numListReservationFailedRetrieved;
  @Metric("# of getAppActivities failed to be retrieved")
  private MutableGaugeInt numGetAppActivitiesFailedRetrieved;
  @Metric("# of getAppStatistics failed to be retrieved")
  private MutableGaugeInt numGetAppStatisticsFailedRetrieved;
  @Metric("# of getAppPriority failed to be retrieved")
  private MutableGaugeInt numGetAppPriorityFailedRetrieved;
  @Metric("# of getAppQueue failed to be retrieved")
  private MutableGaugeInt numGetAppQueueFailedRetrieved;
  @Metric("# of updateAppQueue failed to be retrieved")
  private MutableGaugeInt numUpdateAppQueueFailedRetrieved;
  @Metric("# of getAppTimeout failed to be retrieved")
  private MutableGaugeInt numGetAppTimeoutFailedRetrieved;
  @Metric("# of getAppTimeouts failed to be retrieved")
  private MutableGaugeInt numGetAppTimeoutsFailedRetrieved;
  @Metric("# of refreshQueues failed to be retrieved")
  private MutableGaugeInt numRefreshQueuesFailedRetrieved;
  @Metric("# of getRMNodeLabels failed to be retrieved")
  private MutableGaugeInt numGetRMNodeLabelsFailedRetrieved;
  @Metric("# of checkUserAccessToQueue failed to be retrieved")
  private MutableGaugeInt numCheckUserAccessToQueueFailedRetrieved;
  @Metric("# of refreshNodes failed to be retrieved")
  private MutableGaugeInt numRefreshNodesFailedRetrieved;
  @Metric("# of getDelegationToken failed to be retrieved")
  private MutableGaugeInt numGetDelegationTokenFailedRetrieved;
  @Metric("# of renewDelegationToken failed to be retrieved")
  private MutableGaugeInt numRenewDelegationTokenFailedRetrieved;
  @Metric("# of renewDelegationToken failed to be retrieved")
  private MutableGaugeInt numCancelDelegationTokenFailedRetrieved;
<<<<<<< HEAD
  @Metric("# of getActivities failed to be retrieved")
  private MutableGaugeInt numGetActivitiesFailedRetrieved;
  @Metric("# of getBulkActivities failed to be retrieved")
  private MutableGaugeInt numGetBulkActivitiesFailedRetrieved;
=======
  @Metric("# of getSchedulerInfo failed to be retrieved")
  private MutableGaugeInt numGetSchedulerInfoFailedRetrieved;
>>>>>>> 442a5fb2
  @Metric("# of refreshSuperUserGroupsConfiguration failed to be retrieved")
  private MutableGaugeInt numRefreshSuperUserGroupsConfigurationFailedRetrieved;
  @Metric("# of refreshUserToGroupsMappings failed to be retrieved")
  private MutableGaugeInt numRefreshUserToGroupsMappingsFailedRetrieved;

  // Aggregate metrics are shared, and don't have to be looked up per call
  @Metric("Total number of successful Submitted apps and latency(ms)")
  private MutableRate totalSucceededAppsSubmitted;
  @Metric("Total number of successful Killed apps and latency(ms)")
  private MutableRate totalSucceededAppsKilled;
  @Metric("Total number of successful Created apps and latency(ms)")
  private MutableRate totalSucceededAppsCreated;
  @Metric("Total number of successful Retrieved app reports and latency(ms)")
  private MutableRate totalSucceededAppsRetrieved;
  @Metric("Total number of successful Retrieved multiple apps reports and latency(ms)")
  private MutableRate totalSucceededMultipleAppsRetrieved;
  @Metric("Total number of successful Retrieved appAttempt reports and latency(ms)")
  private MutableRate totalSucceededAppAttemptsRetrieved;
  @Metric("Total number of successful Retrieved getClusterMetrics and latency(ms)")
  private MutableRate totalSucceededGetClusterMetricsRetrieved;
  @Metric("Total number of successful Retrieved getClusterNodes and latency(ms)")
  private MutableRate totalSucceededGetClusterNodesRetrieved;
  @Metric("Total number of successful Retrieved getNodeToLabels and latency(ms)")
  private MutableRate totalSucceededGetNodeToLabelsRetrieved;
  @Metric("Total number of successful Retrieved getNodeToLabels and latency(ms)")
  private MutableRate totalSucceededGetLabelsToNodesRetrieved;
  @Metric("Total number of successful Retrieved getClusterNodeLabels and latency(ms)")
  private MutableRate totalSucceededGetClusterNodeLabelsRetrieved;
  @Metric("Total number of successful Retrieved getApplicationAttemptReport and latency(ms)")
  private MutableRate totalSucceededAppAttemptReportRetrieved;
  @Metric("Total number of successful Retrieved getQueueUserAcls and latency(ms)")
  private MutableRate totalSucceededGetQueueUserAclsRetrieved;
  @Metric("Total number of successful Retrieved getContainerReport and latency(ms)")
  private MutableRate totalSucceededGetContainerReportRetrieved;
  @Metric("Total number of successful Retrieved getContainers and latency(ms)")
  private MutableRate totalSucceededGetContainersRetrieved;
  @Metric("Total number of successful Retrieved listReservations and latency(ms)")
  private MutableRate totalSucceededListReservationsRetrieved;
  @Metric("Total number of successful Retrieved getResourceTypeInfo and latency(ms)")
  private MutableRate totalSucceededGetResourceTypeInfoRetrieved;
  @Metric("Total number of successful Retrieved failApplicationAttempt and latency(ms)")
  private MutableRate totalSucceededFailAppAttemptRetrieved;
  @Metric("Total number of successful Retrieved updateApplicationPriority and latency(ms)")
  private MutableRate totalSucceededUpdateAppPriorityRetrieved;
  @Metric("Total number of successful Retrieved updateApplicationTimeouts and latency(ms)")
  private MutableRate totalSucceededUpdateAppTimeoutsRetrieved;
  @Metric("Total number of successful Retrieved signalToContainer and latency(ms)")
  private MutableRate totalSucceededSignalToContainerRetrieved;
  @Metric("Total number of successful Retrieved getQueueInfo and latency(ms)")
  private MutableRate totalSucceededGetQueueInfoRetrieved;
  @Metric("Total number of successful Retrieved moveApplicationAcrossQueues and latency(ms)")
  private MutableRate totalSucceededMoveApplicationAcrossQueuesRetrieved;
  @Metric("Total number of successful Retrieved getResourceProfiles and latency(ms)")
  private MutableRate totalSucceededGetResourceProfilesRetrieved;
  @Metric("Total number of successful Retrieved getResourceProfile and latency(ms)")
  private MutableRate totalSucceededGetResourceProfileRetrieved;
  @Metric("Total number of successful Retrieved getAttributesToNodes and latency(ms)")
  private MutableRate totalSucceededGetAttributesToNodesRetrieved;
  @Metric("Total number of successful Retrieved getClusterNodeAttributes and latency(ms)")
  private MutableRate totalSucceededGetClusterNodeAttributesRetrieved;
  @Metric("Total number of successful Retrieved getNodesToAttributes and latency(ms)")
  private MutableRate totalSucceededGetNodesToAttributesRetrieved;
  @Metric("Total number of successful Retrieved GetNewReservation and latency(ms)")
  private MutableRate totalSucceededGetNewReservationRetrieved;
  @Metric("Total number of successful Retrieved SubmitReservation and latency(ms)")
  private MutableRate totalSucceededSubmitReservationRetrieved;
  @Metric("Total number of successful Retrieved UpdateReservation and latency(ms)")
  private MutableRate totalSucceededUpdateReservationRetrieved;
  @Metric("Total number of successful Retrieved DeleteReservation and latency(ms)")
  private MutableRate totalSucceededDeleteReservationRetrieved;
  @Metric("Total number of successful Retrieved ListReservation and latency(ms)")
  private MutableRate totalSucceededListReservationRetrieved;
  @Metric("Total number of successful Retrieved GetAppActivities and latency(ms)")
  private MutableRate totalSucceededGetAppActivitiesRetrieved;
  @Metric("Total number of successful Retrieved GetAppStatistics and latency(ms)")
  private MutableRate totalSucceededGetAppStatisticsRetrieved;
  @Metric("Total number of successful Retrieved GetAppPriority and latency(ms)")
  private MutableRate totalSucceededGetAppPriorityRetrieved;
  @Metric("Total number of successful Retrieved GetAppQueue and latency(ms)")
  private MutableRate totalSucceededGetAppQueueRetrieved;
  @Metric("Total number of successful Retrieved UpdateAppQueue and latency(ms)")
  private MutableRate totalSucceededUpdateAppQueueRetrieved;
  @Metric("Total number of successful Retrieved GetAppTimeout and latency(ms)")
  private MutableRate totalSucceededGetAppTimeoutRetrieved;
  @Metric("Total number of successful Retrieved GetAppTimeouts and latency(ms)")
  private MutableRate totalSucceededGetAppTimeoutsRetrieved;
  @Metric("Total number of successful Retrieved RefreshQueues and latency(ms)")
  private MutableRate totalSucceededRefreshQueuesRetrieved;
  @Metric("Total number of successful Retrieved GetRMNodeLabels and latency(ms)")
  private MutableRate totalSucceededGetRMNodeLabelsRetrieved;
  @Metric("Total number of successful Retrieved CheckUserAccessToQueue and latency(ms)")
  private MutableRate totalSucceededCheckUserAccessToQueueRetrieved;
  @Metric("Total number of successful Retrieved RefreshNodes and latency(ms)")
  private MutableRate totalSucceededRefreshNodesRetrieved;
  @Metric("Total number of successful Retrieved GetDelegationToken and latency(ms)")
  private MutableRate totalSucceededGetDelegationTokenRetrieved;
  @Metric("Total number of successful Retrieved RenewDelegationToken and latency(ms)")
  private MutableRate totalSucceededRenewDelegationTokenRetrieved;
  @Metric("Total number of successful Retrieved CancelDelegationToken and latency(ms)")
  private MutableRate totalSucceededCancelDelegationTokenRetrieved;
  @Metric("Total number of successful Retrieved GetActivities and latency(ms)")
  private MutableRate totalSucceededGetActivitiesRetrieved;
  @Metric("Total number of successful Retrieved GetBulkActivities and latency(ms)")
  private MutableRate totalSucceededGetBulkActivitiesRetrieved;
  @Metric("Total number of successful Retrieved RefreshSuperUserGroupsConfig and latency(ms)")
  private MutableRate totalSucceededRefreshSuperUserGroupsConfigurationRetrieved;
  @Metric("Total number of successful Retrieved RefreshUserToGroupsMappings and latency(ms)")
  private MutableRate totalSucceededRefreshUserToGroupsMappingsRetrieved;

  @Metric("Total number of successful Retrieved GetSchedulerInfo and latency(ms)")
  private MutableRate totalSucceededGetSchedulerInfoRetrieved;

  /**
   * Provide quantile counters for all latencies.
   */
  private MutableQuantiles submitApplicationLatency;
  private MutableQuantiles getNewApplicationLatency;
  private MutableQuantiles killApplicationLatency;
  private MutableQuantiles getApplicationReportLatency;
  private MutableQuantiles getApplicationsReportLatency;
  private MutableQuantiles getApplicationAttemptReportLatency;
  private MutableQuantiles getClusterMetricsLatency;
  private MutableQuantiles getClusterNodesLatency;
  private MutableQuantiles getNodeToLabelsLatency;
  private MutableQuantiles getLabelToNodesLatency;
  private MutableQuantiles getClusterNodeLabelsLatency;
  private MutableQuantiles getApplicationAttemptsLatency;
  private MutableQuantiles getQueueUserAclsLatency;
  private MutableQuantiles getContainerReportLatency;
  private MutableQuantiles getContainerLatency;
  private MutableQuantiles listReservationsLatency;
  private MutableQuantiles listResourceTypeInfoLatency;
  private MutableQuantiles failAppAttemptLatency;
  private MutableQuantiles updateAppPriorityLatency;
  private MutableQuantiles updateAppTimeoutsLatency;
  private MutableQuantiles signalToContainerLatency;
  private MutableQuantiles getQueueInfoLatency;
  private MutableQuantiles moveApplicationAcrossQueuesLatency;
  private MutableQuantiles getResourceProfilesLatency;
  private MutableQuantiles getResourceProfileLatency;
  private MutableQuantiles getAttributesToNodesLatency;
  private MutableQuantiles getClusterNodeAttributesLatency;
  private MutableQuantiles getNodesToAttributesLatency;
  private MutableQuantiles getNewReservationLatency;
  private MutableQuantiles submitReservationLatency;
  private MutableQuantiles updateReservationLatency;
  private MutableQuantiles deleteReservationLatency;
  private MutableQuantiles listReservationLatency;
  private MutableQuantiles getAppActivitiesLatency;
  private MutableQuantiles getAppStatisticsLatency;
  private MutableQuantiles getAppPriorityLatency;
  private MutableQuantiles getAppQueueLatency;
  private MutableQuantiles getUpdateQueueLatency;
  private MutableQuantiles getAppTimeoutLatency;
  private MutableQuantiles getAppTimeoutsLatency;
  private MutableQuantiles refreshQueuesLatency;
  private MutableQuantiles getRMNodeLabelsLatency;
  private MutableQuantiles checkUserAccessToQueueLatency;
  private MutableQuantiles refreshNodesLatency;
  private MutableQuantiles getDelegationTokenLatency;
  private MutableQuantiles renewDelegationTokenLatency;
  private MutableQuantiles cancelDelegationTokenLatency;
<<<<<<< HEAD
  private MutableQuantiles getActivitiesLatency;
  private MutableQuantiles getBulkActivitiesLatency;
=======
  private MutableQuantiles getSchedulerInfoRetrievedLatency;
>>>>>>> 442a5fb2
  private MutableQuantiles refreshSuperUserGroupsConfLatency;
  private MutableQuantiles refreshUserToGroupsMappingsLatency;

  private static volatile RouterMetrics instance = null;
  private static MetricsRegistry registry;

  @SuppressWarnings("checkstyle:MethodLength")
  private RouterMetrics() {
    registry = new MetricsRegistry(RECORD_INFO);
    registry.tag(RECORD_INFO, "Router");
    getNewApplicationLatency = registry.newQuantiles("getNewApplicationLatency",
        "latency of get new application", "ops", "latency", 10);
    submitApplicationLatency = registry.newQuantiles("submitApplicationLatency",
        "latency of submit application", "ops", "latency", 10);
    killApplicationLatency = registry.newQuantiles("killApplicationLatency",
        "latency of kill application", "ops", "latency", 10);
    getApplicationReportLatency =
        registry.newQuantiles("getApplicationReportLatency",
            "latency of get application report", "ops", "latency", 10);
    getApplicationsReportLatency =
        registry.newQuantiles("getApplicationsReportLatency",
            "latency of get applications report", "ops", "latency", 10);
    getApplicationAttemptReportLatency =
        registry.newQuantiles("getApplicationAttemptReportLatency",
                    "latency of get applicationattempt " +
                            "report", "ops", "latency", 10);
    getClusterMetricsLatency =
        registry.newQuantiles("getClusterMetricsLatency",
            "latency of get cluster metrics", "ops", "latency", 10);

    getClusterNodesLatency =
        registry.newQuantiles("getClusterNodesLatency",
            "latency of get cluster nodes", "ops", "latency", 10);

    getNodeToLabelsLatency =
        registry.newQuantiles("getNodeToLabelsLatency",
            "latency of get node labels", "ops", "latency", 10);

    getLabelToNodesLatency =
        registry.newQuantiles("getLabelToNodesLatency",
            "latency of get label nodes", "ops", "latency", 10);

    getClusterNodeLabelsLatency =
        registry.newQuantiles("getClusterNodeLabelsLatency",
            "latency of get cluster node labels", "ops", "latency", 10);

    getApplicationAttemptsLatency =
        registry.newQuantiles("getApplicationAttemptsLatency",
            "latency of get application attempts", "ops", "latency", 10);

    getQueueUserAclsLatency =
        registry.newQuantiles("getQueueUserAclsLatency",
            "latency of get queue user acls", "ops", "latency", 10);

    getContainerReportLatency =
        registry.newQuantiles("getContainerReportLatency",
            "latency of get container report", "ops", "latency", 10);

    getContainerLatency =
        registry.newQuantiles("getContainerLatency",
            "latency of get container", "ops", "latency", 10);

    listReservationsLatency =
        registry.newQuantiles("listReservationsLatency",
            "latency of list reservations", "ops", "latency", 10);

    listResourceTypeInfoLatency =
        registry.newQuantiles("getResourceTypeInfoLatency",
            "latency of get resource type info", "ops", "latency", 10);

    failAppAttemptLatency =
        registry.newQuantiles("failApplicationAttemptLatency",
            "latency of fail application attempt", "ops", "latency", 10);

    updateAppPriorityLatency =
        registry.newQuantiles("updateApplicationPriorityLatency",
            "latency of update application priority", "ops", "latency", 10);

    updateAppTimeoutsLatency =
        registry.newQuantiles("updateApplicationTimeoutsLatency",
            "latency of update application timeouts", "ops", "latency", 10);

    signalToContainerLatency =
        registry.newQuantiles("signalToContainerLatency",
            "latency of signal to container timeouts", "ops", "latency", 10);

    getQueueInfoLatency =
        registry.newQuantiles("getQueueInfoLatency",
            "latency of get queue info timeouts", "ops", "latency", 10);

    moveApplicationAcrossQueuesLatency =
        registry.newQuantiles("moveApplicationAcrossQueuesLatency",
            "latency of move application across queues timeouts", "ops", "latency", 10);

    getResourceProfilesLatency =
        registry.newQuantiles("getResourceProfilesLatency",
            "latency of get resource profiles timeouts", "ops", "latency", 10);

    getResourceProfileLatency =
        registry.newQuantiles("getResourceProfileLatency",
            "latency of get resource profile timeouts", "ops", "latency", 10);

    getAttributesToNodesLatency =
        registry.newQuantiles("getAttributesToNodesLatency",
            "latency of get attributes to nodes timeouts", "ops", "latency", 10);

    getClusterNodeAttributesLatency =
        registry.newQuantiles("getClusterNodeAttributesLatency",
            "latency of get cluster node attributes timeouts", "ops", "latency", 10);

    getNodesToAttributesLatency =
        registry.newQuantiles("getNodesToAttributesLatency",
            "latency of get nodes to attributes timeouts", "ops", "latency", 10);

    getNewReservationLatency =
        registry.newQuantiles("getNewReservationLatency",
            "latency of get new reservation timeouts", "ops", "latency", 10);

    submitReservationLatency =
        registry.newQuantiles("submitReservationLatency",
            "latency of submit reservation timeouts", "ops", "latency", 10);

    updateReservationLatency =
        registry.newQuantiles("updateReservationLatency",
            "latency of update reservation timeouts", "ops", "latency", 10);

    deleteReservationLatency =
        registry.newQuantiles("deleteReservationLatency",
            "latency of delete reservation timeouts", "ops", "latency", 10);

    listReservationLatency =
        registry.newQuantiles("listReservationLatency",
            "latency of list reservation timeouts", "ops", "latency", 10);

    getAppActivitiesLatency = registry.newQuantiles("getAppActivitiesLatency",
         "latency of get app activities timeouts", "ops", "latency", 10);

    getAppStatisticsLatency = registry.newQuantiles("getAppStatisticsLatency",
         "latency of get app statistics timeouts", "ops", "latency", 10);

    getAppPriorityLatency = registry.newQuantiles("getAppPriorityLatency",
         "latency of get app priority timeouts", "ops", "latency", 10);

    getAppQueueLatency = registry.newQuantiles("getAppQueueLatency",
         "latency of get app queue timeouts", "ops", "latency", 10);

    getUpdateQueueLatency = registry.newQuantiles("getUpdateQueueLatency",
        "latency of update app queue timeouts", "ops", "latency", 10);

    getAppTimeoutLatency = registry.newQuantiles("getAppTimeoutLatency",
        "latency of get apptimeout timeouts", "ops", "latency", 10);

    getAppTimeoutsLatency = registry.newQuantiles("getAppTimeoutsLatency",
         "latency of get apptimeouts timeouts", "ops", "latency", 10);

    refreshQueuesLatency = registry.newQuantiles("refreshQueuesLatency",
         "latency of get refresh queues timeouts", "ops", "latency", 10);

    getRMNodeLabelsLatency = registry.newQuantiles("getRMNodeLabelsLatency",
        "latency of get rmnodelabels timeouts", "ops", "latency", 10);

    checkUserAccessToQueueLatency = registry.newQuantiles("checkUserAccessToQueueLatency",
        "latency of get apptimeouts timeouts", "ops", "latency", 10);

    refreshNodesLatency = registry.newQuantiles("refreshNodesLatency",
        "latency of get refresh nodes timeouts", "ops", "latency", 10);

    getDelegationTokenLatency = registry.newQuantiles("getDelegationTokenLatency",
        "latency of get delegation token timeouts", "ops", "latency", 10);

    renewDelegationTokenLatency = registry.newQuantiles("renewDelegationTokenLatency",
       "latency of renew delegation token timeouts", "ops", "latency", 10);

    cancelDelegationTokenLatency = registry.newQuantiles("cancelDelegationTokenLatency",
        "latency of cancel delegation token timeouts", "ops", "latency", 10);

<<<<<<< HEAD
    getActivitiesLatency = registry.newQuantiles("getActivitiesLatency",
        "latency of get activities timeouts", "ops", "latency", 10);

    getBulkActivitiesLatency = registry.newQuantiles("getBulkActivitiesLatency",
         "latency of get bulk activities timeouts", "ops", "latency", 10);
=======
    getSchedulerInfoRetrievedLatency = registry.newQuantiles("getSchedulerInfoRetrievedLatency",
        "latency of get scheduler info timeouts", "ops", "latency", 10);
>>>>>>> 442a5fb2

    refreshSuperUserGroupsConfLatency = registry.newQuantiles("refreshSuperUserGroupsConfLatency",
        "latency of refresh superuser groups configuration timeouts", "ops", "latency", 10);

    refreshUserToGroupsMappingsLatency = registry.newQuantiles("refreshUserToGroupsMappingsLatency",
        "latency of refresh user to groups mappings timeouts", "ops", "latency", 10);
  }

  public static RouterMetrics getMetrics() {
    if (!isInitialized.get()) {
      synchronized (RouterMetrics.class) {
        if (instance == null) {
          instance = DefaultMetricsSystem.instance().register("RouterMetrics",
              "Metrics for the Yarn Router", new RouterMetrics());
          isInitialized.set(true);
        }
      }
    }
    return instance;
  }

  @VisibleForTesting
  synchronized static void destroy() {
    isInitialized.set(false);
    instance = null;
  }

  @VisibleForTesting
  public long getNumSucceededAppsCreated() {
    return totalSucceededAppsCreated.lastStat().numSamples();
  }

  @VisibleForTesting
  public long getNumSucceededAppsSubmitted() {
    return totalSucceededAppsSubmitted.lastStat().numSamples();
  }

  @VisibleForTesting
  public long getNumSucceededAppsKilled() {
    return totalSucceededAppsKilled.lastStat().numSamples();
  }

  @VisibleForTesting
  public long getNumSucceededAppsRetrieved() {
    return totalSucceededAppsRetrieved.lastStat().numSamples();
  }

  @VisibleForTesting
  public long getNumSucceededAppAttemptsRetrieved() {
    return totalSucceededAppAttemptsRetrieved.lastStat().numSamples();
  }

  @VisibleForTesting
  public long getNumSucceededMultipleAppsRetrieved() {
    return totalSucceededMultipleAppsRetrieved.lastStat().numSamples();
  }

  @VisibleForTesting
  public long getNumSucceededGetClusterMetricsRetrieved(){
    return totalSucceededGetClusterMetricsRetrieved.lastStat().numSamples();
  }

  @VisibleForTesting
  public long getNumSucceededGetClusterNodesRetrieved(){
    return totalSucceededGetClusterNodesRetrieved.lastStat().numSamples();
  }

  @VisibleForTesting
  public long getNumSucceededGetNodeToLabelsRetrieved(){
    return totalSucceededGetNodeToLabelsRetrieved.lastStat().numSamples();
  }

  @VisibleForTesting
  public long getNumSucceededGetLabelsToNodesRetrieved(){
    return totalSucceededGetLabelsToNodesRetrieved.lastStat().numSamples();
  }

  @VisibleForTesting
  public long getNumSucceededGetClusterNodeLabelsRetrieved(){
    return totalSucceededGetClusterNodeLabelsRetrieved.lastStat().numSamples();
  }

  @VisibleForTesting
  public long getNumSucceededAppAttemptReportRetrieved(){
    return totalSucceededAppAttemptReportRetrieved.lastStat().numSamples();
  }

  @VisibleForTesting
  public long getNumSucceededGetQueueUserAclsRetrieved(){
    return totalSucceededGetQueueUserAclsRetrieved.lastStat().numSamples();
  }

  @VisibleForTesting
  public long getNumSucceededGetContainerReportRetrieved() {
    return totalSucceededGetContainerReportRetrieved.lastStat().numSamples();
  }

  @VisibleForTesting
  public long getNumSucceededGetContainersRetrieved() {
    return totalSucceededGetContainersRetrieved.lastStat().numSamples();
  }

  @VisibleForTesting
  public long getNumSucceededListReservationsRetrieved() {
    return totalSucceededListReservationsRetrieved.lastStat().numSamples();
  }

  @VisibleForTesting
  public long getNumSucceededGetResourceTypeInfoRetrieved() {
    return totalSucceededGetResourceTypeInfoRetrieved.lastStat().numSamples();
  }

  @VisibleForTesting
  public long getNumSucceededFailAppAttemptRetrieved() {
    return totalSucceededFailAppAttemptRetrieved.lastStat().numSamples();
  }

  @VisibleForTesting
  public long getNumSucceededUpdateAppPriorityRetrieved() {
    return totalSucceededUpdateAppPriorityRetrieved.lastStat().numSamples();
  }

  @VisibleForTesting
  public long getNumSucceededUpdateAppTimeoutsRetrieved() {
    return totalSucceededUpdateAppTimeoutsRetrieved.lastStat().numSamples();
  }

  @VisibleForTesting
  public long getNumSucceededSignalToContainerRetrieved() {
    return totalSucceededSignalToContainerRetrieved.lastStat().numSamples();
  }

  @VisibleForTesting
  public long getNumSucceededGetQueueInfoRetrieved() {
    return totalSucceededGetQueueInfoRetrieved.lastStat().numSamples();
  }

  @VisibleForTesting
  public long getNumSucceededMoveApplicationAcrossQueuesRetrieved() {
    return totalSucceededMoveApplicationAcrossQueuesRetrieved.lastStat().numSamples();
  }

  @VisibleForTesting
  public long getNumSucceededGetResourceProfilesRetrieved() {
    return totalSucceededGetResourceProfilesRetrieved.lastStat().numSamples();
  }

  @VisibleForTesting
  public long getNumSucceededGetResourceProfileRetrieved() {
    return totalSucceededGetResourceProfileRetrieved.lastStat().numSamples();
  }

  @VisibleForTesting
  public long getNumSucceededGetAttributesToNodesRetrieved() {
    return totalSucceededGetAttributesToNodesRetrieved.lastStat().numSamples();
  }

  @VisibleForTesting
  public long getNumSucceededGetClusterNodeAttributesRetrieved() {
    return totalSucceededGetClusterNodeAttributesRetrieved.lastStat().numSamples();
  }

  @VisibleForTesting
  public long getNumSucceededGetNodesToAttributesRetrieved() {
    return totalSucceededGetNodesToAttributesRetrieved.lastStat().numSamples();
  }

  @VisibleForTesting
  public long getNumSucceededGetNewReservationRetrieved() {
    return totalSucceededGetNewReservationRetrieved.lastStat().numSamples();
  }

  @VisibleForTesting
  public long getNumSucceededSubmitReservationRetrieved() {
    return totalSucceededSubmitReservationRetrieved.lastStat().numSamples();
  }

  @VisibleForTesting
  public long getNumSucceededUpdateReservationRetrieved() {
    return totalSucceededUpdateReservationRetrieved.lastStat().numSamples();
  }

  @VisibleForTesting
  public long getNumSucceededDeleteReservationRetrieved() {
    return totalSucceededDeleteReservationRetrieved.lastStat().numSamples();
  }

  @VisibleForTesting
  public long getNumSucceededListReservationRetrieved() {
    return totalSucceededListReservationRetrieved.lastStat().numSamples();
  }

  @VisibleForTesting
  public long getNumSucceededGetAppActivitiesRetrieved() {
    return totalSucceededGetAppActivitiesRetrieved.lastStat().numSamples();
  }

  @VisibleForTesting
  public long getNumSucceededGetAppStatisticsRetrieved() {
    return totalSucceededGetAppStatisticsRetrieved.lastStat().numSamples();
  }

  @VisibleForTesting
  public long getNumSucceededGetAppPriorityRetrieved() {
    return totalSucceededGetAppPriorityRetrieved.lastStat().numSamples();
  }

  @VisibleForTesting
  public long getNumSucceededGetAppQueueRetrieved() {
    return totalSucceededGetAppQueueRetrieved.lastStat().numSamples();
  }

  @VisibleForTesting
  public long getNumSucceededUpdateAppQueueRetrieved() {
    return totalSucceededUpdateAppQueueRetrieved.lastStat().numSamples();
  }

  @VisibleForTesting
  public long getNumSucceededGetAppTimeoutRetrieved() {
    return totalSucceededGetAppTimeoutRetrieved.lastStat().numSamples();
  }

  @VisibleForTesting
  public long getNumSucceededGetAppTimeoutsRetrieved() {
    return totalSucceededGetAppTimeoutsRetrieved.lastStat().numSamples();
  }

  @VisibleForTesting
  public long getNumSucceededRefreshQueuesRetrieved() {
    return totalSucceededRefreshQueuesRetrieved.lastStat().numSamples();
  }

  @VisibleForTesting
  public long getNumSucceededRefreshNodesRetrieved() {
    return totalSucceededRefreshNodesRetrieved.lastStat().numSamples();
  }

  @VisibleForTesting
  public long getNumSucceededGetRMNodeLabelsRetrieved() {
    return totalSucceededGetRMNodeLabelsRetrieved.lastStat().numSamples();
  }

  @VisibleForTesting
  public long getNumSucceededCheckUserAccessToQueueRetrieved() {
    return totalSucceededCheckUserAccessToQueueRetrieved.lastStat().numSamples();
  }

  @VisibleForTesting
  public long getNumSucceededGetDelegationTokenRetrieved() {
    return totalSucceededGetDelegationTokenRetrieved.lastStat().numSamples();
  }

  @VisibleForTesting
  public long getNumSucceededRenewDelegationTokenRetrieved() {
    return totalSucceededRenewDelegationTokenRetrieved.lastStat().numSamples();
  }

  @VisibleForTesting
  public long getNumSucceededCancelDelegationTokenRetrieved() {
    return totalSucceededCancelDelegationTokenRetrieved.lastStat().numSamples();
  }

  @VisibleForTesting
<<<<<<< HEAD
  public long getNumSucceededGetActivitiesRetrieved() {
    return totalSucceededGetActivitiesRetrieved.lastStat().numSamples();
  }

  @VisibleForTesting
  public long getNumSucceededGetBulkActivitiesRetrieved() {
    return totalSucceededGetBulkActivitiesRetrieved.lastStat().numSamples();
  }

=======
  public long getNumSucceededGetSchedulerInfoRetrieved() {
    return totalSucceededGetSchedulerInfoRetrieved.lastStat().numSamples();
  }

  @VisibleForTesting
>>>>>>> 442a5fb2
  public long getNumSucceededRefreshSuperUserGroupsConfigurationRetrieved() {
    return totalSucceededRefreshSuperUserGroupsConfigurationRetrieved.lastStat().numSamples();
  }

  @VisibleForTesting
  public double getLatencySucceededAppsCreated() {
    return totalSucceededAppsCreated.lastStat().mean();
  }

  @VisibleForTesting
  public double getLatencySucceededAppsSubmitted() {
    return totalSucceededAppsSubmitted.lastStat().mean();
  }

  @VisibleForTesting
  public double getLatencySucceededAppsKilled() {
    return totalSucceededAppsKilled.lastStat().mean();
  }

  @VisibleForTesting
  public double getLatencySucceededGetAppAttemptReport() {
    return totalSucceededAppAttemptReportRetrieved.lastStat().mean();
  }

  @VisibleForTesting
  public double getLatencySucceededGetAppReport() {
    return totalSucceededAppsRetrieved.lastStat().mean();
  }

  @VisibleForTesting
  public double getLatencySucceededMultipleGetAppReport() {
    return totalSucceededMultipleAppsRetrieved.lastStat().mean();
  }

  @VisibleForTesting
  public double getLatencySucceededGetClusterMetricsRetrieved() {
    return totalSucceededGetClusterMetricsRetrieved.lastStat().mean();
  }

  @VisibleForTesting
  public double getLatencySucceededGetClusterNodesRetrieved() {
    return totalSucceededGetClusterNodesRetrieved.lastStat().mean();
  }

  @VisibleForTesting
  public double getLatencySucceededGetNodeToLabelsRetrieved() {
    return totalSucceededGetNodeToLabelsRetrieved.lastStat().mean();
  }

  @VisibleForTesting
  public double getLatencySucceededGetLabelsToNodesRetrieved() {
    return totalSucceededGetLabelsToNodesRetrieved.lastStat().mean();
  }

  @VisibleForTesting
  public double getLatencySucceededGetClusterNodeLabelsRetrieved() {
    return totalSucceededGetClusterNodeLabelsRetrieved.lastStat().mean();
  }

  @VisibleForTesting
  public double getLatencySucceededAppAttemptRetrieved() {
    return totalSucceededAppAttemptsRetrieved.lastStat().mean();
  }

  @VisibleForTesting
  public double getLatencySucceededGetQueueUserAclsRetrieved() {
    return totalSucceededGetQueueUserAclsRetrieved.lastStat().mean();
  }

  @VisibleForTesting
  public double getLatencySucceededGetContainerReportRetrieved() {
    return totalSucceededGetContainerReportRetrieved.lastStat().mean();
  }

  @VisibleForTesting
  public double getLatencySucceededGetContainersRetrieved() {
    return totalSucceededGetContainersRetrieved.lastStat().mean();
  }

  @VisibleForTesting
  public double getLatencySucceededListReservationsRetrieved() {
    return totalSucceededListReservationsRetrieved.lastStat().mean();
  }

  @VisibleForTesting
  public double getLatencySucceededGetResourceTypeInfoRetrieved() {
    return totalSucceededGetResourceTypeInfoRetrieved.lastStat().mean();
  }

  @VisibleForTesting
  public double getLatencySucceededFailAppAttemptRetrieved() {
    return totalSucceededFailAppAttemptRetrieved.lastStat().mean();
  }

  @VisibleForTesting
  public double getLatencySucceededUpdateAppPriorityRetrieved() {
    return totalSucceededUpdateAppPriorityRetrieved.lastStat().mean();
  }

  @VisibleForTesting
  public double getLatencySucceededUpdateAppTimeoutsRetrieved() {
    return totalSucceededUpdateAppTimeoutsRetrieved.lastStat().mean();
  }

  @VisibleForTesting
  public double getLatencySucceededSignalToContainerRetrieved() {
    return totalSucceededSignalToContainerRetrieved.lastStat().mean();
  }

  @VisibleForTesting
  public double getLatencySucceededGetQueueInfoRetrieved() {
    return totalSucceededGetQueueInfoRetrieved.lastStat().mean();
  }

  @VisibleForTesting
  public double getLatencySucceededMoveApplicationAcrossQueuesRetrieved() {
    return totalSucceededMoveApplicationAcrossQueuesRetrieved.lastStat().mean();
  }

  @VisibleForTesting
  public double getLatencySucceededGetResourceProfilesRetrieved() {
    return totalSucceededGetResourceProfilesRetrieved.lastStat().mean();
  }

  @VisibleForTesting
  public double getLatencySucceededGetResourceProfileRetrieved() {
    return totalSucceededGetResourceProfileRetrieved.lastStat().mean();
  }

  @VisibleForTesting
  public double getLatencySucceededGetAttributesToNodesRetrieved() {
    return totalSucceededGetAttributesToNodesRetrieved.lastStat().mean();
  }

  @VisibleForTesting
  public double getLatencySucceededGetClusterNodeAttributesRetrieved() {
    return totalSucceededGetClusterNodeAttributesRetrieved.lastStat().mean();
  }

  @VisibleForTesting
  public double getLatencySucceededGetNodesToAttributesRetrieved() {
    return totalSucceededGetNodesToAttributesRetrieved.lastStat().mean();
  }

  @VisibleForTesting
  public double getLatencySucceededGetNewReservationRetrieved() {
    return totalSucceededGetNewReservationRetrieved.lastStat().mean();
  }

  @VisibleForTesting
  public double getLatencySucceededSubmitReservationRetrieved() {
    return totalSucceededSubmitReservationRetrieved.lastStat().mean();
  }

  @VisibleForTesting
  public double getLatencySucceededUpdateReservationRetrieved() {
    return totalSucceededUpdateReservationRetrieved.lastStat().mean();
  }

  @VisibleForTesting
  public double getLatencySucceededDeleteReservationRetrieved() {
    return totalSucceededDeleteReservationRetrieved.lastStat().mean();
  }

  @VisibleForTesting
  public double getLatencySucceededListReservationRetrieved() {
    return totalSucceededListReservationRetrieved.lastStat().mean();
  }

  @VisibleForTesting
  public double getLatencySucceededGetAppActivitiesRetrieved() {
    return totalSucceededGetAppActivitiesRetrieved.lastStat().mean();
  }

  @VisibleForTesting
  public double getLatencySucceededGetAppStatisticsRetrieved() {
    return totalSucceededGetAppStatisticsRetrieved.lastStat().mean();
  }

  @VisibleForTesting
  public double getLatencySucceededGetAppPriorityRetrieved() {
    return totalSucceededGetAppPriorityRetrieved.lastStat().mean();
  }

  @VisibleForTesting
  public double getLatencySucceededGetAppQueueRetrieved() {
    return totalSucceededGetAppQueueRetrieved.lastStat().mean();
  }

  @VisibleForTesting
  public double getLatencySucceededUpdateAppQueueRetrieved() {
    return totalSucceededUpdateAppQueueRetrieved.lastStat().mean();
  }

  @VisibleForTesting
  public double getLatencySucceededGetAppTimeoutRetrieved() {
    return totalSucceededGetAppTimeoutRetrieved.lastStat().mean();
  }

  @VisibleForTesting
  public double getLatencySucceededGetAppTimeoutsRetrieved() {
    return totalSucceededGetAppTimeoutsRetrieved.lastStat().mean();
  }

  @VisibleForTesting
  public double getLatencySucceededRefreshQueuesRetrieved() {
    return totalSucceededRefreshQueuesRetrieved.lastStat().mean();
  }

  @VisibleForTesting
  public double getLatencySucceededRefreshNodesRetrieved() {
    return totalSucceededRefreshNodesRetrieved.lastStat().mean();
  }

  @VisibleForTesting
  public double getLatencySucceededGetRMNodeLabelsRetrieved() {
    return totalSucceededGetRMNodeLabelsRetrieved.lastStat().mean();
  }

  @VisibleForTesting
  public double getLatencySucceededCheckUserAccessToQueueRetrieved() {
    return totalSucceededCheckUserAccessToQueueRetrieved.lastStat().mean();
  }

  @VisibleForTesting
  public double getLatencySucceededGetDelegationTokenRetrieved() {
    return totalSucceededGetDelegationTokenRetrieved.lastStat().mean();
  }

  @VisibleForTesting
  public double getLatencySucceededRenewDelegationTokenRetrieved() {
    return totalSucceededRenewDelegationTokenRetrieved.lastStat().mean();
  }

  @VisibleForTesting
  public double getLatencySucceededCancelDelegationTokenRetrieved() {
    return totalSucceededCancelDelegationTokenRetrieved.lastStat().mean();
  }

  @VisibleForTesting
<<<<<<< HEAD
  public double getLatencySucceededGetActivitiesRetrieved() {
    return totalSucceededGetActivitiesRetrieved.lastStat().mean();
  }

  @VisibleForTesting
  public double getLatencySucceededGetBulkActivitiesRetrieved() {
    return totalSucceededGetBulkActivitiesRetrieved.lastStat().mean();
  }

=======
  public double getLatencySucceededGetSchedulerInfoRetrieved() {
    return totalSucceededGetSchedulerInfoRetrieved.lastStat().mean();
  }

  @VisibleForTesting
>>>>>>> 442a5fb2
  public double getLatencySucceededRefreshSuperUserGroupsConfigurationRetrieved() {
    return totalSucceededRefreshSuperUserGroupsConfigurationRetrieved.lastStat().mean();
  }

  @VisibleForTesting
  public int getAppsFailedCreated() {
    return numAppsFailedCreated.value();
  }

  @VisibleForTesting
  public int getAppsFailedSubmitted() {
    return numAppsFailedSubmitted.value();
  }

  @VisibleForTesting
  public int getAppsFailedKilled() {
    return numAppsFailedKilled.value();
  }

  @VisibleForTesting
  public int getAppsFailedRetrieved() {
    return numAppsFailedRetrieved.value();
  }

  @VisibleForTesting
  public int getAppAttemptsFailedRetrieved() {
    return numAppAttemptsFailedRetrieved.value();
  }

  @VisibleForTesting
  public int getMultipleAppsFailedRetrieved() {
    return numMultipleAppsFailedRetrieved.value();
  }

  @VisibleForTesting
  public int getClusterMetricsFailedRetrieved() {
    return numGetClusterMetricsFailedRetrieved.value();
  }

  @VisibleForTesting
  public int getClusterNodesFailedRetrieved() {
    return numGetClusterNodesFailedRetrieved.value();
  }

  @VisibleForTesting
  public int getNodeToLabelsFailedRetrieved() {
    return numGetNodeToLabelsFailedRetrieved.value();
  }

  @VisibleForTesting
  public int getLabelsToNodesFailedRetrieved() {
    return numGetLabelsToNodesFailedRetrieved.value();
  }

  @VisibleForTesting
  public int getGetClusterNodeLabelsFailedRetrieved() {
    return numGetClusterNodeLabelsFailedRetrieved.value();
  }

  @VisibleForTesting
  public int getAppAttemptReportFailedRetrieved() {
    return numAppAttemptReportFailedRetrieved.value();
  }

  @VisibleForTesting
  public int getQueueUserAclsFailedRetrieved() {
    return numGetQueueUserAclsFailedRetrieved.value();
  }

  @VisibleForTesting
  public int getContainerReportFailedRetrieved() {
    return numGetContainerReportFailedRetrieved.value();
  }

  @VisibleForTesting
  public int getContainersFailedRetrieved() {
    return numGetContainersFailedRetrieved.value();
  }

  @VisibleForTesting
  public int getListReservationsFailedRetrieved() {
    return numListReservationsFailedRetrieved.value();
  }

  @VisibleForTesting
  public int getGetResourceTypeInfoRetrieved() {
    return numGetResourceTypeInfo.value();
  }

  @VisibleForTesting
  public int getFailApplicationAttemptFailedRetrieved() {
    return numFailAppAttemptFailedRetrieved.value();
  }

  @VisibleForTesting
  public int getUpdateApplicationPriorityFailedRetrieved() {
    return numUpdateAppPriorityFailedRetrieved.value();
  }

  @VisibleForTesting
  public int getUpdateApplicationTimeoutsFailedRetrieved() {
    return numUpdateAppTimeoutsFailedRetrieved.value();
  }

  @VisibleForTesting
  public int getSignalToContainerFailedRetrieved() {
    return numSignalToContainerFailedRetrieved.value();
  }

  public int getQueueInfoFailedRetrieved() {
    return numGetQueueInfoFailedRetrieved.value();
  }

  public int getMoveApplicationAcrossQueuesFailedRetrieved() {
    return numMoveApplicationAcrossQueuesFailedRetrieved.value();
  }

  public int getResourceProfilesFailedRetrieved() {
    return numGetResourceProfilesFailedRetrieved.value();
  }

  public int getResourceProfileFailedRetrieved() {
    return numGetResourceProfileFailedRetrieved.value();
  }

  public int getAttributesToNodesFailedRetrieved() {
    return numGetAttributesToNodesFailedRetrieved.value();
  }

  public int getClusterNodeAttributesFailedRetrieved() {
    return numGetClusterNodeAttributesFailedRetrieved.value();
  }

  public int getNodesToAttributesFailedRetrieved() {
    return numGetNodesToAttributesFailedRetrieved.value();
  }

  public int getNewReservationFailedRetrieved() {
    return numGetNewReservationFailedRetrieved.value();
  }

  public int getSubmitReservationFailedRetrieved() {
    return numSubmitReservationFailedRetrieved.value();
  }

  public int getUpdateReservationFailedRetrieved() {
    return numUpdateReservationFailedRetrieved.value();
  }

  public int getDeleteReservationFailedRetrieved() {
    return numDeleteReservationFailedRetrieved.value();
  }

  public int getListReservationFailedRetrieved() {
    return numListReservationFailedRetrieved.value();
  }

  public int getAppActivitiesFailedRetrieved() {
    return numGetAppActivitiesFailedRetrieved.value();
  }

  public int getAppStatisticsFailedRetrieved() {
    return numGetAppStatisticsFailedRetrieved.value();
  }

  public int getAppPriorityFailedRetrieved() {
    return numGetAppPriorityFailedRetrieved.value();
  }

  public int getAppQueueFailedRetrieved() {
    return numGetAppQueueFailedRetrieved.value();
  }

  public int getUpdateAppQueueFailedRetrieved() {
    return numUpdateAppQueueFailedRetrieved.value();
  }

  public int getAppTimeoutFailedRetrieved() {
    return numGetAppTimeoutFailedRetrieved.value();
  }

  public int getAppTimeoutsFailedRetrieved() {
    return numGetAppTimeoutsFailedRetrieved.value();
  }


  public int getRefreshQueuesFailedRetrieved() {
    return numRefreshQueuesFailedRetrieved.value();
  }

  public int getRMNodeLabelsFailedRetrieved() {
    return numGetRMNodeLabelsFailedRetrieved.value();
  }

  public int getCheckUserAccessToQueueFailedRetrieved() {
    return numCheckUserAccessToQueueFailedRetrieved.value();
  }

  public int getNumRefreshNodesFailedRetrieved() {
    return numRefreshNodesFailedRetrieved.value();
  }

  public int getNumRefreshSuperUserGroupsConfigurationFailedRetrieved() {
    return numRefreshSuperUserGroupsConfigurationFailedRetrieved.value();
  }

  public int getNumRefreshUserToGroupsMappingsFailedRetrieved() {
    return numRefreshUserToGroupsMappingsFailedRetrieved.value();
  }

  public int getDelegationTokenFailedRetrieved() {
    return numGetDelegationTokenFailedRetrieved.value();
  }

  public int getRenewDelegationTokenFailedRetrieved() {
    return numRenewDelegationTokenFailedRetrieved.value();
  }

  public int getCancelDelegationTokenFailedRetrieved() {
    return numCancelDelegationTokenFailedRetrieved.value();
  }

<<<<<<< HEAD
  public int getActivitiesFailedRetrieved() {
    return numGetActivitiesFailedRetrieved.value();
  }

  public int getBulkActivitiesFailedRetrieved(){
    return numGetBulkActivitiesFailedRetrieved.value();
=======
  public int getSchedulerInfoFailedRetrieved() {
    return numGetSchedulerInfoFailedRetrieved.value();
>>>>>>> 442a5fb2
  }

  public void succeededAppsCreated(long duration) {
    totalSucceededAppsCreated.add(duration);
    getNewApplicationLatency.add(duration);
  }

  public void succeededAppsSubmitted(long duration) {
    totalSucceededAppsSubmitted.add(duration);
    submitApplicationLatency.add(duration);
  }

  public void succeededAppsKilled(long duration) {
    totalSucceededAppsKilled.add(duration);
    killApplicationLatency.add(duration);
  }

  public void succeededAppsRetrieved(long duration) {
    totalSucceededAppsRetrieved.add(duration);
    getApplicationReportLatency.add(duration);
  }

  public void succeededMultipleAppsRetrieved(long duration) {
    totalSucceededMultipleAppsRetrieved.add(duration);
    getApplicationsReportLatency.add(duration);
  }

  public void succeededAppAttemptsRetrieved(long duration) {
    totalSucceededAppAttemptsRetrieved.add(duration);
    getApplicationAttemptsLatency.add(duration);
  }

  public void succeededGetClusterMetricsRetrieved(long duration) {
    totalSucceededGetClusterMetricsRetrieved.add(duration);
    getClusterMetricsLatency.add(duration);
  }

  public void succeededGetClusterNodesRetrieved(long duration) {
    totalSucceededGetClusterNodesRetrieved.add(duration);
    getClusterNodesLatency.add(duration);
  }

  public void succeededGetNodeToLabelsRetrieved(long duration) {
    totalSucceededGetNodeToLabelsRetrieved.add(duration);
    getNodeToLabelsLatency.add(duration);
  }

  public void succeededGetLabelsToNodesRetrieved(long duration) {
    totalSucceededGetLabelsToNodesRetrieved.add(duration);
    getLabelToNodesLatency.add(duration);
  }

  public void succeededGetClusterNodeLabelsRetrieved(long duration) {
    totalSucceededGetClusterNodeLabelsRetrieved.add(duration);
    getClusterNodeLabelsLatency.add(duration);
  }

  public void succeededAppAttemptReportRetrieved(long duration) {
    totalSucceededAppAttemptReportRetrieved.add(duration);
    getApplicationAttemptReportLatency.add(duration);
  }

  public void succeededGetQueueUserAclsRetrieved(long duration) {
    totalSucceededGetQueueUserAclsRetrieved.add(duration);
    getQueueUserAclsLatency.add(duration);
  }

  public void succeededGetContainerReportRetrieved(long duration) {
    totalSucceededGetContainerReportRetrieved.add(duration);
    getContainerReportLatency.add(duration);
  }

  public void succeededGetContainersRetrieved(long duration) {
    totalSucceededGetContainersRetrieved.add(duration);
    getContainerLatency.add(duration);
  }

  public void succeededListReservationsRetrieved(long duration) {
    totalSucceededListReservationsRetrieved.add(duration);
    listReservationsLatency.add(duration);
  }

  public void succeededGetResourceTypeInfoRetrieved(long duration) {
    totalSucceededGetResourceTypeInfoRetrieved.add(duration);
    listResourceTypeInfoLatency.add(duration);
  }

  public void succeededFailAppAttemptRetrieved(long duration) {
    totalSucceededFailAppAttemptRetrieved.add(duration);
    failAppAttemptLatency.add(duration);
  }

  public void succeededUpdateAppPriorityRetrieved(long duration) {
    totalSucceededUpdateAppPriorityRetrieved.add(duration);
    updateAppPriorityLatency.add(duration);
  }

  public void succeededUpdateAppTimeoutsRetrieved(long duration) {
    totalSucceededUpdateAppTimeoutsRetrieved.add(duration);
    updateAppTimeoutsLatency.add(duration);
  }

  public void succeededSignalToContainerRetrieved(long duration) {
    totalSucceededSignalToContainerRetrieved.add(duration);
    signalToContainerLatency.add(duration);
  }

  public void succeededGetQueueInfoRetrieved(long duration) {
    totalSucceededGetQueueInfoRetrieved.add(duration);
    getQueueInfoLatency.add(duration);
  }

  public void succeededMoveApplicationAcrossQueuesRetrieved(long duration) {
    totalSucceededMoveApplicationAcrossQueuesRetrieved.add(duration);
    moveApplicationAcrossQueuesLatency.add(duration);
  }

  public void succeededGetResourceProfilesRetrieved(long duration) {
    totalSucceededGetResourceProfilesRetrieved.add(duration);
    getResourceProfilesLatency.add(duration);
  }

  public void succeededGetResourceProfileRetrieved(long duration) {
    totalSucceededGetResourceProfileRetrieved.add(duration);
    getResourceProfileLatency.add(duration);
  }

  public void succeededGetAttributesToNodesRetrieved(long duration) {
    totalSucceededGetAttributesToNodesRetrieved.add(duration);
    getAttributesToNodesLatency.add(duration);
  }

  public void succeededGetClusterNodeAttributesRetrieved(long duration) {
    totalSucceededGetClusterNodeAttributesRetrieved.add(duration);
    getClusterNodeAttributesLatency.add(duration);
  }

  public void succeededGetNodesToAttributesRetrieved(long duration) {
    totalSucceededGetNodesToAttributesRetrieved.add(duration);
    getNodesToAttributesLatency.add(duration);
  }

  public void succeededGetNewReservationRetrieved(long duration) {
    totalSucceededGetNewReservationRetrieved.add(duration);
    getNewReservationLatency.add(duration);
  }

  public void succeededSubmitReservationRetrieved(long duration) {
    totalSucceededSubmitReservationRetrieved.add(duration);
    submitReservationLatency.add(duration);
  }

  public void succeededUpdateReservationRetrieved(long duration) {
    totalSucceededUpdateReservationRetrieved.add(duration);
    updateReservationLatency.add(duration);
  }

  public void succeededDeleteReservationRetrieved(long duration) {
    totalSucceededDeleteReservationRetrieved.add(duration);
    deleteReservationLatency.add(duration);
  }

  public void succeededListReservationRetrieved(long duration) {
    totalSucceededListReservationRetrieved.add(duration);
    listReservationLatency.add(duration);
  }

  public void succeededGetAppActivitiesRetrieved(long duration) {
    totalSucceededGetAppActivitiesRetrieved.add(duration);
    getAppActivitiesLatency.add(duration);
  }

  public void succeededGetAppStatisticsRetrieved(long duration) {
    totalSucceededGetAppStatisticsRetrieved.add(duration);
    getAppStatisticsLatency.add(duration);
  }

  public void succeededGetAppPriorityRetrieved(long duration) {
    totalSucceededGetAppPriorityRetrieved.add(duration);
    getAppPriorityLatency.add(duration);
  }

  public void succeededGetAppQueueRetrieved(long duration) {
    totalSucceededGetAppQueueRetrieved.add(duration);
    getAppQueueLatency.add(duration);
  }

  public void succeededUpdateAppQueueRetrieved(long duration) {
    totalSucceededUpdateAppQueueRetrieved.add(duration);
    getUpdateQueueLatency.add(duration);
  }

  public void succeededGetAppTimeoutRetrieved(long duration) {
    totalSucceededGetAppTimeoutRetrieved.add(duration);
    getAppTimeoutLatency.add(duration);
  }

  public void succeededGetAppTimeoutsRetrieved(long duration) {
    totalSucceededGetAppTimeoutsRetrieved.add(duration);
    getAppTimeoutsLatency.add(duration);
  }

  public void succeededRefreshQueuesRetrieved(long duration) {
    totalSucceededRefreshQueuesRetrieved.add(duration);
    refreshQueuesLatency.add(duration);
  }

  public void succeededRefreshNodesRetrieved(long duration) {
    totalSucceededRefreshNodesRetrieved.add(duration);
    refreshNodesLatency.add(duration);
  }

  public void succeededGetRMNodeLabelsRetrieved(long duration) {
    totalSucceededGetRMNodeLabelsRetrieved.add(duration);
    getRMNodeLabelsLatency.add(duration);
  }

  public void succeededCheckUserAccessToQueueRetrieved(long duration) {
    totalSucceededCheckUserAccessToQueueRetrieved.add(duration);
    checkUserAccessToQueueLatency.add(duration);
  }

  public void succeededGetDelegationTokenRetrieved(long duration) {
    totalSucceededGetDelegationTokenRetrieved.add(duration);
    getDelegationTokenLatency.add(duration);
  }

  public void succeededRenewDelegationTokenRetrieved(long duration) {
    totalSucceededRenewDelegationTokenRetrieved.add(duration);
    renewDelegationTokenLatency.add(duration);
  }

  public void succeededCancelDelegationTokenRetrieved(long duration) {
    totalSucceededCancelDelegationTokenRetrieved.add(duration);
    cancelDelegationTokenLatency.add(duration);
  }

<<<<<<< HEAD
  public void succeededGetActivitiesLatencyRetrieved(long duration) {
    totalSucceededGetActivitiesRetrieved.add(duration);
    getActivitiesLatency.add(duration);
  }

  public void succeededGetBulkActivitiesRetrieved(long duration) {
    totalSucceededGetBulkActivitiesRetrieved.add(duration);
    getBulkActivitiesLatency.add(duration);
=======
  public void succeededGetSchedulerInfoRetrieved(long duration) {
    totalSucceededGetSchedulerInfoRetrieved.add(duration);
    getSchedulerInfoRetrievedLatency.add(duration);
>>>>>>> 442a5fb2
  }

  public void succeededRefreshSuperUserGroupsConfRetrieved(long duration) {
    totalSucceededRefreshSuperUserGroupsConfigurationRetrieved.add(duration);
    refreshSuperUserGroupsConfLatency.add(duration);
  }

  public void succeededRefreshUserToGroupsMappingsRetrieved(long duration) {
    totalSucceededRefreshUserToGroupsMappingsRetrieved.add(duration);
    refreshUserToGroupsMappingsLatency.add(duration);
  }

  public void incrAppsFailedCreated() {
    numAppsFailedCreated.incr();
  }

  public void incrAppsFailedSubmitted() {
    numAppsFailedSubmitted.incr();
  }

  public void incrAppsFailedKilled() {
    numAppsFailedKilled.incr();
  }

  public void incrAppsFailedRetrieved() {
    numAppsFailedRetrieved.incr();
  }

  public void incrMultipleAppsFailedRetrieved() {
    numMultipleAppsFailedRetrieved.incr();
  }

  public void incrAppAttemptsFailedRetrieved() {
    numAppAttemptsFailedRetrieved.incr();
  }

  public void incrGetClusterMetricsFailedRetrieved() {
    numGetClusterMetricsFailedRetrieved.incr();
  }

  public void incrClusterNodesFailedRetrieved() {
    numGetClusterNodesFailedRetrieved.incr();
  }

  public void incrNodeToLabelsFailedRetrieved() {
    numGetNodeToLabelsFailedRetrieved.incr();
  }

  public void incrLabelsToNodesFailedRetrieved() {
    numGetLabelsToNodesFailedRetrieved.incr();
  }

  public void incrClusterNodeLabelsFailedRetrieved() {
    numGetClusterNodeLabelsFailedRetrieved.incr();
  }

  public void incrAppAttemptReportFailedRetrieved() {
    numAppAttemptReportFailedRetrieved.incr();
  }

  public void incrQueueUserAclsFailedRetrieved() {
    numGetQueueUserAclsFailedRetrieved.incr();
  }

  public void incrGetContainerReportFailedRetrieved() {
    numGetContainerReportFailedRetrieved.incr();
  }

  public void incrGetContainersFailedRetrieved() {
    numGetContainersFailedRetrieved.incr();
  }

  public void incrListReservationsFailedRetrieved() {
    numListReservationsFailedRetrieved.incr();
  }

  public void incrResourceTypeInfoFailedRetrieved() {
    numGetResourceTypeInfo.incr();
  }

  public void incrFailAppAttemptFailedRetrieved() {
    numFailAppAttemptFailedRetrieved.incr();
  }

  public void incrUpdateAppPriorityFailedRetrieved() {
    numUpdateAppPriorityFailedRetrieved.incr();
  }

  public void incrUpdateApplicationTimeoutsRetrieved() {
    numUpdateAppTimeoutsFailedRetrieved.incr();
  }

  public void incrSignalToContainerFailedRetrieved() {
    numSignalToContainerFailedRetrieved.incr();
  }

  public void incrGetQueueInfoFailedRetrieved() {
    numGetQueueInfoFailedRetrieved.incr();
  }

  public void incrMoveApplicationAcrossQueuesFailedRetrieved() {
    numMoveApplicationAcrossQueuesFailedRetrieved.incr();
  }

  public void incrGetResourceProfilesFailedRetrieved() {
    numGetResourceProfilesFailedRetrieved.incr();
  }

  public void incrGetResourceProfileFailedRetrieved() {
    numGetResourceProfileFailedRetrieved.incr();
  }

  public void incrGetAttributesToNodesFailedRetrieved() {
    numGetAttributesToNodesFailedRetrieved.incr();
  }

  public void incrGetClusterNodeAttributesFailedRetrieved() {
    numGetClusterNodeAttributesFailedRetrieved.incr();
  }

  public void incrGetNodesToAttributesFailedRetrieved() {
    numGetNodesToAttributesFailedRetrieved.incr();
  }

  public void incrGetNewReservationFailedRetrieved() {
    numGetNewReservationFailedRetrieved.incr();
  }

  public void incrSubmitReservationFailedRetrieved() {
    numSubmitReservationFailedRetrieved.incr();
  }

  public void incrUpdateReservationFailedRetrieved() {
    numUpdateReservationFailedRetrieved.incr();
  }

  public void incrDeleteReservationFailedRetrieved() {
    numDeleteReservationFailedRetrieved.incr();
  }

  public void incrListReservationFailedRetrieved() {
    numListReservationFailedRetrieved.incr();
  }

  public void incrGetAppActivitiesFailedRetrieved() {
    numGetAppActivitiesFailedRetrieved.incr();
  }

  public void incrGetAppStatisticsFailedRetrieved() {
    numGetAppStatisticsFailedRetrieved.incr();
  }

  public void incrGetAppPriorityFailedRetrieved() {
    numGetAppPriorityFailedRetrieved.incr();
  }

  public void incrGetAppQueueFailedRetrieved() {
    numGetAppQueueFailedRetrieved.incr();
  }

  public void incrUpdateAppQueueFailedRetrieved() {
    numUpdateAppQueueFailedRetrieved.incr();
  }

  public void incrGetAppTimeoutFailedRetrieved() {
    numGetAppTimeoutFailedRetrieved.incr();
  }

  public void incrGetAppTimeoutsFailedRetrieved() {
    numGetAppTimeoutsFailedRetrieved.incr();
  }

  public void incrRefreshQueuesFailedRetrieved() {
    numRefreshQueuesFailedRetrieved.incr();
  }

  public void incrGetRMNodeLabelsFailedRetrieved() {
    numGetRMNodeLabelsFailedRetrieved.incr();
  }

  public void incrCheckUserAccessToQueueFailedRetrieved() {
    numCheckUserAccessToQueueFailedRetrieved.incr();
  }

  public void incrRefreshNodesFailedRetrieved() {
    numRefreshNodesFailedRetrieved.incr();
  }

  public void incrRefreshSuperUserGroupsConfigurationFailedRetrieved() {
    numRefreshSuperUserGroupsConfigurationFailedRetrieved.incr();
  }

  public void incrRefreshUserToGroupsMappingsFailedRetrieved() {
    numRefreshUserToGroupsMappingsFailedRetrieved.incr();
  }

  public void incrGetDelegationTokenFailedRetrieved() {
    numGetDelegationTokenFailedRetrieved.incr();
  }

  public void incrRenewDelegationTokenFailedRetrieved() {
    numRenewDelegationTokenFailedRetrieved.incr();
  }

  public void incrCancelDelegationTokenFailedRetrieved() {
    numCancelDelegationTokenFailedRetrieved.incr();
  }

<<<<<<< HEAD
  public void incrGetActivitiesFailedRetrieved() {
    numGetActivitiesFailedRetrieved.incr();
  }

  public void incrGetBulkActivitiesFailedRetrieved() {
    numGetBulkActivitiesFailedRetrieved.incr();
=======
  public void incrGetSchedulerInfoFailedRetrieved() {
    numGetSchedulerInfoFailedRetrieved.incr();
>>>>>>> 442a5fb2
  }
}<|MERGE_RESOLUTION|>--- conflicted
+++ resolved
@@ -135,15 +135,12 @@
   private MutableGaugeInt numRenewDelegationTokenFailedRetrieved;
   @Metric("# of renewDelegationToken failed to be retrieved")
   private MutableGaugeInt numCancelDelegationTokenFailedRetrieved;
-<<<<<<< HEAD
   @Metric("# of getActivities failed to be retrieved")
   private MutableGaugeInt numGetActivitiesFailedRetrieved;
   @Metric("# of getBulkActivities failed to be retrieved")
   private MutableGaugeInt numGetBulkActivitiesFailedRetrieved;
-=======
   @Metric("# of getSchedulerInfo failed to be retrieved")
   private MutableGaugeInt numGetSchedulerInfoFailedRetrieved;
->>>>>>> 442a5fb2
   @Metric("# of refreshSuperUserGroupsConfiguration failed to be retrieved")
   private MutableGaugeInt numRefreshSuperUserGroupsConfigurationFailedRetrieved;
   @Metric("# of refreshUserToGroupsMappings failed to be retrieved")
@@ -306,12 +303,9 @@
   private MutableQuantiles getDelegationTokenLatency;
   private MutableQuantiles renewDelegationTokenLatency;
   private MutableQuantiles cancelDelegationTokenLatency;
-<<<<<<< HEAD
   private MutableQuantiles getActivitiesLatency;
   private MutableQuantiles getBulkActivitiesLatency;
-=======
   private MutableQuantiles getSchedulerInfoRetrievedLatency;
->>>>>>> 442a5fb2
   private MutableQuantiles refreshSuperUserGroupsConfLatency;
   private MutableQuantiles refreshUserToGroupsMappingsLatency;
 
@@ -488,16 +482,14 @@
     cancelDelegationTokenLatency = registry.newQuantiles("cancelDelegationTokenLatency",
         "latency of cancel delegation token timeouts", "ops", "latency", 10);
 
-<<<<<<< HEAD
     getActivitiesLatency = registry.newQuantiles("getActivitiesLatency",
         "latency of get activities timeouts", "ops", "latency", 10);
 
     getBulkActivitiesLatency = registry.newQuantiles("getBulkActivitiesLatency",
          "latency of get bulk activities timeouts", "ops", "latency", 10);
-=======
+
     getSchedulerInfoRetrievedLatency = registry.newQuantiles("getSchedulerInfoRetrievedLatency",
         "latency of get scheduler info timeouts", "ops", "latency", 10);
->>>>>>> 442a5fb2
 
     refreshSuperUserGroupsConfLatency = registry.newQuantiles("refreshSuperUserGroupsConfLatency",
         "latency of refresh superuser groups configuration timeouts", "ops", "latency", 10);
@@ -761,7 +753,6 @@
   }
 
   @VisibleForTesting
-<<<<<<< HEAD
   public long getNumSucceededGetActivitiesRetrieved() {
     return totalSucceededGetActivitiesRetrieved.lastStat().numSamples();
   }
@@ -771,13 +762,12 @@
     return totalSucceededGetBulkActivitiesRetrieved.lastStat().numSamples();
   }
 
-=======
+  @VisibleForTesting
   public long getNumSucceededGetSchedulerInfoRetrieved() {
     return totalSucceededGetSchedulerInfoRetrieved.lastStat().numSamples();
   }
 
   @VisibleForTesting
->>>>>>> 442a5fb2
   public long getNumSucceededRefreshSuperUserGroupsConfigurationRetrieved() {
     return totalSucceededRefreshSuperUserGroupsConfigurationRetrieved.lastStat().numSamples();
   }
@@ -1018,7 +1008,6 @@
   }
 
   @VisibleForTesting
-<<<<<<< HEAD
   public double getLatencySucceededGetActivitiesRetrieved() {
     return totalSucceededGetActivitiesRetrieved.lastStat().mean();
   }
@@ -1028,13 +1017,12 @@
     return totalSucceededGetBulkActivitiesRetrieved.lastStat().mean();
   }
 
-=======
+  @VisibleForTesting
   public double getLatencySucceededGetSchedulerInfoRetrieved() {
     return totalSucceededGetSchedulerInfoRetrieved.lastStat().mean();
   }
 
   @VisibleForTesting
->>>>>>> 442a5fb2
   public double getLatencySucceededRefreshSuperUserGroupsConfigurationRetrieved() {
     return totalSucceededRefreshSuperUserGroupsConfigurationRetrieved.lastStat().mean();
   }
@@ -1257,17 +1245,16 @@
     return numCancelDelegationTokenFailedRetrieved.value();
   }
 
-<<<<<<< HEAD
   public int getActivitiesFailedRetrieved() {
     return numGetActivitiesFailedRetrieved.value();
   }
 
   public int getBulkActivitiesFailedRetrieved(){
     return numGetBulkActivitiesFailedRetrieved.value();
-=======
+  }
+  
   public int getSchedulerInfoFailedRetrieved() {
     return numGetSchedulerInfoFailedRetrieved.value();
->>>>>>> 442a5fb2
   }
 
   public void succeededAppsCreated(long duration) {
@@ -1504,8 +1491,7 @@
     totalSucceededCancelDelegationTokenRetrieved.add(duration);
     cancelDelegationTokenLatency.add(duration);
   }
-
-<<<<<<< HEAD
+  
   public void succeededGetActivitiesLatencyRetrieved(long duration) {
     totalSucceededGetActivitiesRetrieved.add(duration);
     getActivitiesLatency.add(duration);
@@ -1514,11 +1500,11 @@
   public void succeededGetBulkActivitiesRetrieved(long duration) {
     totalSucceededGetBulkActivitiesRetrieved.add(duration);
     getBulkActivitiesLatency.add(duration);
-=======
+  }
+  
   public void succeededGetSchedulerInfoRetrieved(long duration) {
     totalSucceededGetSchedulerInfoRetrieved.add(duration);
     getSchedulerInfoRetrievedLatency.add(duration);
->>>>>>> 442a5fb2
   }
 
   public void succeededRefreshSuperUserGroupsConfRetrieved(long duration) {
@@ -1726,17 +1712,16 @@
   public void incrCancelDelegationTokenFailedRetrieved() {
     numCancelDelegationTokenFailedRetrieved.incr();
   }
-
-<<<<<<< HEAD
+  
   public void incrGetActivitiesFailedRetrieved() {
     numGetActivitiesFailedRetrieved.incr();
   }
 
   public void incrGetBulkActivitiesFailedRetrieved() {
     numGetBulkActivitiesFailedRetrieved.incr();
-=======
+  }
+  
   public void incrGetSchedulerInfoFailedRetrieved() {
     numGetSchedulerInfoFailedRetrieved.incr();
->>>>>>> 442a5fb2
   }
 }