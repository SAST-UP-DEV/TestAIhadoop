/**
 * Licensed to the Apache Software Foundation (ASF) under one
 * or more contributor license agreements.  See the NOTICE file
 * distributed with this work for additional information
 * regarding copyright ownership.  The ASF licenses this file
 * to you under the Apache License, Version 2.0 (the
 * "License"); you may not use this file except in compliance
 * with the License.  You may obtain a copy of the License at
 *
 *     http://www.apache.org/licenses/LICENSE-2.0
 *
 * Unless required by applicable law or agreed to in writing, software
 * distributed under the License is distributed on an "AS IS" BASIS,
 * WITHOUT WARRANTIES OR CONDITIONS OF ANY KIND, either express or implied.
 * See the License for the specific language governing permissions and
 * limitations under the License.
 */

package org.apache.hadoop.yarn.server.router.clientrm;

import org.apache.hadoop.thirdparty.com.google.common.collect.Maps;
import org.apache.hadoop.thirdparty.com.google.common.util.concurrent.ThreadFactoryBuilder;
import java.io.IOException;
import java.lang.reflect.InvocationTargetException;
import java.lang.reflect.Method;
import java.util.ArrayList;
import java.util.Collection;
import java.util.List;
import java.util.Map;
import java.util.Random;
import java.util.TreeMap;
import java.util.concurrent.BlockingQueue;
import java.util.concurrent.Callable;
import java.util.concurrent.ConcurrentHashMap;

import java.util.concurrent.ExecutionException;
import java.util.concurrent.Future;
import java.util.concurrent.LinkedBlockingQueue;
import java.util.concurrent.ThreadFactory;
import java.util.concurrent.ThreadPoolExecutor;
import java.util.concurrent.TimeUnit;
import java.util.stream.Collectors;
import org.apache.commons.lang3.NotImplementedException;
import org.apache.hadoop.conf.Configuration;
import org.apache.hadoop.fs.CommonConfigurationKeys;
import org.apache.hadoop.security.UserGroupInformation;
import org.apache.hadoop.yarn.api.ApplicationClientProtocol;
import org.apache.hadoop.yarn.api.protocolrecords.CancelDelegationTokenRequest;
import org.apache.hadoop.yarn.api.protocolrecords.CancelDelegationTokenResponse;
import org.apache.hadoop.yarn.api.protocolrecords.FailApplicationAttemptRequest;
import org.apache.hadoop.yarn.api.protocolrecords.FailApplicationAttemptResponse;
import org.apache.hadoop.yarn.api.protocolrecords.GetAllResourceProfilesRequest;
import org.apache.hadoop.yarn.api.protocolrecords.GetAllResourceProfilesResponse;
import org.apache.hadoop.yarn.api.protocolrecords.GetAllResourceTypeInfoRequest;
import org.apache.hadoop.yarn.api.protocolrecords.GetAllResourceTypeInfoResponse;
import org.apache.hadoop.yarn.api.protocolrecords.GetApplicationAttemptReportRequest;
import org.apache.hadoop.yarn.api.protocolrecords.GetApplicationAttemptReportResponse;
import org.apache.hadoop.yarn.api.protocolrecords.GetApplicationAttemptsRequest;
import org.apache.hadoop.yarn.api.protocolrecords.GetApplicationAttemptsResponse;
import org.apache.hadoop.yarn.api.protocolrecords.GetApplicationReportRequest;
import org.apache.hadoop.yarn.api.protocolrecords.GetApplicationReportResponse;
import org.apache.hadoop.yarn.api.protocolrecords.GetApplicationsRequest;
import org.apache.hadoop.yarn.api.protocolrecords.GetApplicationsResponse;
import org.apache.hadoop.yarn.api.protocolrecords.GetAttributesToNodesRequest;
import org.apache.hadoop.yarn.api.protocolrecords.GetAttributesToNodesResponse;
import org.apache.hadoop.yarn.api.protocolrecords.GetClusterMetricsRequest;
import org.apache.hadoop.yarn.api.protocolrecords.GetClusterMetricsResponse;
import org.apache.hadoop.yarn.api.protocolrecords.GetClusterNodeAttributesRequest;
import org.apache.hadoop.yarn.api.protocolrecords.GetClusterNodeAttributesResponse;
import org.apache.hadoop.yarn.api.protocolrecords.GetClusterNodeLabelsRequest;
import org.apache.hadoop.yarn.api.protocolrecords.GetClusterNodeLabelsResponse;
import org.apache.hadoop.yarn.api.protocolrecords.GetClusterNodesRequest;
import org.apache.hadoop.yarn.api.protocolrecords.GetClusterNodesResponse;
import org.apache.hadoop.yarn.api.protocolrecords.GetContainerReportRequest;
import org.apache.hadoop.yarn.api.protocolrecords.GetContainerReportResponse;
import org.apache.hadoop.yarn.api.protocolrecords.GetContainersRequest;
import org.apache.hadoop.yarn.api.protocolrecords.GetContainersResponse;
import org.apache.hadoop.yarn.api.protocolrecords.GetDelegationTokenRequest;
import org.apache.hadoop.yarn.api.protocolrecords.GetDelegationTokenResponse;
import org.apache.hadoop.yarn.api.protocolrecords.GetLabelsToNodesRequest;
import org.apache.hadoop.yarn.api.protocolrecords.GetLabelsToNodesResponse;
import org.apache.hadoop.yarn.api.protocolrecords.GetNewApplicationRequest;
import org.apache.hadoop.yarn.api.protocolrecords.GetNewApplicationResponse;
import org.apache.hadoop.yarn.api.protocolrecords.GetNewReservationRequest;
import org.apache.hadoop.yarn.api.protocolrecords.GetNewReservationResponse;
import org.apache.hadoop.yarn.api.protocolrecords.GetNodesToAttributesRequest;
import org.apache.hadoop.yarn.api.protocolrecords.GetNodesToAttributesResponse;
import org.apache.hadoop.yarn.api.protocolrecords.GetNodesToLabelsRequest;
import org.apache.hadoop.yarn.api.protocolrecords.GetNodesToLabelsResponse;
import org.apache.hadoop.yarn.api.protocolrecords.GetQueueInfoRequest;
import org.apache.hadoop.yarn.api.protocolrecords.GetQueueInfoResponse;
import org.apache.hadoop.yarn.api.protocolrecords.GetQueueUserAclsInfoRequest;
import org.apache.hadoop.yarn.api.protocolrecords.GetQueueUserAclsInfoResponse;
import org.apache.hadoop.yarn.api.protocolrecords.GetResourceProfileRequest;
import org.apache.hadoop.yarn.api.protocolrecords.GetResourceProfileResponse;
import org.apache.hadoop.yarn.api.protocolrecords.KillApplicationRequest;
import org.apache.hadoop.yarn.api.protocolrecords.KillApplicationResponse;
import org.apache.hadoop.yarn.api.protocolrecords.MoveApplicationAcrossQueuesRequest;
import org.apache.hadoop.yarn.api.protocolrecords.MoveApplicationAcrossQueuesResponse;
import org.apache.hadoop.yarn.api.protocolrecords.RenewDelegationTokenRequest;
import org.apache.hadoop.yarn.api.protocolrecords.RenewDelegationTokenResponse;
import org.apache.hadoop.yarn.api.protocolrecords.ReservationDeleteRequest;
import org.apache.hadoop.yarn.api.protocolrecords.ReservationDeleteResponse;
import org.apache.hadoop.yarn.api.protocolrecords.ReservationListRequest;
import org.apache.hadoop.yarn.api.protocolrecords.ReservationListResponse;
import org.apache.hadoop.yarn.api.protocolrecords.ReservationSubmissionRequest;
import org.apache.hadoop.yarn.api.protocolrecords.ReservationSubmissionResponse;
import org.apache.hadoop.yarn.api.protocolrecords.ReservationUpdateRequest;
import org.apache.hadoop.yarn.api.protocolrecords.ReservationUpdateResponse;
import org.apache.hadoop.yarn.api.protocolrecords.SignalContainerRequest;
import org.apache.hadoop.yarn.api.protocolrecords.SignalContainerResponse;
import org.apache.hadoop.yarn.api.protocolrecords.SubmitApplicationRequest;
import org.apache.hadoop.yarn.api.protocolrecords.SubmitApplicationResponse;
import org.apache.hadoop.yarn.api.protocolrecords.UpdateApplicationPriorityRequest;
import org.apache.hadoop.yarn.api.protocolrecords.UpdateApplicationPriorityResponse;
import org.apache.hadoop.yarn.api.protocolrecords.UpdateApplicationTimeoutsRequest;
import org.apache.hadoop.yarn.api.protocolrecords.UpdateApplicationTimeoutsResponse;
import org.apache.hadoop.yarn.api.records.ApplicationId;
import org.apache.hadoop.yarn.conf.YarnConfiguration;
import org.apache.hadoop.yarn.exceptions.YarnException;
import org.apache.hadoop.yarn.exceptions.YarnRuntimeException;
import org.apache.hadoop.yarn.server.federation.failover.FederationProxyProviderUtil;
import org.apache.hadoop.yarn.server.federation.policies.FederationPolicyUtils;
import org.apache.hadoop.yarn.server.federation.policies.RouterPolicyFacade;
import org.apache.hadoop.yarn.server.federation.policies.exceptions.FederationPolicyInitializationException;
import org.apache.hadoop.yarn.server.federation.store.records.ApplicationHomeSubCluster;
import org.apache.hadoop.yarn.server.federation.store.records.SubClusterId;
import org.apache.hadoop.yarn.server.federation.store.records.SubClusterInfo;
import org.apache.hadoop.yarn.server.federation.utils.FederationStateStoreFacade;
import org.apache.hadoop.yarn.server.router.RouterAuditLogger;
import org.apache.hadoop.yarn.server.router.RouterMetrics;
import org.apache.hadoop.yarn.server.router.RouterServerUtil;
import org.apache.hadoop.yarn.util.Clock;
import org.apache.hadoop.yarn.util.MonotonicClock;
import org.slf4j.Logger;
import org.slf4j.LoggerFactory;

import org.apache.hadoop.classification.VisibleForTesting;

import static org.apache.hadoop.yarn.server.router.RouterAuditLogger.AuditConstants.GET_NEW_APP;
import static org.apache.hadoop.yarn.server.router.RouterAuditLogger.AuditConstants.SUBMIT_NEW_APP;
import static org.apache.hadoop.yarn.server.router.RouterAuditLogger.AuditConstants.GET_APP_REPORT;
import static org.apache.hadoop.yarn.server.router.RouterAuditLogger.AuditConstants.FORCE_KILL_APP;
import static org.apache.hadoop.yarn.server.router.RouterAuditLogger.AuditConstants.TARGET_CLIENT_RM_SERVICE;
import static org.apache.hadoop.yarn.server.router.RouterAuditLogger.AuditConstants.UNKNOWN;

/**
 * Extends the {@code AbstractRequestInterceptorClient} class and provides an
 * implementation for federation of YARN RM and scaling an application across
 * multiple YARN SubClusters. All the federation specific implementation is
 * encapsulated in this class. This is always the last interceptor in the chain.
 */
public class FederationClientInterceptor
    extends AbstractClientRequestInterceptor {

  /*
   * TODO YARN-6740 Federation Router (hiding multiple RMs for
   * ApplicationClientProtocol) phase 2.
   *
   * The current implementation finalized the main 4 calls (getNewApplication,
   * submitApplication, forceKillApplication and getApplicationReport). Those
   * allow us to execute applications E2E.
   */

  private static final Logger LOG =
      LoggerFactory.getLogger(FederationClientInterceptor.class);

  private int numSubmitRetries;
  private Map<SubClusterId, ApplicationClientProtocol> clientRMProxies;
  private FederationStateStoreFacade federationFacade;
  private Random rand;
  private RouterPolicyFacade policyFacade;
  private RouterMetrics routerMetrics;
  private ThreadPoolExecutor executorService;
  private final Clock clock = new MonotonicClock();
  private boolean returnPartialReport;

  @Override
  public void init(String userName) {
    super.init(userName);

    federationFacade = FederationStateStoreFacade.getInstance();
    rand = new Random(System.currentTimeMillis());

    int numThreads = getConf().getInt(
        YarnConfiguration.ROUTER_USER_CLIENT_THREADS_SIZE,
        YarnConfiguration.DEFAULT_ROUTER_USER_CLIENT_THREADS_SIZE);
    ThreadFactory threadFactory = new ThreadFactoryBuilder()
        .setNameFormat("RPC Router Client-" + userName + "-%d ").build();

    BlockingQueue workQueue = new LinkedBlockingQueue<>();
    this.executorService = new ThreadPoolExecutor(numThreads, numThreads,
        0L, TimeUnit.MILLISECONDS, workQueue, threadFactory);

    final Configuration conf = this.getConf();

    try {
      policyFacade = new RouterPolicyFacade(conf, federationFacade,
          this.federationFacade.getSubClusterResolver(), null);
    } catch (FederationPolicyInitializationException e) {
      LOG.error(e.getMessage());
    }

    numSubmitRetries = conf.getInt(
        YarnConfiguration.ROUTER_CLIENTRM_SUBMIT_RETRY,
        YarnConfiguration.DEFAULT_ROUTER_CLIENTRM_SUBMIT_RETRY);

    clientRMProxies = new ConcurrentHashMap<>();
    routerMetrics = RouterMetrics.getMetrics();

    returnPartialReport = conf.getBoolean(
        YarnConfiguration.ROUTER_CLIENTRM_PARTIAL_RESULTS_ENABLED,
        YarnConfiguration.DEFAULT_ROUTER_CLIENTRM_PARTIAL_RESULTS_ENABLED);
  }

  @Override
  public void setNextInterceptor(ClientRequestInterceptor next) {
    throw new YarnRuntimeException("setNextInterceptor is being called on "
        + "FederationClientRequestInterceptor, which should be the last one "
        + "in the chain. Check if the interceptor pipeline configuration "
        + "is correct");
  }

  @VisibleForTesting
  protected ApplicationClientProtocol getClientRMProxyForSubCluster(
      SubClusterId subClusterId) throws YarnException {

    if (clientRMProxies.containsKey(subClusterId)) {
      return clientRMProxies.get(subClusterId);
    }

    ApplicationClientProtocol clientRMProxy = null;
    try {
      boolean serviceAuthEnabled = getConf().getBoolean(
          CommonConfigurationKeys.HADOOP_SECURITY_AUTHORIZATION, false);
      UserGroupInformation realUser = user;
      if (serviceAuthEnabled) {
<<<<<<< HEAD
        realUser = UserGroupInformation.createProxyUser(
            user.getShortUserName(), UserGroupInformation.getLoginUser());
=======
        realUser = UserGroupInformation.createProxyUser(user.getShortUserName(),
            UserGroupInformation.getLoginUser());
>>>>>>> 213ea037
      }
      clientRMProxy = FederationProxyProviderUtil.createRMProxy(getConf(),
          ApplicationClientProtocol.class, subClusterId, realUser);
    } catch (Exception e) {
      RouterServerUtil.logAndThrowException(
          "Unable to create the interface to reach the SubCluster " + subClusterId, e);
    }
    clientRMProxies.put(subClusterId, clientRMProxy);
    return clientRMProxy;
  }

  private SubClusterId getRandomActiveSubCluster(
      Map<SubClusterId, SubClusterInfo> activeSubClusters) throws YarnException {
    if (activeSubClusters.isEmpty()) {
      RouterServerUtil.logAndThrowException(
          FederationPolicyUtils.NO_ACTIVE_SUBCLUSTER_AVAILABLE, null);
    }
    List<SubClusterId> list = new ArrayList<>(activeSubClusters.keySet());
    return list.get(rand.nextInt(list.size()));
  }

  /**
   * YARN Router forwards every getNewApplication requests to any RM. During
   * this operation there will be no communication with the State Store. The
   * Router will forward the requests to any SubCluster. The Router will retry
   * to submit the request on #numSubmitRetries different SubClusters. The
   * SubClusters are randomly chosen from the active ones.
   *
   * Possible failures and behaviors:
   *
   * Client: identical behavior as {@code ClientRMService}.
   *
   * Router: the Client will timeout and resubmit.
   *
   * ResourceManager: the Router will timeout and contacts another RM.
   *
   * StateStore: not in the execution.
   */
  @Override
  public GetNewApplicationResponse getNewApplication(
      GetNewApplicationRequest request) throws YarnException, IOException {

    if (request == null) {
      routerMetrics.incrAppsFailedCreated();
      String errMsg = "Missing getNewApplication request.";
      RouterAuditLogger.logFailure(user.getShortUserName(), GET_NEW_APP, UNKNOWN,
          TARGET_CLIENT_RM_SERVICE, errMsg);
      RouterServerUtil.logAndThrowException(errMsg, null);
    }

    long startTime = clock.getTime();
    Map<SubClusterId, SubClusterInfo> subClustersActive =
        federationFacade.getSubClusters(true);

    GetNewApplicationResponse response = null;

    for (int i = 0; i < numSubmitRetries; ++i) {
      SubClusterId subClusterId = getRandomActiveSubCluster(subClustersActive);
<<<<<<< HEAD
      LOG.info("getNewApplication try #{} on SubCluster {}.", i, subClusterId);
      ApplicationClientProtocol clientRMProxy = getClientRMProxyForSubCluster(subClusterId);
      response = null;
=======
      LOG.debug("getNewApplication try #{} on SubCluster {}", i, subClusterId);
      ApplicationClientProtocol clientRMProxy =
          getClientRMProxyForSubCluster(subClusterId);
      GetNewApplicationResponse response = null;
>>>>>>> 213ea037
      try {
        response = clientRMProxy.getNewApplication(request);
      } catch (Exception e) {
        LOG.warn("Unable to create a new ApplicationId in SubCluster {}.", subClusterId.getId(), e);
        subClustersActive.remove(subClusterId);
      }

      if (response != null) {
        long stopTime = clock.getTime();
        routerMetrics.succeededAppsCreated(stopTime - startTime);
        RouterAuditLogger.logSuccess(user.getShortUserName(), GET_NEW_APP,
            TARGET_CLIENT_RM_SERVICE, response.getApplicationId());
        return response;
      }
    }

    routerMetrics.incrAppsFailedCreated();
    String errMsg = "Failed to create a new application.";
    RouterAuditLogger.logFailure(user.getShortUserName(), GET_NEW_APP, UNKNOWN,
        TARGET_CLIENT_RM_SERVICE, errMsg);
    RouterServerUtil.logAndThrowException(errMsg, null);
    return response;
  }

  /**
   * Today, in YARN there are no checks of any applicationId submitted.
   *
   * Base scenarios:
   *
   * The Client submits an application to the Router. The Router selects one
   * SubCluster to forward the request. The Router inserts a tuple into
   * StateStore with the selected SubCluster (e.g. SC1) and the appId. The
   * State Store replies with the selected SubCluster (e.g. SC1). The Router
   * submits the request to the selected SubCluster.
   *
   * In case of State Store failure:
   *
   * The client submits an application to the Router. The Router selects one
   * SubCluster to forward the request. The Router inserts a tuple into State
   * Store with the selected SubCluster (e.g. SC1) and the appId. Due to the
   * State Store down the Router times out and it will retry depending on the
   * FederationFacade settings. The Router replies to the client with an error
   * message.
   *
   * If State Store fails after inserting the tuple: identical behavior as
   * {@code ClientRMService}.
   *
   * In case of Router failure:
   *
   * Scenario 1 – Crash before submission to the ResourceManager
   *
   * The Client submits an application to the Router. The Router selects one
   * SubCluster to forward the request. The Router inserts a tuple into State
   * Store with the selected SubCluster (e.g. SC1) and the appId. The Router
   * crashes. The Client timeouts and resubmits the application. The Router
   * selects one SubCluster to forward the request. The Router inserts a tuple
   * into State Store with the selected SubCluster (e.g. SC2) and the appId.
   * Because the tuple is already inserted in the State Store, it returns the
   * previous selected SubCluster (e.g. SC1). The Router submits the request
   * to the selected SubCluster (e.g. SC1).
   *
   * Scenario 2 – Crash after submission to the ResourceManager
   *
   * The Client submits an application to the Router. The Router selects one
   * SubCluster to forward the request. The Router inserts a tuple into State
   * Store with the selected SubCluster (e.g. SC1) and the appId. The Router
   * submits the request to the selected SubCluster. The Router crashes. The
   * Client timeouts and resubmit the application. The Router selects one
   * SubCluster to forward the request. The Router inserts a tuple into State
   * Store with the selected SubCluster (e.g. SC2) and the appId. The State
   * Store replies with the selected SubCluster (e.g. SC1). The Router submits
   * the request to the selected SubCluster (e.g. SC1). When a client re-submits
   * the same application to the same RM, it does not raise an exception and
   * replies with operation successful message.
   *
   * In case of Client failure: identical behavior as {@code ClientRMService}.
   *
   * In case of ResourceManager failure:
   *
   * The Client submits an application to the Router. The Router selects one
   * SubCluster to forward the request. The Router inserts a tuple into State
   * Store with the selected SubCluster (e.g. SC1) and the appId. The Router
   * submits the request to the selected SubCluster. The entire SubCluster is
   * down – all the RMs in HA or the master RM is not reachable. The Router
   * times out. The Router selects a new SubCluster to forward the request.
   * The Router update a tuple into State Store with the selected SubCluster
   * (e.g. SC2) and the appId. The State Store replies with OK answer. The
   * Router submits the request to the selected SubCluster (e.g. SC2).
   */
  @Override
  public SubmitApplicationResponse submitApplication(
      SubmitApplicationRequest request) throws YarnException, IOException {

    if (request == null || request.getApplicationSubmissionContext() == null
        || request.getApplicationSubmissionContext().getApplicationId() == null) {
      routerMetrics.incrAppsFailedSubmitted();
      String errMsg =
          "Missing submitApplication request or applicationSubmissionContext information.";
      RouterAuditLogger.logFailure(user.getShortUserName(), SUBMIT_NEW_APP, UNKNOWN,
          TARGET_CLIENT_RM_SERVICE, errMsg);
      RouterServerUtil.logAndThrowException(errMsg, null);
    }

    SubmitApplicationResponse response = null;

    long startTime = clock.getTime();

    ApplicationId applicationId =
        request.getApplicationSubmissionContext().getApplicationId();

    List<SubClusterId> blacklist = new ArrayList<>();

    for (int i = 0; i < numSubmitRetries; ++i) {

      SubClusterId subClusterId = policyFacade.getHomeSubcluster(
          request.getApplicationSubmissionContext(), blacklist);

      LOG.info("submitApplication appId {} try #{} on SubCluster {}.",
           applicationId, i, subClusterId);

      ApplicationHomeSubCluster appHomeSubCluster =
          ApplicationHomeSubCluster.newInstance(applicationId, subClusterId);

      if (i == 0) {
        try {
          // persist the mapping of applicationId and the subClusterId which has
          // been selected as its home
          subClusterId =
              federationFacade.addApplicationHomeSubCluster(appHomeSubCluster);
        } catch (YarnException e) {
          routerMetrics.incrAppsFailedSubmitted();
          String message =
              String.format("Unable to insert the ApplicationId %s into the FederationStateStore.",
              applicationId);
          RouterAuditLogger.logFailure(user.getShortUserName(), SUBMIT_NEW_APP, UNKNOWN,
              TARGET_CLIENT_RM_SERVICE, message, applicationId, subClusterId);
          RouterServerUtil.logAndThrowException(message, e);
        }
      } else {
        try {
          // update the mapping of applicationId and the home subClusterId to
          // the new subClusterId we have selected
          federationFacade.updateApplicationHomeSubCluster(appHomeSubCluster);
        } catch (YarnException e) {
          String message =
              String.format("Unable to update the ApplicationId %s into the FederationStateStore.",
              applicationId);
          SubClusterId subClusterIdInStateStore =
              federationFacade.getApplicationHomeSubCluster(applicationId);
          if (subClusterId == subClusterIdInStateStore) {
            LOG.info("Application {} already submitted on SubCluster {}.",
                applicationId, subClusterId);
          } else {
            routerMetrics.incrAppsFailedSubmitted();
            RouterAuditLogger.logFailure(user.getShortUserName(), SUBMIT_NEW_APP, UNKNOWN,
                TARGET_CLIENT_RM_SERVICE, message, applicationId, subClusterId);
            RouterServerUtil.logAndThrowException(message, e);
          }
        }
      }

      ApplicationClientProtocol clientRMProxy =
          getClientRMProxyForSubCluster(subClusterId);

      try {
        response = clientRMProxy.submitApplication(request);
      } catch (Exception e) {
        LOG.warn("Unable to submit the application {} to SubCluster {} error = {}.",
            applicationId, subClusterId.getId(), e);
      }

      if (response != null) {
        LOG.info("Application {} with appId {} submitted on {}.",
            request.getApplicationSubmissionContext().getApplicationName(),
            applicationId, subClusterId);
        long stopTime = clock.getTime();
        routerMetrics.succeededAppsSubmitted(stopTime - startTime);
        RouterAuditLogger.logSuccess(user.getShortUserName(), SUBMIT_NEW_APP,
            TARGET_CLIENT_RM_SERVICE, applicationId, subClusterId);
        return response;
      } else {
        // Empty response from the ResourceManager.
        // Blacklist this subcluster for this request.
        blacklist.add(subClusterId);
      }
    }

    routerMetrics.incrAppsFailedSubmitted();
    String msg = String.format("Application %s with appId %s failed to be submitted.",
        request.getApplicationSubmissionContext().getApplicationName(), applicationId);
    RouterAuditLogger.logFailure(user.getShortUserName(), SUBMIT_NEW_APP, UNKNOWN,
        TARGET_CLIENT_RM_SERVICE, msg, applicationId);
    RouterServerUtil.logAndThrowException(msg, null);
    return response;
  }

  /**
   * The YARN Router will forward to the respective YARN RM in which the AM is
   * running.
   *
   * Possible failures and behaviors:
   *
   * Client: identical behavior as {@code ClientRMService}.
   *
   * Router: the Client will timeout and resubmit the request.
   *
   * ResourceManager: the Router will timeout and the call will fail.
   *
   * State Store: the Router will timeout and it will retry depending on the
   * FederationFacade settings - if the failure happened before the select
   * operation.
   */
  @Override
  public KillApplicationResponse forceKillApplication(
      KillApplicationRequest request) throws YarnException, IOException {

    if (request == null || request.getApplicationId() == null) {
      routerMetrics.incrAppsFailedKilled();
      String msg = "Missing forceKillApplication request or ApplicationId.";
      RouterAuditLogger.logFailure(user.getShortUserName(), FORCE_KILL_APP, UNKNOWN,
          TARGET_CLIENT_RM_SERVICE, msg);
      RouterServerUtil.logAndThrowException(msg, null);
    }

    long startTime = clock.getTime();

    ApplicationId applicationId = request.getApplicationId();
    SubClusterId subClusterId = null;

    try {
      subClusterId = federationFacade
          .getApplicationHomeSubCluster(request.getApplicationId());
    } catch (YarnException e) {
      routerMetrics.incrAppsFailedKilled();
      String msg =
          String.format("Application %s does not exist in FederationStateStore.", applicationId);
      RouterAuditLogger.logFailure(user.getShortUserName(), FORCE_KILL_APP, UNKNOWN,
          TARGET_CLIENT_RM_SERVICE, msg, applicationId);
      RouterServerUtil.logAndThrowException(msg, e);
    }

    ApplicationClientProtocol clientRMProxy =
        getClientRMProxyForSubCluster(subClusterId);

    KillApplicationResponse response = null;
    try {
      LOG.info("forceKillApplication {} on SubCluster {}.", applicationId, subClusterId);
      response = clientRMProxy.forceKillApplication(request);
    } catch (Exception e) {
      routerMetrics.incrAppsFailedKilled();
      String msg = "Unable to kill the application report.";
      RouterAuditLogger.logFailure(user.getShortUserName(), FORCE_KILL_APP, UNKNOWN,
          TARGET_CLIENT_RM_SERVICE, msg, applicationId, subClusterId);
      RouterServerUtil.logAndThrowException(msg, e);
    }

    if (response == null) {
      LOG.error("No response when attempting to kill the application {} to SubCluster {}.",
          applicationId, subClusterId.getId());
    }

    long stopTime = clock.getTime();
    routerMetrics.succeededAppsKilled(stopTime - startTime);
    RouterAuditLogger.logSuccess(user.getShortUserName(), FORCE_KILL_APP,
        TARGET_CLIENT_RM_SERVICE, applicationId);
    return response;
  }

  /**
   * The YARN Router will forward to the respective YARN RM in which the AM is
   * running.
   *
   * Possible failure:
   *
   * Client: identical behavior as {@code ClientRMService}.
   *
   * Router: the Client will timeout and resubmit the request.
   *
   * ResourceManager: the Router will timeout and the call will fail.
   *
   * State Store: the Router will timeout and it will retry depending on the
   * FederationFacade settings - if the failure happened before the select
   * operation.
   */
  @Override
  public GetApplicationReportResponse getApplicationReport(
      GetApplicationReportRequest request) throws YarnException, IOException {

    if (request == null || request.getApplicationId() == null) {
      routerMetrics.incrAppsFailedRetrieved();
      String errMsg = "Missing getApplicationReport request or applicationId information.";
      RouterAuditLogger.logFailure(user.getShortUserName(), GET_APP_REPORT, UNKNOWN,
          TARGET_CLIENT_RM_SERVICE, errMsg);
      RouterServerUtil.logAndThrowException(errMsg, null);
    }

    long startTime = clock.getTime();
    SubClusterId subClusterId = null;

    try {
      subClusterId = federationFacade
          .getApplicationHomeSubCluster(request.getApplicationId());
    } catch (YarnException e) {
      routerMetrics.incrAppsFailedRetrieved();
      String errMsg = String.format("Application %s does not exist in FederationStateStore.",
          request.getApplicationId());
      RouterAuditLogger.logFailure(user.getShortUserName(), GET_APP_REPORT, UNKNOWN,
          TARGET_CLIENT_RM_SERVICE, errMsg, request.getApplicationId());
      RouterServerUtil.logAndThrowException(errMsg, e);
    }

    ApplicationClientProtocol clientRMProxy =
        getClientRMProxyForSubCluster(subClusterId);
    GetApplicationReportResponse response = null;

    try {
      response = clientRMProxy.getApplicationReport(request);
    } catch (Exception e) {
      routerMetrics.incrAppsFailedRetrieved();
      String errMsg = String.format("Unable to get the application report for %s to SubCluster %s.",
          request.getApplicationId(), subClusterId.getId());
      RouterAuditLogger.logFailure(user.getShortUserName(), GET_APP_REPORT, UNKNOWN,
          TARGET_CLIENT_RM_SERVICE, errMsg, request.getApplicationId(), subClusterId);
      RouterServerUtil.logAndThrowException(errMsg, e);
    }

    if (response == null) {
      LOG.error("No response when attempting to retrieve the report of "
          + "the application {} to SubCluster {}.",
          request.getApplicationId(), subClusterId.getId());
    }
    long stopTime = clock.getTime();
    routerMetrics.succeededAppsRetrieved(stopTime - startTime);
    RouterAuditLogger.logSuccess(user.getShortUserName(), GET_APP_REPORT,
        TARGET_CLIENT_RM_SERVICE, request.getApplicationId());
    return response;
  }

  /**
   * The Yarn Router will forward the request to all the Yarn RMs in parallel,
   * after that it will group all the ApplicationReports by the ApplicationId.
   *
   * Possible failure:
   *
   * Client: identical behavior as {@code ClientRMService}.
   *
   * Router: the Client will timeout and resubmit the request.
   *
   * ResourceManager: the Router calls each Yarn RM in parallel. In case a
   * Yarn RM fails, a single call will timeout. However, the Router will
   * merge the ApplicationReports it got, and provides a partial list to
   * the client.
   *
   * State Store: the Router will timeout and it will retry depending on the
   * FederationFacade settings - if the failure happened before the select
   * operation.
   */
  @Override
  public GetApplicationsResponse getApplications(GetApplicationsRequest request)
      throws YarnException, IOException {
    if (request == null) {
      routerMetrics.incrMultipleAppsFailedRetrieved();
      RouterServerUtil.logAndThrowException("Missing getApplications request.", null);
    }
    long startTime = clock.getTime();
    Map<SubClusterId, SubClusterInfo> subclusters =
        federationFacade.getSubClusters(true);
    ClientMethod remoteMethod = new ClientMethod("getApplications",
        new Class[] {GetApplicationsRequest.class}, new Object[] {request});
    Map<SubClusterId, GetApplicationsResponse> applications = null;
    try {
      applications = invokeConcurrent(subclusters.keySet(), remoteMethod,
          GetApplicationsResponse.class);
    } catch (Exception ex) {
      routerMetrics.incrMultipleAppsFailedRetrieved();
      RouterServerUtil.logAndThrowException("Unable to get applications due to exception.", ex);
    }
    long stopTime = clock.getTime();
    routerMetrics.succeededMultipleAppsRetrieved(stopTime - startTime);
    // Merge the Application Reports
    return RouterYarnClientUtils.mergeApplications(applications.values(), returnPartialReport);
  }

  @Override
  public GetClusterMetricsResponse getClusterMetrics(
      GetClusterMetricsRequest request) throws YarnException, IOException {
    if (request == null) {
      routerMetrics.incrGetClusterMetricsFailedRetrieved();
      RouterServerUtil.logAndThrowException("Missing getClusterMetrics request.", null);
    }
    long startTime = clock.getTime();
    ClientMethod remoteMethod = new ClientMethod("getClusterMetrics",
        new Class[] {GetClusterMetricsRequest.class}, new Object[] {request});
    Collection<GetClusterMetricsResponse> clusterMetrics = null;
    try {
      clusterMetrics = invokeAppClientProtocolMethod(
          true, remoteMethod, GetClusterMetricsResponse.class);
    } catch (Exception ex) {
      routerMetrics.incrGetClusterMetricsFailedRetrieved();
      RouterServerUtil.logAndThrowException("Unable to get cluster metrics due to exception.", ex);
    }
    long stopTime = clock.getTime();
    routerMetrics.succeededGetClusterMetricsRetrieved(stopTime - startTime);
    return RouterYarnClientUtils.merge(clusterMetrics);
  }

  <R> Map<SubClusterId, R> invokeConcurrent(ArrayList<SubClusterId> clusterIds,
      ClientMethod request, Class<R> clazz) throws YarnException, IOException {
    List<Callable<Object>> callables = new ArrayList<>();
    List<Future<Object>> futures = new ArrayList<>();
    Map<SubClusterId, IOException> exceptions = new TreeMap<>();
    for (SubClusterId subClusterId : clusterIds) {
      callables.add(new Callable<Object>() {
        @Override
        public Object call() throws Exception {
          ApplicationClientProtocol protocol =
              getClientRMProxyForSubCluster(subClusterId);
          Method method = ApplicationClientProtocol.class
              .getMethod(request.getMethodName(), request.getTypes());
          return method.invoke(protocol, request.getParams());
        }
      });
    }
    Map<SubClusterId, R> results = new TreeMap<>();
    try {
      futures.addAll(executorService.invokeAll(callables));
      for (int i = 0; i < futures.size(); i++) {
        SubClusterId subClusterId = clusterIds.get(i);
        try {
          Future<Object> future = futures.get(i);
          Object result = future.get();
          results.put(subClusterId, clazz.cast(result));
        } catch (ExecutionException ex) {
          Throwable cause = ex.getCause();
          LOG.debug("Cannot execute {} on {}: {}", request.getMethodName(),
              subClusterId.getId(), cause.getMessage());
          IOException ioe;
          if (cause instanceof IOException) {
            ioe = (IOException) cause;
          } else if (cause instanceof YarnException) {
            throw (YarnException) cause;
          } else {
            ioe = new IOException(
                "Unhandled exception while calling " + request.getMethodName()
                    + ": " + cause.getMessage(), cause);
          }
          // Store the exceptions
          exceptions.put(subClusterId, ioe);
        }
      }
      if (results.isEmpty() && !clusterIds.isEmpty()) {
        SubClusterId subClusterId = clusterIds.get(0);
        IOException ioe = exceptions.get(subClusterId);
        if (ioe != null) {
          throw ioe;
        }
      }
    } catch (InterruptedException e) {
      throw new YarnException(e);
    }
    return results;
  }

  <R> Map<SubClusterId, R> invokeConcurrent(Collection<SubClusterId> clusterIds,
      ClientMethod request, Class<R> clazz) throws YarnException, IOException {
    ArrayList<SubClusterId> clusterIdList = new ArrayList<>(clusterIds);
    return invokeConcurrent(clusterIdList, request, clazz);
  }

  @Override
  public GetClusterNodesResponse getClusterNodes(GetClusterNodesRequest request)
      throws YarnException, IOException {
    if (request == null) {
      routerMetrics.incrClusterNodesFailedRetrieved();
      RouterServerUtil.logAndThrowException("Missing getClusterNodes request.", null);
    }
    long startTime = clock.getTime();
    Map<SubClusterId, SubClusterInfo> subClusters =
        federationFacade.getSubClusters(true);
    Map<SubClusterId, GetClusterNodesResponse> clusterNodes = Maps.newHashMap();
    for (SubClusterId subClusterId : subClusters.keySet()) {
      ApplicationClientProtocol client;
      try {
        client = getClientRMProxyForSubCluster(subClusterId);
        GetClusterNodesResponse response = client.getClusterNodes(request);
        clusterNodes.put(subClusterId, response);
      } catch (Exception ex) {
        routerMetrics.incrClusterNodesFailedRetrieved();
        RouterServerUtil.logAndThrowException("Unable to get cluster nodes due to exception.", ex);
      }
    }
    long stopTime = clock.getTime();
    routerMetrics.succeededGetClusterNodesRetrieved(stopTime - startTime);
    // Merge the NodesResponse
    return RouterYarnClientUtils.mergeClusterNodesResponse(clusterNodes.values());
  }

  @Override
  public GetQueueInfoResponse getQueueInfo(GetQueueInfoRequest request)
      throws YarnException, IOException {
    if (request == null || request.getQueueName() == null) {
      routerMetrics.incrGetQueueInfoFailedRetrieved();
      RouterServerUtil.logAndThrowException("Missing getQueueInfo request or queueName.", null);
    }

    long startTime = clock.getTime();
    ClientMethod remoteMethod = new ClientMethod("getQueueInfo",
        new Class[]{GetQueueInfoRequest.class}, new Object[]{request});
    Collection<GetQueueInfoResponse> queues = null;
    try {
      queues = invokeAppClientProtocolMethod(true, remoteMethod,
          GetQueueInfoResponse.class);
    } catch (Exception ex) {
      routerMetrics.incrGetQueueInfoFailedRetrieved();
      RouterServerUtil.logAndThrowException("Unable to get queue [" +
          request.getQueueName() + "] to exception.", ex);
    }
    long stopTime = clock.getTime();
    routerMetrics.succeededGetQueueInfoRetrieved(stopTime - startTime);
    // Merge the GetQueueInfoResponse
    return RouterYarnClientUtils.mergeQueues(queues);
  }

  @Override
  public GetQueueUserAclsInfoResponse getQueueUserAcls(
      GetQueueUserAclsInfoRequest request) throws YarnException, IOException {
    if(request == null){
      routerMetrics.incrQueueUserAclsFailedRetrieved();
      RouterServerUtil.logAndThrowException("Missing getQueueUserAcls request.", null);
    }
    long startTime = clock.getTime();
    ClientMethod remoteMethod = new ClientMethod("getQueueUserAcls",
        new Class[] {GetQueueUserAclsInfoRequest.class}, new Object[] {request});
    Collection<GetQueueUserAclsInfoResponse> queueUserAcls = null;
    try {
      queueUserAcls = invokeAppClientProtocolMethod(true, remoteMethod,
          GetQueueUserAclsInfoResponse.class);
    } catch (Exception ex) {
      routerMetrics.incrQueueUserAclsFailedRetrieved();
      RouterServerUtil.logAndThrowException("Unable to get queue user Acls due to exception.", ex);
    }
    long stopTime = clock.getTime();
    routerMetrics.succeededGetQueueUserAclsRetrieved(stopTime - startTime);
    // Merge the QueueUserAclsInfoResponse
    return RouterYarnClientUtils.mergeQueueUserAcls(queueUserAcls);
  }

  @Override
  public MoveApplicationAcrossQueuesResponse moveApplicationAcrossQueues(
      MoveApplicationAcrossQueuesRequest request)
      throws YarnException, IOException {
    if (request == null || request.getApplicationId() == null || request.getTargetQueue() == null) {
      routerMetrics.incrMoveApplicationAcrossQueuesFailedRetrieved();
      RouterServerUtil.logAndThrowException("Missing moveApplicationAcrossQueues request or " +
          "applicationId or target queue.", null);
    }

    long startTime = clock.getTime();
    SubClusterId subClusterId = null;

    ApplicationId applicationId = request.getApplicationId();
    try {
      subClusterId = federationFacade
          .getApplicationHomeSubCluster(applicationId);
    } catch (YarnException e) {
      routerMetrics.incrMoveApplicationAcrossQueuesFailedRetrieved();
      RouterServerUtil.logAndThrowException("Application " +
          applicationId + " does not exist in FederationStateStore.", e);
    }

    ApplicationClientProtocol clientRMProxy = getClientRMProxyForSubCluster(subClusterId);
    MoveApplicationAcrossQueuesResponse response = null;
    try {
      response = clientRMProxy.moveApplicationAcrossQueues(request);
    } catch (Exception e) {
      routerMetrics.incrAppAttemptsFailedRetrieved();
      RouterServerUtil.logAndThrowException("Unable to moveApplicationAcrossQueues for " +
          applicationId + " to SubCluster " + subClusterId.getId(), e);
    }

    if (response == null) {
      LOG.error("No response when moveApplicationAcrossQueues "
           + "the applicationId {} to Queue {} In SubCluster {}.",
           request.getApplicationId(), request.getTargetQueue(), subClusterId.getId());
    }

    long stopTime = clock.getTime();
    routerMetrics.succeededMoveApplicationAcrossQueuesRetrieved(stopTime - startTime);
    return response;
  }

  @Override
  public GetNewReservationResponse getNewReservation(
      GetNewReservationRequest request) throws YarnException, IOException {
    throw new NotImplementedException("Code is not implemented");
  }

  @Override
  public ReservationSubmissionResponse submitReservation(
      ReservationSubmissionRequest request) throws YarnException, IOException {
    throw new NotImplementedException("Code is not implemented");
  }

  @Override
  public ReservationListResponse listReservations(
      ReservationListRequest request) throws YarnException, IOException {
    if (request == null || request.getReservationId() == null) {
      routerMetrics.incrListReservationsFailedRetrieved();
      RouterServerUtil.logAndThrowException("Missing listReservations request.", null);
    }
    long startTime = clock.getTime();
    ClientMethod remoteMethod = new ClientMethod("listReservations",
        new Class[] {ReservationListRequest.class}, new Object[] {request});
    Collection<ReservationListResponse> listResponses = null;
    try {
      listResponses = invokeAppClientProtocolMethod(true, remoteMethod,
          ReservationListResponse.class);
    } catch (Exception ex) {
      routerMetrics.incrListReservationsFailedRetrieved();
      RouterServerUtil.logAndThrowException(
          "Unable to list reservations node due to exception.", ex);
    }
    long stopTime = clock.getTime();
    routerMetrics.succeededListReservationsRetrieved(stopTime - startTime);
    // Merge the ReservationListResponse
    return RouterYarnClientUtils.mergeReservationsList(listResponses);
  }

  @Override
  public ReservationUpdateResponse updateReservation(
      ReservationUpdateRequest request) throws YarnException, IOException {
    throw new NotImplementedException("Code is not implemented");
  }

  @Override
  public ReservationDeleteResponse deleteReservation(
      ReservationDeleteRequest request) throws YarnException, IOException {
    throw new NotImplementedException("Code is not implemented");
  }

  private <R> Collection<R> invokeAppClientProtocolMethod(
      Boolean filterInactiveSubClusters, ClientMethod request, Class<R> clazz)
          throws YarnException, RuntimeException {
    Map<SubClusterId, SubClusterInfo> subClusters =
        federationFacade.getSubClusters(filterInactiveSubClusters);
    return subClusters.keySet().stream().map(subClusterId -> {
      try {
        ApplicationClientProtocol protocol = getClientRMProxyForSubCluster(subClusterId);
        Method method = ApplicationClientProtocol.class.
            getMethod(request.getMethodName(), request.getTypes());
        return clazz.cast(method.invoke(protocol, request.getParams()));
      } catch (YarnException | NoSuchMethodException |
               IllegalAccessException | InvocationTargetException ex) {
        throw new RuntimeException(ex);
      }
    }).collect(Collectors.toList());
  }

  @Override
  public GetNodesToLabelsResponse getNodeToLabels(
      GetNodesToLabelsRequest request) throws YarnException, IOException {
    if (request == null) {
      routerMetrics.incrNodeToLabelsFailedRetrieved();
      RouterServerUtil.logAndThrowException("Missing getNodesToLabels request.", null);
    }
    long startTime = clock.getTime();
    ClientMethod remoteMethod = new ClientMethod("getNodeToLabels",
         new Class[] {GetNodesToLabelsRequest.class}, new Object[] {request});
    Collection<GetNodesToLabelsResponse> clusterNodes = null;
    try {
      clusterNodes = invokeAppClientProtocolMethod(true, remoteMethod,
          GetNodesToLabelsResponse.class);
    } catch (Exception ex) {
      routerMetrics.incrNodeToLabelsFailedRetrieved();
      RouterServerUtil.logAndThrowException("Unable to get node label due to exception.", ex);
    }
    long stopTime = clock.getTime();
    routerMetrics.succeededGetNodeToLabelsRetrieved(stopTime - startTime);
    // Merge the NodesToLabelsResponse
    return RouterYarnClientUtils.mergeNodesToLabelsResponse(clusterNodes);
  }

  @Override
  public GetLabelsToNodesResponse getLabelsToNodes(
      GetLabelsToNodesRequest request) throws YarnException, IOException {
    if (request == null) {
      routerMetrics.incrLabelsToNodesFailedRetrieved();
      RouterServerUtil.logAndThrowException("Missing getLabelsToNodes request.", null);
    }
    long startTime = clock.getTime();
    ClientMethod remoteMethod = new ClientMethod("getLabelsToNodes",
<<<<<<< HEAD
         new Class[] {GetLabelsToNodesRequest.class}, new Object[] {request});
    Collection<GetLabelsToNodesResponse> labelNodes = null;
=======
        new Class[] {GetLabelsToNodesRequest.class}, new Object[] {request});
    Collection<GetLabelsToNodesResponse> labelNodes;
>>>>>>> 213ea037
    try {
      labelNodes = invokeAppClientProtocolMethod(true, remoteMethod,
          GetLabelsToNodesResponse.class);
    } catch (Exception ex) {
      routerMetrics.incrLabelsToNodesFailedRetrieved();
      RouterServerUtil.logAndThrowException("Unable to get label node due to exception.", ex);
    }
    long stopTime = clock.getTime();
    routerMetrics.succeededGetLabelsToNodesRetrieved(stopTime - startTime);
    // Merge the LabelsToNodesResponse
    return RouterYarnClientUtils.mergeLabelsToNodes(labelNodes);
  }

  @Override
  public GetClusterNodeLabelsResponse getClusterNodeLabels(
      GetClusterNodeLabelsRequest request) throws YarnException, IOException {
    if (request == null) {
      routerMetrics.incrClusterNodeLabelsFailedRetrieved();
      RouterServerUtil.logAndThrowException("Missing getClusterNodeLabels request.", null);
    }
    long startTime = clock.getTime();
    ClientMethod remoteMethod = new ClientMethod("getClusterNodeLabels",
<<<<<<< HEAD
         new Class[] {GetClusterNodeLabelsRequest.class}, new Object[] {request});
    Collection<GetClusterNodeLabelsResponse> nodeLabels = null;
=======
        new Class[] {GetClusterNodeLabelsRequest.class}, new Object[] {request});
    Collection<GetClusterNodeLabelsResponse> nodeLabels;
>>>>>>> 213ea037
    try {
      nodeLabels = invokeAppClientProtocolMethod(true, remoteMethod,
          GetClusterNodeLabelsResponse.class);
    } catch (Exception ex) {
      routerMetrics.incrClusterNodeLabelsFailedRetrieved();
      RouterServerUtil.logAndThrowException("Unable to get cluster nodeLabels due to exception.",
          ex);
    }
    long stopTime = clock.getTime();
    routerMetrics.succeededGetClusterNodeLabelsRetrieved(stopTime - startTime);
    // Merge the ClusterNodeLabelsResponse
    return RouterYarnClientUtils.mergeClusterNodeLabelsResponse(nodeLabels);
  }

  /**
   * The YARN Router will forward to the respective YARN RM in which the AM is
   * running.
   *
   * Possible failure:
   *
   * Client: identical behavior as {@code ClientRMService}.
   *
   * Router: the Client will timeout and resubmit the request.
   *
   * ResourceManager: the Router will timeout and the call will fail.
   *
   * State Store: the Router will timeout and it will retry depending on the
   * FederationFacade settings - if the failure happened before the select
   * operation.
   */
  @Override
  public GetApplicationAttemptReportResponse getApplicationAttemptReport(
      GetApplicationAttemptReportRequest request)
      throws YarnException, IOException {

    if (request == null || request.getApplicationAttemptId() == null
            || request.getApplicationAttemptId().getApplicationId() == null) {
      routerMetrics.incrAppAttemptReportFailedRetrieved();
      RouterServerUtil.logAndThrowException(
          "Missing getApplicationAttemptReport request or applicationId " +
          "or applicationAttemptId information.", null);
    }

    long startTime = clock.getTime();
    SubClusterId subClusterId = null;
    ApplicationId applicationId = request.getApplicationAttemptId().getApplicationId();
    try {
      subClusterId = getApplicationHomeSubCluster(applicationId);
    } catch (YarnException e) {
      routerMetrics.incrAppAttemptReportFailedRetrieved();
      RouterServerUtil.logAndThrowException("ApplicationAttempt " +
          request.getApplicationAttemptId() + " belongs to Application " +
          request.getApplicationAttemptId().getApplicationId() +
          " does not exist in FederationStateStore.", e);
    }

    ApplicationClientProtocol clientRMProxy =
        getClientRMProxyForSubCluster(subClusterId);

    GetApplicationAttemptReportResponse response = null;
    try {
      response = clientRMProxy.getApplicationAttemptReport(request);
    } catch (Exception e) {
      routerMetrics.incrAppAttemptsFailedRetrieved();
      String msg = String.format(
          "Unable to get the applicationAttempt report for %s to SubCluster %s.",
          request.getApplicationAttemptId(), subClusterId.getId());
      RouterServerUtil.logAndThrowException(msg, e);
    }

    if (response == null) {
      LOG.error("No response when attempting to retrieve the report of "
          + "the applicationAttempt {} to SubCluster {}.",
          request.getApplicationAttemptId(), subClusterId.getId());
    }

    long stopTime = clock.getTime();
    routerMetrics.succeededAppAttemptReportRetrieved(stopTime - startTime);
    return response;
  }

  @Override
  public GetApplicationAttemptsResponse getApplicationAttempts(
      GetApplicationAttemptsRequest request) throws YarnException, IOException {
    if (request == null || request.getApplicationId() == null) {
      routerMetrics.incrAppAttemptsFailedRetrieved();
      RouterServerUtil.logAndThrowException("Missing getApplicationAttempts " +
          "request or application id.", null);
    }

    long startTime = clock.getTime();
    ApplicationId applicationId = request.getApplicationId();
    SubClusterId subClusterId = null;
    try {
      subClusterId = getApplicationHomeSubCluster(applicationId);
    } catch (YarnException ex) {
      routerMetrics.incrAppAttemptsFailedRetrieved();
      RouterServerUtil.logAndThrowException("Application " + applicationId +
          " does not exist in FederationStateStore.", ex);
    }

    ApplicationClientProtocol clientRMProxy = getClientRMProxyForSubCluster(subClusterId);
    GetApplicationAttemptsResponse response = null;
    try {
      response = clientRMProxy.getApplicationAttempts(request);
    } catch (Exception ex) {
      routerMetrics.incrAppAttemptsFailedRetrieved();
      RouterServerUtil.logAndThrowException("Unable to get the application attempts for " +
          applicationId + " from SubCluster " + subClusterId.getId(), ex);
    }

    if (response == null) {
      LOG.error("No response when attempting to retrieve the attempts list of " +
           "the application = {} to SubCluster = {}.", applicationId,
           subClusterId.getId());
    }

    long stopTime = clock.getTime();
    routerMetrics.succeededAppAttemptsRetrieved(stopTime - startTime);
    return response;
  }

  @Override
  public GetContainerReportResponse getContainerReport(
      GetContainerReportRequest request) throws YarnException, IOException {
    if(request == null || request.getContainerId() == null){
      routerMetrics.incrContainerReportFailedRetrieved();
      RouterServerUtil.logAndThrowException("Missing getContainerReport request " +
          "or containerId", null);
    }

    long startTime = clock.getTime();
    ApplicationId applicationId = request.getContainerId().
        getApplicationAttemptId().getApplicationId();
    SubClusterId subClusterId = null;
    try {
      subClusterId = getApplicationHomeSubCluster(applicationId);
    } catch (YarnException ex) {
      routerMetrics.incrContainerReportFailedRetrieved();
      RouterServerUtil.logAndThrowException("Application " + applicationId +
          " does not exist in FederationStateStore.", ex);
    }

    ApplicationClientProtocol clientRMProxy = getClientRMProxyForSubCluster(subClusterId);
    GetContainerReportResponse response = null;

    try {
      response = clientRMProxy.getContainerReport(request);
    } catch (Exception ex) {
      routerMetrics.incrContainerReportFailedRetrieved();
      LOG.error("Unable to get the container report for {} from SubCluster {}.",
          applicationId, subClusterId.getId(), ex);
    }

    if (response == null) {
      LOG.error("No response when attempting to retrieve the container report of " +
           "the ContainerId = {} From SubCluster = {}.", request.getContainerId(),
           subClusterId.getId());
    }

    long stopTime = clock.getTime();
    routerMetrics.succeededGetContainerReportRetrieved(stopTime - startTime);
    return response;
  }

  @Override
  public GetContainersResponse getContainers(GetContainersRequest request)
      throws YarnException, IOException {
    if (request == null || request.getApplicationAttemptId() == null) {
      routerMetrics.incrContainerFailedRetrieved();
      RouterServerUtil.logAndThrowException(
          "Missing getContainers request or ApplicationAttemptId.", null);
    }

    long startTime = clock.getTime();
    ApplicationId applicationId = request.getApplicationAttemptId().getApplicationId();
    SubClusterId subClusterId = null;
    try {
      subClusterId = getApplicationHomeSubCluster(applicationId);
    } catch (YarnException ex) {
      routerMetrics.incrContainerFailedRetrieved();
      RouterServerUtil.logAndThrowException("Application " + applicationId +
          " does not exist in FederationStateStore.", ex);
    }

    ApplicationClientProtocol clientRMProxy = getClientRMProxyForSubCluster(subClusterId);
    GetContainersResponse response = null;

    try {
      response = clientRMProxy.getContainers(request);
    } catch (Exception ex) {
      routerMetrics.incrContainerFailedRetrieved();
      RouterServerUtil.logAndThrowException("Unable to get the containers for " +
          applicationId + " from SubCluster " + subClusterId.getId(), ex);
    }

    if (response == null) {
      LOG.error("No response when attempting to retrieve the container report of " +
          "the ApplicationId = {} From SubCluster = {}.", applicationId,
          subClusterId.getId());
    }

    long stopTime = clock.getTime();
    routerMetrics.succeededGetContainersRetrieved(stopTime - startTime);
    return response;
  }

  @Override
  public GetDelegationTokenResponse getDelegationToken(
      GetDelegationTokenRequest request) throws YarnException, IOException {
    throw new NotImplementedException("Code is not implemented");
  }

  @Override
  public RenewDelegationTokenResponse renewDelegationToken(
      RenewDelegationTokenRequest request) throws YarnException, IOException {
    throw new NotImplementedException("Code is not implemented");
  }

  @Override
  public CancelDelegationTokenResponse cancelDelegationToken(
      CancelDelegationTokenRequest request) throws YarnException, IOException {
    throw new NotImplementedException("Code is not implemented");
  }

  @Override
  public FailApplicationAttemptResponse failApplicationAttempt(
      FailApplicationAttemptRequest request) throws YarnException, IOException {
    if (request == null || request.getApplicationAttemptId() == null
          || request.getApplicationAttemptId().getApplicationId() == null) {
      routerMetrics.incrFailAppAttemptFailedRetrieved();
      RouterServerUtil.logAndThrowException(
          "Missing failApplicationAttempt request or applicationId " +
          "or applicationAttemptId information.", null);
    }
    long startTime = clock.getTime();
    SubClusterId subClusterId = null;
    ApplicationId applicationId = request.getApplicationAttemptId().getApplicationId();

    try {
      subClusterId = getApplicationHomeSubCluster(applicationId);
    } catch (YarnException e) {
      routerMetrics.incrFailAppAttemptFailedRetrieved();
      RouterServerUtil.logAndThrowException("ApplicationAttempt " +
          request.getApplicationAttemptId() + " belongs to Application " +
          request.getApplicationAttemptId().getApplicationId() +
          " does not exist in FederationStateStore.", e);
    }

    ApplicationClientProtocol clientRMProxy = getClientRMProxyForSubCluster(subClusterId);
    FailApplicationAttemptResponse response = null;
    try {
      response = clientRMProxy.failApplicationAttempt(request);
    } catch (Exception e) {
      routerMetrics.incrFailAppAttemptFailedRetrieved();
      RouterServerUtil.logAndThrowException("Unable to get the applicationAttempt report for " +
          request.getApplicationAttemptId() + " to SubCluster " + subClusterId.getId(), e);
    }

    if (response == null) {
      LOG.error("No response when attempting to retrieve the report of " +
          "the applicationAttempt {} to SubCluster {}.",
          request.getApplicationAttemptId(), subClusterId.getId());
    }

    long stopTime = clock.getTime();
    routerMetrics.succeededFailAppAttemptRetrieved(stopTime - startTime);
    return response;
  }

  @Override
  public UpdateApplicationPriorityResponse updateApplicationPriority(
      UpdateApplicationPriorityRequest request)
      throws YarnException, IOException {
    if (request == null || request.getApplicationId() == null
            || request.getApplicationPriority() == null) {
      routerMetrics.incrUpdateAppPriorityFailedRetrieved();
      RouterServerUtil.logAndThrowException(
          "Missing updateApplicationPriority request or applicationId " +
          "or applicationPriority information.", null);
    }

    long startTime = clock.getTime();
    SubClusterId subClusterId = null;
    ApplicationId applicationId = request.getApplicationId();

    try {
      subClusterId = getApplicationHomeSubCluster(applicationId);
    } catch (YarnException e) {
      routerMetrics.incrUpdateAppPriorityFailedRetrieved();
      RouterServerUtil.logAndThrowException("Application " +
          request.getApplicationId() + " does not exist in FederationStateStore.", e);
    }

    ApplicationClientProtocol clientRMProxy = getClientRMProxyForSubCluster(subClusterId);
    UpdateApplicationPriorityResponse response = null;
    try {
      response = clientRMProxy.updateApplicationPriority(request);
    } catch (Exception e) {
      routerMetrics.incrFailAppAttemptFailedRetrieved();
      RouterServerUtil.logAndThrowException("Unable to update application priority for " +
          request.getApplicationId() + " to SubCluster " + subClusterId.getId(), e);
    }

    if (response == null) {
      LOG.error("No response when update application priority of " +
           "the applicationId {} to SubCluster {}.",
           applicationId, subClusterId.getId());
    }

    long stopTime = clock.getTime();
    routerMetrics.succeededUpdateAppPriorityRetrieved(stopTime - startTime);
    return response;
  }

  @Override
  public SignalContainerResponse signalToContainer(
      SignalContainerRequest request) throws YarnException, IOException {
    if (request == null || request.getContainerId() == null
            || request.getCommand() == null) {
      routerMetrics.incrSignalToContainerFailedRetrieved();
      RouterServerUtil.logAndThrowException(
          "Missing signalToContainer request or containerId " +
          "or command information.", null);
    }

    long startTime = clock.getTime();
    SubClusterId subClusterId = null;
    ApplicationId applicationId =
        request.getContainerId().getApplicationAttemptId().getApplicationId();
    try {
      subClusterId = getApplicationHomeSubCluster(applicationId);
    } catch (YarnException ex) {
      routerMetrics.incrSignalToContainerFailedRetrieved();
      RouterServerUtil.logAndThrowException("Application " + applicationId +
          " does not exist in FederationStateStore.", ex);
    }

    ApplicationClientProtocol clientRMProxy = getClientRMProxyForSubCluster(subClusterId);
    SignalContainerResponse response = null;
    try {
      response = clientRMProxy.signalToContainer(request);
    } catch (Exception ex) {
      RouterServerUtil.logAndThrowException("Unable to signal to container for " +
          applicationId + " from SubCluster " + subClusterId.getId(), ex);
    }

    if (response == null) {
      LOG.error("No response when signal to container of " +
          "the applicationId {} to SubCluster {}.", applicationId, subClusterId.getId());
    }

    long stopTime = clock.getTime();
    routerMetrics.succeededSignalToContainerRetrieved(stopTime - startTime);
    return response;
  }

  @Override
  public UpdateApplicationTimeoutsResponse updateApplicationTimeouts(
      UpdateApplicationTimeoutsRequest request)
      throws YarnException, IOException {
    if (request == null || request.getApplicationId() == null
            || request.getApplicationTimeouts() == null) {
      routerMetrics.incrUpdateApplicationTimeoutsRetrieved();
      RouterServerUtil.logAndThrowException(
          "Missing updateApplicationTimeouts request or applicationId " +
          "or applicationTimeouts information.", null);
    }

    long startTime = clock.getTime();
    SubClusterId subClusterId = null;
    ApplicationId applicationId = request.getApplicationId();
    try {
      subClusterId = getApplicationHomeSubCluster(applicationId);
    } catch (YarnException e) {
      routerMetrics.incrFailAppAttemptFailedRetrieved();
      RouterServerUtil.logAndThrowException("Application " +
          request.getApplicationId() +
          " does not exist in FederationStateStore.", e);
    }

    ApplicationClientProtocol clientRMProxy = getClientRMProxyForSubCluster(subClusterId);
    UpdateApplicationTimeoutsResponse response = null;
    try {
      response = clientRMProxy.updateApplicationTimeouts(request);
    } catch (Exception e) {
      routerMetrics.incrFailAppAttemptFailedRetrieved();
      RouterServerUtil.logAndThrowException("Unable to update application timeout for " +
          request.getApplicationId() + " to SubCluster " + subClusterId.getId(), e);
    }

    if (response == null) {
      LOG.error("No response when update application timeout of " +
          "the applicationId {} to SubCluster {}.",
          applicationId, subClusterId.getId());
    }

    long stopTime = clock.getTime();
    routerMetrics.succeededUpdateAppTimeoutsRetrieved(stopTime - startTime);
    return response;
  }

  @Override
  public GetAllResourceProfilesResponse getResourceProfiles(
      GetAllResourceProfilesRequest request) throws YarnException, IOException {
    if (request == null) {
      routerMetrics.incrGetResourceProfilesFailedRetrieved();
      RouterServerUtil.logAndThrowException("Missing getResourceProfiles request.", null);
    }
    long startTime = clock.getTime();
    ClientMethod remoteMethod = new ClientMethod("getResourceProfiles",
        new Class[] {GetAllResourceProfilesRequest.class}, new Object[] {request});
    Collection<GetAllResourceProfilesResponse> resourceProfiles = null;
    try {
      resourceProfiles = invokeAppClientProtocolMethod(true, remoteMethod,
          GetAllResourceProfilesResponse.class);
    } catch (Exception ex) {
      routerMetrics.incrGetResourceProfilesFailedRetrieved();
      RouterServerUtil.logAndThrowException("Unable to get resource profiles due to exception.",
          ex);
    }
    long stopTime = clock.getTime();
    routerMetrics.succeededGetResourceProfilesRetrieved(stopTime - startTime);
    return RouterYarnClientUtils.mergeClusterResourceProfilesResponse(resourceProfiles);
  }

  @Override
  public GetResourceProfileResponse getResourceProfile(
      GetResourceProfileRequest request) throws YarnException, IOException {
    if (request == null || request.getProfileName() == null) {
      routerMetrics.incrGetResourceProfileFailedRetrieved();
      RouterServerUtil.logAndThrowException("Missing getResourceProfile request or profileName.",
          null);
    }
    long startTime = clock.getTime();
    ClientMethod remoteMethod = new ClientMethod("getResourceProfile",
        new Class[] {GetResourceProfileRequest.class}, new Object[] {request});
    Collection<GetResourceProfileResponse> resourceProfile = null;
    try {
      resourceProfile = invokeAppClientProtocolMethod(true, remoteMethod,
          GetResourceProfileResponse.class);
    } catch (Exception ex) {
      routerMetrics.incrGetResourceProfileFailedRetrieved();
      RouterServerUtil.logAndThrowException("Unable to get resource profile due to exception.",
          ex);
    }
    long stopTime = clock.getTime();
    routerMetrics.succeededGetResourceProfileRetrieved(stopTime - startTime);
    return RouterYarnClientUtils.mergeClusterResourceProfileResponse(resourceProfile);
  }

  @Override
  public GetAllResourceTypeInfoResponse getResourceTypeInfo(
      GetAllResourceTypeInfoRequest request) throws YarnException, IOException {
    if (request == null) {
      routerMetrics.incrResourceTypeInfoFailedRetrieved();
      RouterServerUtil.logAndThrowException("Missing getResourceTypeInfo request.", null);
    }
    long startTime = clock.getTime();
    ClientMethod remoteMethod = new ClientMethod("getResourceTypeInfo",
        new Class[] {GetAllResourceTypeInfoRequest.class}, new Object[] {request});
    Collection<GetAllResourceTypeInfoResponse> listResourceTypeInfo;
    try {
      listResourceTypeInfo = invokeAppClientProtocolMethod(true, remoteMethod,
          GetAllResourceTypeInfoResponse.class);
    } catch (Exception ex) {
      routerMetrics.incrResourceTypeInfoFailedRetrieved();
      LOG.error("Unable to get all resource type info node due to exception.", ex);
      throw ex;
    }
    long stopTime = clock.getTime();
    routerMetrics.succeededGetResourceTypeInfoRetrieved(stopTime - startTime);
    // Merge the GetAllResourceTypeInfoResponse
    return RouterYarnClientUtils.mergeResourceTypes(listResourceTypeInfo);
  }

  @Override
  public void shutdown() {
    executorService.shutdown();
    super.shutdown();
  }

  @Override
  public GetAttributesToNodesResponse getAttributesToNodes(
      GetAttributesToNodesRequest request) throws YarnException, IOException {
    if (request == null || request.getNodeAttributes() == null) {
      routerMetrics.incrGetAttributesToNodesFailedRetrieved();
      RouterServerUtil.logAndThrowException("Missing getAttributesToNodes request " +
          "or nodeAttributes.", null);
    }
    long startTime = clock.getTime();
    ClientMethod remoteMethod = new ClientMethod("getAttributesToNodes",
        new Class[] {GetAttributesToNodesRequest.class}, new Object[] {request});
    Collection<GetAttributesToNodesResponse> attributesToNodesResponses = null;
    try {
      attributesToNodesResponses = invokeAppClientProtocolMethod(true, remoteMethod,
          GetAttributesToNodesResponse.class);
    } catch (Exception ex) {
      routerMetrics.incrGetAttributesToNodesFailedRetrieved();
      RouterServerUtil.logAndThrowException("Unable to get attributes to nodes due to exception.",
          ex);
    }
    long stopTime = clock.getTime();
    routerMetrics.succeededGetAttributesToNodesRetrieved(stopTime - startTime);
    return RouterYarnClientUtils.mergeAttributesToNodesResponse(attributesToNodesResponses);
  }

  @Override
  public GetClusterNodeAttributesResponse getClusterNodeAttributes(
      GetClusterNodeAttributesRequest request) throws YarnException, IOException {
    if (request == null) {
      routerMetrics.incrGetClusterNodeAttributesFailedRetrieved();
      RouterServerUtil.logAndThrowException("Missing getClusterNodeAttributes request.", null);
    }
    long startTime = clock.getTime();
    ClientMethod remoteMethod = new ClientMethod("getClusterNodeAttributes",
        new Class[] {GetClusterNodeAttributesRequest.class}, new Object[] {request});
    Collection<GetClusterNodeAttributesResponse> clusterNodeAttributesResponses = null;
    try {
      clusterNodeAttributesResponses = invokeAppClientProtocolMethod(true, remoteMethod,
          GetClusterNodeAttributesResponse.class);
    } catch (Exception ex) {
      routerMetrics.incrGetClusterNodeAttributesFailedRetrieved();
      RouterServerUtil.logAndThrowException("Unable to get cluster node attributes due " +
          " to exception.", ex);
    }
    long stopTime = clock.getTime();
    routerMetrics.succeededGetClusterNodeAttributesRetrieved(stopTime - startTime);
    return RouterYarnClientUtils.mergeClusterNodeAttributesResponse(clusterNodeAttributesResponses);
  }

  @Override
  public GetNodesToAttributesResponse getNodesToAttributes(
      GetNodesToAttributesRequest request) throws YarnException, IOException {
    if (request == null || request.getHostNames() == null) {
      routerMetrics.incrGetNodesToAttributesFailedRetrieved();
      RouterServerUtil.logAndThrowException("Missing getNodesToAttributes request or " +
          "hostNames.", null);
    }
    long startTime = clock.getTime();
    ClientMethod remoteMethod = new ClientMethod("getNodesToAttributes",
        new Class[] {GetNodesToAttributesRequest.class}, new Object[] {request});
    Collection<GetNodesToAttributesResponse> nodesToAttributesResponses = null;
    try {
      nodesToAttributesResponses = invokeAppClientProtocolMethod(true, remoteMethod,
          GetNodesToAttributesResponse.class);
    } catch (Exception ex) {
      routerMetrics.incrGetNodesToAttributesFailedRetrieved();
      RouterServerUtil.logAndThrowException("Unable to get nodes to attributes due " +
          " to exception.", ex);
    }
    long stopTime = clock.getTime();
    routerMetrics.succeededGetNodesToAttributesRetrieved(stopTime - startTime);
    return RouterYarnClientUtils.mergeNodesToAttributesResponse(nodesToAttributesResponses);
  }

  protected SubClusterId getApplicationHomeSubCluster(
      ApplicationId applicationId) throws YarnException {
    if (applicationId == null) {
      LOG.error("ApplicationId is Null, Can't find in SubCluster.");
      return null;
    }

    SubClusterId resultSubClusterId = null;

    // try looking for applicationId in Home SubCluster
    try {
      resultSubClusterId = federationFacade.
          getApplicationHomeSubCluster(applicationId);
    } catch (YarnException ex) {
      if(LOG.isDebugEnabled()){
        LOG.debug("can't find applicationId = {} in home sub cluster, " +
             " try foreach sub clusters.", applicationId);
      }
    }
    if (resultSubClusterId != null) {
      return resultSubClusterId;
    }

    // if applicationId not found in Home SubCluster,
    // foreach Clusters
    Map<SubClusterId, SubClusterInfo> subClusters =
        federationFacade.getSubClusters(true);
    for (SubClusterId subClusterId : subClusters.keySet()) {
      try {
        ApplicationClientProtocol clientRMProxy = getClientRMProxyForSubCluster(subClusterId);
        if(clientRMProxy == null) {
          continue;
        }
        GetApplicationReportRequest appReportRequest =
            GetApplicationReportRequest.newInstance(applicationId);
        GetApplicationReportResponse appReportResponse =
            clientRMProxy.getApplicationReport(appReportRequest);

        if(appReportResponse!=null && applicationId.equals(
            appReportResponse.getApplicationReport().getApplicationId())){
          resultSubClusterId = federationFacade.addApplicationHomeSubCluster(
               ApplicationHomeSubCluster.newInstance(applicationId, subClusterId));
          return resultSubClusterId;
        }

      } catch (Exception ex) {
        if(LOG.isDebugEnabled()){
          LOG.debug("Can't Find ApplicationId = {} in Sub Cluster!", applicationId);
        }
      }
    }

    String errorMsg =
        String.format("Can't Found applicationId = %s in any sub clusters", applicationId);
    throw new YarnException(errorMsg);
  }
}<|MERGE_RESOLUTION|>--- conflicted
+++ resolved
@@ -235,13 +235,8 @@
           CommonConfigurationKeys.HADOOP_SECURITY_AUTHORIZATION, false);
       UserGroupInformation realUser = user;
       if (serviceAuthEnabled) {
-<<<<<<< HEAD
         realUser = UserGroupInformation.createProxyUser(
             user.getShortUserName(), UserGroupInformation.getLoginUser());
-=======
-        realUser = UserGroupInformation.createProxyUser(user.getShortUserName(),
-            UserGroupInformation.getLoginUser());
->>>>>>> 213ea037
       }
       clientRMProxy = FederationProxyProviderUtil.createRMProxy(getConf(),
           ApplicationClientProtocol.class, subClusterId, realUser);
@@ -300,16 +295,11 @@
 
     for (int i = 0; i < numSubmitRetries; ++i) {
       SubClusterId subClusterId = getRandomActiveSubCluster(subClustersActive);
-<<<<<<< HEAD
+      
       LOG.info("getNewApplication try #{} on SubCluster {}.", i, subClusterId);
       ApplicationClientProtocol clientRMProxy = getClientRMProxyForSubCluster(subClusterId);
       response = null;
-=======
-      LOG.debug("getNewApplication try #{} on SubCluster {}", i, subClusterId);
-      ApplicationClientProtocol clientRMProxy =
-          getClientRMProxyForSubCluster(subClusterId);
-      GetNewApplicationResponse response = null;
->>>>>>> 213ea037
+      
       try {
         response = clientRMProxy.getNewApplication(request);
       } catch (Exception e) {
@@ -1001,13 +991,8 @@
     }
     long startTime = clock.getTime();
     ClientMethod remoteMethod = new ClientMethod("getLabelsToNodes",
-<<<<<<< HEAD
          new Class[] {GetLabelsToNodesRequest.class}, new Object[] {request});
     Collection<GetLabelsToNodesResponse> labelNodes = null;
-=======
-        new Class[] {GetLabelsToNodesRequest.class}, new Object[] {request});
-    Collection<GetLabelsToNodesResponse> labelNodes;
->>>>>>> 213ea037
     try {
       labelNodes = invokeAppClientProtocolMethod(true, remoteMethod,
           GetLabelsToNodesResponse.class);
@@ -1030,13 +1015,8 @@
     }
     long startTime = clock.getTime();
     ClientMethod remoteMethod = new ClientMethod("getClusterNodeLabels",
-<<<<<<< HEAD
          new Class[] {GetClusterNodeLabelsRequest.class}, new Object[] {request});
     Collection<GetClusterNodeLabelsResponse> nodeLabels = null;
-=======
-        new Class[] {GetClusterNodeLabelsRequest.class}, new Object[] {request});
-    Collection<GetClusterNodeLabelsResponse> nodeLabels;
->>>>>>> 213ea037
     try {
       nodeLabels = invokeAppClientProtocolMethod(true, remoteMethod,
           GetClusterNodeLabelsResponse.class);
