--- conflicted
+++ resolved
@@ -949,15 +949,12 @@
         // Second, determine whether the current ReservationId has a corresponding subCluster.
         // If it does not exist, add it. If it exists, update it.
         Boolean exists = existsReservationHomeSubCluster(reservationId);
-<<<<<<< HEAD
-=======
 
         // We may encounter the situation of repeated submission of Reservation,
         // at this time we should try to use the reservation that has been allocated
         // !exists indicates that the reservation does not exist and needs to be added
         // i==0, mainly to consider repeated submissions,
         // so the first time to apply for reservation, try to use the original reservation
->>>>>>> 21bae31d
         if (!exists || i == 0) {
           addReservationHomeSubCluster(reservationId, reservationHomeSubCluster);
         } else {
