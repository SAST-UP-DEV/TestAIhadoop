--- conflicted
+++ resolved
@@ -5118,13 +5118,14 @@
   </property>
 
   <property>
-<<<<<<< HEAD
     <name>yarn.router.asc-interceptor-max-size</name>
     <value>1048576</value>
     <description>
 
     </description>
-=======
+  </property>
+  
+  <property>
     <description>
       The number of threads to use for the Router scheduled executor service.
     </description>
@@ -5162,7 +5163,6 @@
     </description>
     <name>yarn.router.scheduled.executor.threads</name>
     <value>1</value>
->>>>>>> a5f48eac
   </property>
 
 </configuration>