--- conflicted
+++ resolved
@@ -251,10 +251,6 @@
   }
 
   @Test
-<<<<<<< HEAD
-  public void testCheck() throws Exception {
-    System.out.println(TimeUnit.MILLISECONDS.toMillis(-1));
-=======
   void checkRmAmExpiryIntervalSetting() throws Exception {
     YarnConfiguration conf = new YarnConfiguration();
 
@@ -269,6 +265,5 @@
     String rmAmExpiryIntervalMS1 = conf.get(YarnConfiguration.RM_AM_EXPIRY_INTERVAL_MS);
     assertTrue(NumberUtils.isDigits(rmAmExpiryIntervalMS1));
     assertEquals(600000, Long.parseLong(rmAmExpiryIntervalMS1));
->>>>>>> 86c250a5
   }
 }