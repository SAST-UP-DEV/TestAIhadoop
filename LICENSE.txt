
                                 Apache License
                           Version 2.0, January 2004
                        http://www.apache.org/licenses/

   TERMS AND CONDITIONS FOR USE, REPRODUCTION, AND DISTRIBUTION

   1. Definitions.

      "License" shall mean the terms and conditions for use, reproduction,
      and distribution as defined by Sections 1 through 9 of this document.

      "Licensor" shall mean the copyright owner or entity authorized by
      the copyright owner that is granting the License.

      "Legal Entity" shall mean the union of the acting entity and all
      other entities that control, are controlled by, or are under common
      control with that entity. For the purposes of this definition,
      "control" means (i) the power, direct or indirect, to cause the
      direction or management of such entity, whether by contract or
      otherwise, or (ii) ownership of fifty percent (50%) or more of the
      outstanding shares, or (iii) beneficial ownership of such entity.

      "You" (or "Your") shall mean an individual or Legal Entity
      exercising permissions granted by this License.

      "Source" form shall mean the preferred form for making modifications,
      including but not limited to software source code, documentation
      source, and configuration files.

      "Object" form shall mean any form resulting from mechanical
      transformation or translation of a Source form, including but
      not limited to compiled object code, generated documentation,
      and conversions to other media types.

      "Work" shall mean the work of authorship, whether in Source or
      Object form, made available under the License, as indicated by a
      copyright notice that is included in or attached to the work
      (an example is provided in the Appendix below).

      "Derivative Works" shall mean any work, whether in Source or Object
      form, that is based on (or derived from) the Work and for which the
      editorial revisions, annotations, elaborations, or other modifications
      represent, as a whole, an original work of authorship. For the purposes
      of this License, Derivative Works shall not include works that remain
      separable from, or merely link (or bind by name) to the interfaces of,
      the Work and Derivative Works thereof.

      "Contribution" shall mean any work of authorship, including
      the original version of the Work and any modifications or additions
      to that Work or Derivative Works thereof, that is intentionally
      submitted to Licensor for inclusion in the Work by the copyright owner
      or by an individual or Legal Entity authorized to submit on behalf of
      the copyright owner. For the purposes of this definition, "submitted"
      means any form of electronic, verbal, or written communication sent
      to the Licensor or its representatives, including but not limited to
      communication on electronic mailing lists, source code control systems,
      and issue tracking systems that are managed by, or on behalf of, the
      Licensor for the purpose of discussing and improving the Work, but
      excluding communication that is conspicuously marked or otherwise
      designated in writing by the copyright owner as "Not a Contribution."

      "Contributor" shall mean Licensor and any individual or Legal Entity
      on behalf of whom a Contribution has been received by Licensor and
      subsequently incorporated within the Work.

   2. Grant of Copyright License. Subject to the terms and conditions of
      this License, each Contributor hereby grants to You a perpetual,
      worldwide, non-exclusive, no-charge, royalty-free, irrevocable
      copyright license to reproduce, prepare Derivative Works of,
      publicly display, publicly perform, sublicense, and distribute the
      Work and such Derivative Works in Source or Object form.

   3. Grant of Patent License. Subject to the terms and conditions of
      this License, each Contributor hereby grants to You a perpetual,
      worldwide, non-exclusive, no-charge, royalty-free, irrevocable
      (except as stated in this section) patent license to make, have made,
      use, offer to sell, sell, import, and otherwise transfer the Work,
      where such license applies only to those patent claims licensable
      by such Contributor that are necessarily infringed by their
      Contribution(s) alone or by combination of their Contribution(s)
      with the Work to which such Contribution(s) was submitted. If You
      institute patent litigation against any entity (including a
      cross-claim or counterclaim in a lawsuit) alleging that the Work
      or a Contribution incorporated within the Work constitutes direct
      or contributory patent infringement, then any patent licenses
      granted to You under this License for that Work shall terminate
      as of the date such litigation is filed.

   4. Redistribution. You may reproduce and distribute copies of the
      Work or Derivative Works thereof in any medium, with or without
      modifications, and in Source or Object form, provided that You
      meet the following conditions:

      (a) You must give any other recipients of the Work or
          Derivative Works a copy of this License; and

      (b) You must cause any modified files to carry prominent notices
          stating that You changed the files; and

      (c) You must retain, in the Source form of any Derivative Works
          that You distribute, all copyright, patent, trademark, and
          attribution notices from the Source form of the Work,
          excluding those notices that do not pertain to any part of
          the Derivative Works; and

      (d) If the Work includes a "NOTICE" text file as part of its
          distribution, then any Derivative Works that You distribute must
          include a readable copy of the attribution notices contained
          within such NOTICE file, excluding those notices that do not
          pertain to any part of the Derivative Works, in at least one
          of the following places: within a NOTICE text file distributed
          as part of the Derivative Works; within the Source form or
          documentation, if provided along with the Derivative Works; or,
          within a display generated by the Derivative Works, if and
          wherever such third-party notices normally appear. The contents
          of the NOTICE file are for informational purposes only and
          do not modify the License. You may add Your own attribution
          notices within Derivative Works that You distribute, alongside
          or as an addendum to the NOTICE text from the Work, provided
          that such additional attribution notices cannot be construed
          as modifying the License.

      You may add Your own copyright statement to Your modifications and
      may provide additional or different license terms and conditions
      for use, reproduction, or distribution of Your modifications, or
      for any such Derivative Works as a whole, provided Your use,
      reproduction, and distribution of the Work otherwise complies with
      the conditions stated in this License.

   5. Submission of Contributions. Unless You explicitly state otherwise,
      any Contribution intentionally submitted for inclusion in the Work
      by You to the Licensor shall be under the terms and conditions of
      this License, without any additional terms or conditions.
      Notwithstanding the above, nothing herein shall supersede or modify
      the terms of any separate license agreement you may have executed
      with Licensor regarding such Contributions.

   6. Trademarks. This License does not grant permission to use the trade
      names, trademarks, service marks, or product names of the Licensor,
      except as required for reasonable and customary use in describing the
      origin of the Work and reproducing the content of the NOTICE file.

   7. Disclaimer of Warranty. Unless required by applicable law or
      agreed to in writing, Licensor provides the Work (and each
      Contributor provides its Contributions) on an "AS IS" BASIS,
      WITHOUT WARRANTIES OR CONDITIONS OF ANY KIND, either express or
      implied, including, without limitation, any warranties or conditions
      of TITLE, NON-INFRINGEMENT, MERCHANTABILITY, or FITNESS FOR A
      PARTICULAR PURPOSE. You are solely responsible for determining the
      appropriateness of using or redistributing the Work and assume any
      risks associated with Your exercise of permissions under this License.

   8. Limitation of Liability. In no event and under no legal theory,
      whether in tort (including negligence), contract, or otherwise,
      unless required by applicable law (such as deliberate and grossly
      negligent acts) or agreed to in writing, shall any Contributor be
      liable to You for damages, including any direct, indirect, special,
      incidental, or consequential damages of any character arising as a
      result of this License or out of the use or inability to use the
      Work (including but not limited to damages for loss of goodwill,
      work stoppage, computer failure or malfunction, or any and all
      other commercial damages or losses), even if such Contributor
      has been advised of the possibility of such damages.

   9. Accepting Warranty or Additional Liability. While redistributing
      the Work or Derivative Works thereof, You may choose to offer,
      and charge a fee for, acceptance of support, warranty, indemnity,
      or other liability obligations and/or rights consistent with this
      License. However, in accepting such obligations, You may act only
      on Your own behalf and on Your sole responsibility, not on behalf
      of any other Contributor, and only if You agree to indemnify,
      defend, and hold each Contributor harmless for any liability
      incurred by, or claims asserted against, such Contributor by reason
      of your accepting any such warranty or additional liability.

   END OF TERMS AND CONDITIONS

   APPENDIX: How to apply the Apache License to your work.

      To apply the Apache License to your work, attach the following
      boilerplate notice, with the fields enclosed by brackets "[]"
      replaced with your own identifying information. (Don't include
      the brackets!)  The text should be enclosed in the appropriate
      comment syntax for the file format. We also recommend that a
      file or class name and description of purpose be included on the
      same "printed page" as the copyright notice for easier
      identification within third-party archives.

   Copyright [yyyy] [name of copyright owner]

   Licensed under the Apache License, Version 2.0 (the "License");
   you may not use this file except in compliance with the License.
   You may obtain a copy of the License at

       http://www.apache.org/licenses/LICENSE-2.0

   Unless required by applicable law or agreed to in writing, software
   distributed under the License is distributed on an "AS IS" BASIS,
   WITHOUT WARRANTIES OR CONDITIONS OF ANY KIND, either express or implied.
   See the License for the specific language governing permissions and
   limitations under the License.

--------------------------------------------------------------------------------
This product bundles various third-party components under other open source
licenses. This section summarizes those components and their licenses.
See licenses/ for text of these licenses.


Apache Software Foundation License 2.0
--------------------------------------

hadoop-hdfs-project/hadoop-hdfs/src/main/webapps/static/nvd3-1.8.5.* (css and js files)
hadoop-hdfs-project/hadoop-hdfs/src/main/java/org/apache/hadoop/hdfs/server/datanode/checker/AbstractFuture.java
hadoop-hdfs-project/hadoop-hdfs/src/main/java/org/apache/hadoop/hdfs/server/datanode/checker/TimeoutFuture.java


BSD 2-Clause
------------

hadoop-common-project/hadoop-common/src/main/native/src/org/apache/hadoop/io/compress/lz4/{lz4.h,lz4.c,lz4hc.h,lz4hc.c}
hadoop-hdfs-project/hadoop-hdfs-native-client/src/main/native/fuse-dfs/util/tree.h
hadoop-yarn-project/hadoop-yarn/hadoop-yarn-server/hadoop-yarn-server-nodemanager/src/main/native/container-executor/impl/compat/{fstatat|openat|unlinkat}.h


BSD 3-Clause
------------

hadoop-common-project/hadoop-common/src/main/java/org/apache/hadoop/util/bloom/*
hadoop-common-project/hadoop-common/src/main/native/gtest/gtest-all.cc
hadoop-common-project/hadoop-common/src/main/native/gtest/include/gtest/gtest.h
hadoop-common-project/hadoop-common/src/main/native/src/org/apache/hadoop/util/bulk_crc32_x86.c
hadoop-tools/hadoop-sls/src/main/html/js/thirdparty/d3.v3.js
hadoop-hdfs-project/hadoop-hdfs/src/main/webapps/static/d3-3.5.17.min.js


MIT License
-----------

hadoop-hdfs-project/hadoop-hdfs/src/main/webapps/static/angular-1.6.4.min.js
hadoop-hdfs-project/hadoop-hdfs/src/main/webapps/static/angular-nvd3-1.0.9.min.js
hadoop-hdfs-project/hadoop-hdfs/src/main/webapps/static/angular-route-1.6.4.min.js
hadoop-hdfs-project/hadoop-hdfs/src/main/webapps/static/bootstrap-3.3.7
hadoop-hdfs-project/hadoop-hdfs/src/main/webapps/static/dataTables.bootstrap.css
hadoop-hdfs-project/hadoop-hdfs/src/main/webapps/static/dataTables.bootstrap.js
hadoop-hdfs-project/hadoop-hdfs/src/main/webapps/static/dust-full-2.0.0.min.js
hadoop-hdfs-project/hadoop-hdfs/src/main/webapps/static/dust-helpers-1.1.1.min.js
hadoop-hdfs-project/hadoop-hdfs/src/main/webapps/static/jquery-3.3.1.min.js
hadoop-hdfs-project/hadoop-hdfs/src/main/webapps/static/jquery.dataTables.min.js
hadoop-hdfs-project/hadoop-hdfs/src/main/webapps/static/moment.min.js
<<<<<<< HEAD
=======
--------------------------------------------------------------------------------

Copyright (c) 2011-2016 Tim Wood, Iskren Chernev, Moment.js contributors

Permission is hereby granted, free of charge, to any person
obtaining a copy of this software and associated documentation
files (the "Software"), to deal in the Software without
restriction, including without limitation the rights to use,
copy, modify, merge, publish, distribute, sublicense, and/or sell
copies of the Software, and to permit persons to whom the
Software is furnished to do so, subject to the following
conditions:

The above copyright notice and this permission notice shall be
included in all copies or substantial portions of the Software.

THE SOFTWARE IS PROVIDED "AS IS", WITHOUT WARRANTY OF ANY KIND,
EXPRESS OR IMPLIED, INCLUDING BUT NOT LIMITED TO THE WARRANTIES
OF MERCHANTABILITY, FITNESS FOR A PARTICULAR PURPOSE AND
NONINFRINGEMENT. IN NO EVENT SHALL THE AUTHORS OR COPYRIGHT
HOLDERS BE LIABLE FOR ANY CLAIM, DAMAGES OR OTHER LIABILITY,
WHETHER IN AN ACTION OF CONTRACT, TORT OR OTHERWISE, ARISING
FROM, OUT OF OR IN CONNECTION WITH THE SOFTWARE OR THE USE OR
OTHER DEALINGS IN THE SOFTWARE.

The binary distribution of this product bundles these dependencies under the
following license:
hadoop-hdfs-project/hadoop-hdfs/src/main/webapps/static/bootstrap-3.4.1
>>>>>>> 10b4997b
hadoop-tools/hadoop-sls/src/main/html/js/thirdparty/bootstrap.min.js
hadoop-tools/hadoop-sls/src/main/html/js/thirdparty/jquery.js
hadoop-tools/hadoop-sls/src/main/html/css/bootstrap.min.css
hadoop-tools/hadoop-sls/src/main/html/css/bootstrap-responsive.min.css
<<<<<<< HEAD
hadoop-yarn-project/hadoop-yarn/hadoop-yarn-common/src/main/resources/webapps/static/dt-1.10.18/*
=======
bootstrap v3.3.6
broccoli-asset-rev v2.4.2
broccoli-funnel v1.0.1
datatables v1.10.8
em-helpers v0.5.13
em-table v0.1.6
ember v2.2.0
ember-array-contains-helper v1.0.2
ember-bootstrap v0.5.1
ember-cli v1.13.13
ember-cli-app-version v1.0.0
ember-cli-babel v5.1.6
ember-cli-content-security-policy v0.4.0
ember-cli-dependency-checker v1.2.0
ember-cli-htmlbars v1.0.2
ember-cli-htmlbars-inline-precompile v0.3.1
ember-cli-ic-ajax v0.2.1
ember-cli-inject-live-reload v1.4.0
ember-cli-jquery-ui v0.0.20
ember-cli-qunit v1.2.1
ember-cli-release v0.2.8
ember-cli-shims v0.0.6
ember-cli-sri v1.2.1
ember-cli-test-loader v0.2.1
ember-cli-uglify v1.2.0
ember-d3 v0.1.0
ember-data v2.1.0
ember-disable-proxy-controllers v1.0.1
ember-export-application-global v1.0.5
ember-load-initializers v0.1.7
ember-qunit v0.4.16
ember-qunit-notifications v0.1.0
ember-resolver v2.0.3
ember-spin-spinner v0.2.3
ember-truth-helpers v1.2.0
jquery v2.1.4
jquery-ui v1.11.4
loader.js v3.3.0
momentjs v2.10.6
qunit v1.19.0
select2 v4.0.0
snippet-ss v1.11.0
spin.js v2.3.2
Azure Data Lake Store - Java client SDK 2.0.11
JCodings 1.0.8
Joni 2.1.2
Mockito 2.28.2
JUL to SLF4J bridge 1.7.25
SLF4J API Module 1.7.25
SLF4J LOG4J-12 Binding 1.7.25
--------------------------------------------------------------------------------

The MIT License (MIT)

Permission is hereby granted, free of charge, to any person obtaining a copy
of this software and associated documentation files (the "Software"), to deal
in the Software without restriction, including without limitation the rights
to use, copy, modify, merge, publish, distribute, sublicense, and/or sell
copies of the Software, and to permit persons to whom the Software is
furnished to do so, subject to the following conditions:

The above copyright notice and this permission notice shall be included in
all copies or substantial portions of the Software.

THE SOFTWARE IS PROVIDED "AS IS", WITHOUT WARRANTY OF ANY KIND, EXPRESS OR
IMPLIED, INCLUDING BUT NOT LIMITED TO THE WARRANTIES OF MERCHANTABILITY,
FITNESS FOR A PARTICULAR PURPOSE AND NONINFRINGEMENT. IN NO EVENT SHALL THE
AUTHORS OR COPYRIGHT HOLDERS BE LIABLE FOR ANY CLAIM, DAMAGES OR OTHER
LIABILITY, WHETHER IN AN ACTION OF CONTRACT, TORT OR OTHERWISE, ARISING FROM,
OUT OF OR IN CONNECTION WITH THE SOFTWARE OR THE USE OR OTHER DEALINGS IN
THE SOFTWARE.


For:
./hadoop-hdfs-project/hadoop-hdfs/src/main/webapps/static/nvd3-1.8.5.* (css and js files)
--------------------------------------------------------------------------------
Copyright (c) 2011-2014 Novus Partners, Inc.

Licensed under the Apache License, Version 2.0 (the "License"); you may not use this
file except in compliance with the License. You may obtain a copy of the License at

http://www.apache.org/licenses/LICENSE-2.0
Unless required by applicable law or agreed to in writing, software distributed under the
 License is distributed on an "AS IS" BASIS, WITHOUT WARRANTIES OR CONDITIONS OF ANY KIND, either
 express or implied. See the License for the specific language governing permissions and
  limitations under the License.



For:
hadoop-hdfs-project/hadoop-hdfs/src/main/webapps/static/angular-nvd3-1.0.9.min.js
--------------------------------------------------------------------------------
The MIT License (MIT)
Copyright (c) 2014 Konstantin Skipor

Permission is hereby granted, free of charge, to any person obtaining a copy of this software
and associated documentation files (the "Software"), to deal in the Software without restriction,
including without limitation the rights to use, copy, modify, merge, publish, distribute, sublicense,
and/or sell copies of the Software, and to permit persons to whom the Software is furnished to do so,
subject to the following conditions:

The above copyright notice and this permission notice shall be included in all copies or substantial portions of the Software.

THE SOFTWARE IS PROVIDED "AS IS", WITHOUT WARRANTY OF ANY KIND, EXPRESS OR IMPLIED, INCLUDING BUT NOT
LIMITED TO THE WARRANTIES OF MERCHANTABILITY, FITNESS FOR A PARTICULAR PURPOSE AND NONINFRINGEMENT.
IN NO EVENT SHALL THE AUTHORS OR COPYRIGHT HOLDERS BE LIABLE FOR ANY CLAIM, DAMAGES OR OTHER LIABILITY,
WHETHER IN AN ACTION OF CONTRACT, TORT OR OTHERWISE, ARISING FROM, OUT OF OR IN CONNECTION WITH THE SOFTWARE
OR THE USE OR OTHER DEALINGS IN THE SOFTWARE.


For:
hadoop-hdfs-project/hadoop-hdfs/src/main/webapps/static/angular-1.6.4.min.js
hadoop-hdfs-project/hadoop-hdfs/src/main/webapps/static/angular-route-1.6.4.min.js
--------------------------------------------------------------------------------
The MIT License

Copyright (c) 2010-2017 Google, Inc. http://angularjs.org

Permission is hereby granted, free of charge, to any person obtaining a copy
of this software and associated documentation files (the "Software"), to deal
in the Software without restriction, including without limitation the rights
to use, copy, modify, merge, publish, distribute, sublicense, and/or sell
copies of the Software, and to permit persons to whom the Software is
furnished to do so, subject to the following conditions:

The above copyright notice and this permission notice shall be included in
all copies or substantial portions of the Software.

THE SOFTWARE IS PROVIDED "AS IS", WITHOUT WARRANTY OF ANY KIND, EXPRESS OR
IMPLIED, INCLUDING BUT NOT LIMITED TO THE WARRANTIES OF MERCHANTABILITY,
FITNESS FOR A PARTICULAR PURPOSE AND NONINFRINGEMENT. IN NO EVENT SHALL THE
AUTHORS OR COPYRIGHT HOLDERS BE LIABLE FOR ANY CLAIM, DAMAGES OR OTHER
LIABILITY, WHETHER IN AN ACTION OF CONTRACT, TORT OR OTHERWISE, ARISING FROM,
OUT OF OR IN CONNECTION WITH THE SOFTWARE OR THE USE OR OTHER DEALINGS IN
THE SOFTWARE.




For:
hadoop-hdfs-project/hadoop-hdfs/src/main/webapps/static/jquery-3.4.1.min.js
hadoop-tools/hadoop-sls/src/main/html/js/thirdparty/jquery.js
>>>>>>> 10b4997b
hadoop-yarn-project/hadoop-yarn/hadoop-yarn-common/src/main/resources/webapps/static/jquery
hadoop-yarn-project/hadoop-yarn/hadoop-yarn-common/src/main/resources/webapps/static/jt/jquery.jstree.js
hadoop-yarn-project/hadoop-yarn/hadoop-yarn-server/hadoop-yarn-server-nodemanager/src/main/resources/TERMINAL<|MERGE_RESOLUTION|>--- conflicted
+++ resolved
@@ -240,195 +240,14 @@
 hadoop-hdfs-project/hadoop-hdfs/src/main/webapps/static/angular-1.6.4.min.js
 hadoop-hdfs-project/hadoop-hdfs/src/main/webapps/static/angular-nvd3-1.0.9.min.js
 hadoop-hdfs-project/hadoop-hdfs/src/main/webapps/static/angular-route-1.6.4.min.js
-hadoop-hdfs-project/hadoop-hdfs/src/main/webapps/static/bootstrap-3.3.7
+hadoop-hdfs-project/hadoop-hdfs/src/main/webapps/static/bootstrap-3.4.1
 hadoop-hdfs-project/hadoop-hdfs/src/main/webapps/static/dataTables.bootstrap.css
 hadoop-hdfs-project/hadoop-hdfs/src/main/webapps/static/dataTables.bootstrap.js
 hadoop-hdfs-project/hadoop-hdfs/src/main/webapps/static/dust-full-2.0.0.min.js
 hadoop-hdfs-project/hadoop-hdfs/src/main/webapps/static/dust-helpers-1.1.1.min.js
-hadoop-hdfs-project/hadoop-hdfs/src/main/webapps/static/jquery-3.3.1.min.js
+hadoop-hdfs-project/hadoop-hdfs/src/main/webapps/static/jquery-3.4.1.min.js
 hadoop-hdfs-project/hadoop-hdfs/src/main/webapps/static/jquery.dataTables.min.js
 hadoop-hdfs-project/hadoop-hdfs/src/main/webapps/static/moment.min.js
-<<<<<<< HEAD
-=======
---------------------------------------------------------------------------------
-
-Copyright (c) 2011-2016 Tim Wood, Iskren Chernev, Moment.js contributors
-
-Permission is hereby granted, free of charge, to any person
-obtaining a copy of this software and associated documentation
-files (the "Software"), to deal in the Software without
-restriction, including without limitation the rights to use,
-copy, modify, merge, publish, distribute, sublicense, and/or sell
-copies of the Software, and to permit persons to whom the
-Software is furnished to do so, subject to the following
-conditions:
-
-The above copyright notice and this permission notice shall be
-included in all copies or substantial portions of the Software.
-
-THE SOFTWARE IS PROVIDED "AS IS", WITHOUT WARRANTY OF ANY KIND,
-EXPRESS OR IMPLIED, INCLUDING BUT NOT LIMITED TO THE WARRANTIES
-OF MERCHANTABILITY, FITNESS FOR A PARTICULAR PURPOSE AND
-NONINFRINGEMENT. IN NO EVENT SHALL THE AUTHORS OR COPYRIGHT
-HOLDERS BE LIABLE FOR ANY CLAIM, DAMAGES OR OTHER LIABILITY,
-WHETHER IN AN ACTION OF CONTRACT, TORT OR OTHERWISE, ARISING
-FROM, OUT OF OR IN CONNECTION WITH THE SOFTWARE OR THE USE OR
-OTHER DEALINGS IN THE SOFTWARE.
-
-The binary distribution of this product bundles these dependencies under the
-following license:
-hadoop-hdfs-project/hadoop-hdfs/src/main/webapps/static/bootstrap-3.4.1
->>>>>>> 10b4997b
-hadoop-tools/hadoop-sls/src/main/html/js/thirdparty/bootstrap.min.js
-hadoop-tools/hadoop-sls/src/main/html/js/thirdparty/jquery.js
-hadoop-tools/hadoop-sls/src/main/html/css/bootstrap.min.css
-hadoop-tools/hadoop-sls/src/main/html/css/bootstrap-responsive.min.css
-<<<<<<< HEAD
-hadoop-yarn-project/hadoop-yarn/hadoop-yarn-common/src/main/resources/webapps/static/dt-1.10.18/*
-=======
-bootstrap v3.3.6
-broccoli-asset-rev v2.4.2
-broccoli-funnel v1.0.1
-datatables v1.10.8
-em-helpers v0.5.13
-em-table v0.1.6
-ember v2.2.0
-ember-array-contains-helper v1.0.2
-ember-bootstrap v0.5.1
-ember-cli v1.13.13
-ember-cli-app-version v1.0.0
-ember-cli-babel v5.1.6
-ember-cli-content-security-policy v0.4.0
-ember-cli-dependency-checker v1.2.0
-ember-cli-htmlbars v1.0.2
-ember-cli-htmlbars-inline-precompile v0.3.1
-ember-cli-ic-ajax v0.2.1
-ember-cli-inject-live-reload v1.4.0
-ember-cli-jquery-ui v0.0.20
-ember-cli-qunit v1.2.1
-ember-cli-release v0.2.8
-ember-cli-shims v0.0.6
-ember-cli-sri v1.2.1
-ember-cli-test-loader v0.2.1
-ember-cli-uglify v1.2.0
-ember-d3 v0.1.0
-ember-data v2.1.0
-ember-disable-proxy-controllers v1.0.1
-ember-export-application-global v1.0.5
-ember-load-initializers v0.1.7
-ember-qunit v0.4.16
-ember-qunit-notifications v0.1.0
-ember-resolver v2.0.3
-ember-spin-spinner v0.2.3
-ember-truth-helpers v1.2.0
-jquery v2.1.4
-jquery-ui v1.11.4
-loader.js v3.3.0
-momentjs v2.10.6
-qunit v1.19.0
-select2 v4.0.0
-snippet-ss v1.11.0
-spin.js v2.3.2
-Azure Data Lake Store - Java client SDK 2.0.11
-JCodings 1.0.8
-Joni 2.1.2
-Mockito 2.28.2
-JUL to SLF4J bridge 1.7.25
-SLF4J API Module 1.7.25
-SLF4J LOG4J-12 Binding 1.7.25
---------------------------------------------------------------------------------
-
-The MIT License (MIT)
-
-Permission is hereby granted, free of charge, to any person obtaining a copy
-of this software and associated documentation files (the "Software"), to deal
-in the Software without restriction, including without limitation the rights
-to use, copy, modify, merge, publish, distribute, sublicense, and/or sell
-copies of the Software, and to permit persons to whom the Software is
-furnished to do so, subject to the following conditions:
-
-The above copyright notice and this permission notice shall be included in
-all copies or substantial portions of the Software.
-
-THE SOFTWARE IS PROVIDED "AS IS", WITHOUT WARRANTY OF ANY KIND, EXPRESS OR
-IMPLIED, INCLUDING BUT NOT LIMITED TO THE WARRANTIES OF MERCHANTABILITY,
-FITNESS FOR A PARTICULAR PURPOSE AND NONINFRINGEMENT. IN NO EVENT SHALL THE
-AUTHORS OR COPYRIGHT HOLDERS BE LIABLE FOR ANY CLAIM, DAMAGES OR OTHER
-LIABILITY, WHETHER IN AN ACTION OF CONTRACT, TORT OR OTHERWISE, ARISING FROM,
-OUT OF OR IN CONNECTION WITH THE SOFTWARE OR THE USE OR OTHER DEALINGS IN
-THE SOFTWARE.
-
-
-For:
-./hadoop-hdfs-project/hadoop-hdfs/src/main/webapps/static/nvd3-1.8.5.* (css and js files)
---------------------------------------------------------------------------------
-Copyright (c) 2011-2014 Novus Partners, Inc.
-
-Licensed under the Apache License, Version 2.0 (the "License"); you may not use this
-file except in compliance with the License. You may obtain a copy of the License at
-
-http://www.apache.org/licenses/LICENSE-2.0
-Unless required by applicable law or agreed to in writing, software distributed under the
- License is distributed on an "AS IS" BASIS, WITHOUT WARRANTIES OR CONDITIONS OF ANY KIND, either
- express or implied. See the License for the specific language governing permissions and
-  limitations under the License.
-
-
-
-For:
-hadoop-hdfs-project/hadoop-hdfs/src/main/webapps/static/angular-nvd3-1.0.9.min.js
---------------------------------------------------------------------------------
-The MIT License (MIT)
-Copyright (c) 2014 Konstantin Skipor
-
-Permission is hereby granted, free of charge, to any person obtaining a copy of this software
-and associated documentation files (the "Software"), to deal in the Software without restriction,
-including without limitation the rights to use, copy, modify, merge, publish, distribute, sublicense,
-and/or sell copies of the Software, and to permit persons to whom the Software is furnished to do so,
-subject to the following conditions:
-
-The above copyright notice and this permission notice shall be included in all copies or substantial portions of the Software.
-
-THE SOFTWARE IS PROVIDED "AS IS", WITHOUT WARRANTY OF ANY KIND, EXPRESS OR IMPLIED, INCLUDING BUT NOT
-LIMITED TO THE WARRANTIES OF MERCHANTABILITY, FITNESS FOR A PARTICULAR PURPOSE AND NONINFRINGEMENT.
-IN NO EVENT SHALL THE AUTHORS OR COPYRIGHT HOLDERS BE LIABLE FOR ANY CLAIM, DAMAGES OR OTHER LIABILITY,
-WHETHER IN AN ACTION OF CONTRACT, TORT OR OTHERWISE, ARISING FROM, OUT OF OR IN CONNECTION WITH THE SOFTWARE
-OR THE USE OR OTHER DEALINGS IN THE SOFTWARE.
-
-
-For:
-hadoop-hdfs-project/hadoop-hdfs/src/main/webapps/static/angular-1.6.4.min.js
-hadoop-hdfs-project/hadoop-hdfs/src/main/webapps/static/angular-route-1.6.4.min.js
---------------------------------------------------------------------------------
-The MIT License
-
-Copyright (c) 2010-2017 Google, Inc. http://angularjs.org
-
-Permission is hereby granted, free of charge, to any person obtaining a copy
-of this software and associated documentation files (the "Software"), to deal
-in the Software without restriction, including without limitation the rights
-to use, copy, modify, merge, publish, distribute, sublicense, and/or sell
-copies of the Software, and to permit persons to whom the Software is
-furnished to do so, subject to the following conditions:
-
-The above copyright notice and this permission notice shall be included in
-all copies or substantial portions of the Software.
-
-THE SOFTWARE IS PROVIDED "AS IS", WITHOUT WARRANTY OF ANY KIND, EXPRESS OR
-IMPLIED, INCLUDING BUT NOT LIMITED TO THE WARRANTIES OF MERCHANTABILITY,
-FITNESS FOR A PARTICULAR PURPOSE AND NONINFRINGEMENT. IN NO EVENT SHALL THE
-AUTHORS OR COPYRIGHT HOLDERS BE LIABLE FOR ANY CLAIM, DAMAGES OR OTHER
-LIABILITY, WHETHER IN AN ACTION OF CONTRACT, TORT OR OTHERWISE, ARISING FROM,
-OUT OF OR IN CONNECTION WITH THE SOFTWARE OR THE USE OR OTHER DEALINGS IN
-THE SOFTWARE.
-
-
-
-
-For:
-hadoop-hdfs-project/hadoop-hdfs/src/main/webapps/static/jquery-3.4.1.min.js
-hadoop-tools/hadoop-sls/src/main/html/js/thirdparty/jquery.js
->>>>>>> 10b4997b
 hadoop-yarn-project/hadoop-yarn/hadoop-yarn-common/src/main/resources/webapps/static/jquery
 hadoop-yarn-project/hadoop-yarn/hadoop-yarn-common/src/main/resources/webapps/static/jt/jquery.jstree.js
 hadoop-yarn-project/hadoop-yarn/hadoop-yarn-server/hadoop-yarn-server-nodemanager/src/main/resources/TERMINAL