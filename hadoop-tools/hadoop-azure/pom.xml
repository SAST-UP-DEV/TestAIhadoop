<?xml version="1.0" encoding="UTF-8"?>
<!--
  Licensed under the Apache License, Version 2.0 (the "License");
  you may not use this file except in compliance with the License.
  You may obtain a copy of the License at

    http://www.apache.org/licenses/LICENSE-2.0

  Unless required by applicable law or agreed to in writing, software
  distributed under the License is distributed on an "AS IS" BASIS,
  WITHOUT WARRANTIES OR CONDITIONS OF ANY KIND, either express or implied.
  See the License for the specific language governing permissions and
  limitations under the License. See accompanying LICENSE file.
-->
<project xmlns="http://maven.apache.org/POM/4.0.0"
  xmlns:xsi="http://www.w3.org/2001/XMLSchema-instance"
  xsi:schemaLocation="http://maven.apache.org/POM/4.0.0 https://maven.apache.org/xsd/maven-4.0.0.xsd">
  <modelVersion>4.0.0</modelVersion>
  <parent>
    <groupId>org.apache.hadoop</groupId>
    <artifactId>hadoop-project</artifactId>
    <version>3.3.0-SNAPSHOT</version>
    <relativePath>../../hadoop-project</relativePath>
  </parent>
  <artifactId>hadoop-azure</artifactId>
  <name>Apache Hadoop Azure support</name>
  <description>
    This module contains code to support integration with Azure.
    Currently this consists of a filesystem client to read data from
    and write data to Azure Storage.
  </description>
  <packaging>jar</packaging>

  <properties>
    <file.encoding>UTF-8</file.encoding>
    <downloadSources>true</downloadSources>
    <hadoop.tmp.dir>${project.build.directory}/test</hadoop.tmp.dir>
    <!-- are scale tests enabled ? -->
    <fs.azure.scale.test.enabled>unset</fs.azure.scale.test.enabled>
    <!-- Size in MB of huge files. -->
    <fs.azure.scale.test.huge.filesize>unset</fs.azure.scale.test.huge.filesize>
    <!-- Size in MB of the partion size in huge file uploads. -->
    <fs.azure.scale.test.huge.partitionsize>unset</fs.azure.scale.test.huge.partitionsize>
    <!-- Timeout in seconds for scale tests.-->
    <fs.azure.scale.test.timeout>7200</fs.azure.scale.test.timeout>
    <fs.azure.scale.test.list.performance.threads>10</fs.azure.scale.test.list.performance.threads>
    <fs.azure.scale.test.list.performance.files>1000</fs.azure.scale.test.list.performance.files>
  </properties>

  <build>
    <plugins>
      <plugin>
        <groupId>org.codehaus.mojo</groupId>
        <artifactId>findbugs-maven-plugin</artifactId>
        <configuration>
          <findbugsXmlOutput>true</findbugsXmlOutput>
          <xmlOutput>true</xmlOutput>
          <excludeFilterFile>${basedir}/dev-support/findbugs-exclude.xml
          </excludeFilterFile>
          <effort>Max</effort>
        </configuration>
      </plugin>
      <plugin>
          <groupId>org.apache.maven.plugins</groupId>
          <artifactId>maven-checkstyle-plugin</artifactId>
          <configuration>
            <!-- To run with the default Sun ruleset, 
                 comment out the configLocation line -->
            <configLocation>src/config/checkstyle.xml</configLocation>
            <suppressionsLocation>src/config/checkstyle-suppressions.xml</suppressionsLocation>
          </configuration>
          
      </plugin>

      <plugin>
        <groupId>org.apache.maven.plugins</groupId>
        <artifactId>maven-jar-plugin</artifactId>
        <executions>
          <execution>
            <goals>
              <goal>test-jar</goal>
            </goals>
          </execution>
        </executions>
      </plugin>

       <plugin>
        <groupId>org.apache.maven.plugins</groupId>
        <artifactId>maven-dependency-plugin</artifactId>
        <executions>
          <execution>
            <id>deplist</id>
            <phase>compile</phase>
            <goals>
              <goal>list</goal>
            </goals>
            <configuration>
              <!-- build a shellprofile -->
              <outputFile>${project.basedir}/target/hadoop-tools-deps/${project.artifactId}.tools-optional.txt</outputFile>
            </configuration>
          </execution>
        </executions>
      </plugin>

    </plugins>

    
    <!--
       The following is to suppress a m2e warning in eclipse
       (m2e doesn't know how to handle maven-enforcer:enforce, so we have to tell m2e to ignore it)
       see: https://stackoverflow.com/questions/13040788/how-to-elimate-the-maven-enforcer-plugin-goal-enforce-is-ignored-by-m2e-wa
    -->
    <pluginManagement>
      <plugins>
        <plugin>
          <groupId>org.eclipse.m2e</groupId>
          <artifactId>lifecycle-mapping</artifactId>
          <version>1.0.0</version>
          <configuration>
            <lifecycleMappingMetadata>
              <pluginExecutions>
                <pluginExecution>
                  <pluginExecutionFilter>
                    <groupId>org.apache.maven.plugins</groupId>
                    <artifactId>maven-enforcer-plugin</artifactId>
                    <versionRange>[1.0.0,)</versionRange>
                    <goals>
                      <goal>enforce</goal>
                    </goals>
                  </pluginExecutionFilter>
                  <action>
                    <ignore />
                  </action>
                </pluginExecution>
              </pluginExecutions>
            </lifecycleMappingMetadata>
          </configuration>
        </plugin>
      </plugins>
    </pluginManagement>

  </build>

  <!-- see hadoop-project/pom.xml for version number declarations -->
  <dependencies>
    <dependency>
      <groupId>org.apache.hadoop</groupId>
      <artifactId>hadoop-common</artifactId>
      <scope>provided</scope>
    </dependency>

    
    <dependency>
      <groupId>org.apache.httpcomponents</groupId>
      <artifactId>httpclient</artifactId>
      <scope>compile</scope>
    </dependency>
    
    <dependency>
      <groupId>com.microsoft.azure</groupId>
      <artifactId>azure-storage</artifactId>
      <scope>compile</scope>
      <exclusions>
        <exclusion>
          <groupId>org.apache.commons</groupId>
          <artifactId>commons-lang3</artifactId>
        </exclusion>
      </exclusions>
    </dependency>

    <dependency>
      <groupId>com.google.guava</groupId>
      <artifactId>guava</artifactId>
    </dependency>

    <dependency>
      <groupId>org.eclipse.jetty</groupId>
      <artifactId>jetty-util-ajax</artifactId>
      <scope>compile</scope>
    </dependency>

    <dependency>
      <groupId>org.codehaus.jackson</groupId>
      <artifactId>jackson-mapper-asl</artifactId>
      <scope>compile</scope>
    </dependency>

    <dependency>
      <groupId>org.codehaus.jackson</groupId>
      <artifactId>jackson-core-asl</artifactId>
      <scope>compile</scope>
    </dependency>

    <dependency>
      <groupId>org.wildfly.openssl</groupId>
      <artifactId>wildfly-openssl</artifactId>
      <scope>runtime</scope>
    </dependency>

    <!--com.fasterxml.jackson is used by WASB, not ABFS-->
    <!--transitive dependency from Azure SDK-->
    <dependency>
      <groupId>com.fasterxml.jackson.core</groupId>
      <artifactId>jackson-core</artifactId>
      <scope>provided</scope>
    </dependency>

    <!--transitive dependency from hadoop-common-->
    <dependency>
      <groupId>com.fasterxml.jackson.core</groupId>
      <artifactId>jackson-databind</artifactId>
      <scope>provided</scope>
    </dependency>

    <!-- dependencies use for test only -->
    <dependency>
      <groupId>junit</groupId>
      <artifactId>junit</artifactId>
      <scope>test</scope>
    </dependency>

    <dependency>
      <groupId>org.apache.hadoop</groupId>
      <artifactId>hadoop-common</artifactId>
      <scope>test</scope>
      <type>test-jar</type>
    </dependency>
    
    <dependency>
      <groupId>org.apache.hadoop</groupId>
      <artifactId>hadoop-mapreduce-client-jobclient</artifactId>
      <scope>test</scope>
    </dependency>

    <dependency>
      <groupId>org.apache.hadoop</groupId>
      <artifactId>hadoop-distcp</artifactId>
      <scope>test</scope>
    </dependency>

    <dependency>
      <groupId>org.apache.hadoop</groupId>
      <artifactId>hadoop-distcp</artifactId>
      <scope>test</scope>
      <type>test-jar</type>
    </dependency>

    <dependency>
      <groupId>log4j</groupId>
      <artifactId>log4j</artifactId>
      <scope>test</scope>
    </dependency>

    <dependency>
      <groupId>javax.ws.rs</groupId>
      <artifactId>jsr311-api</artifactId>
      <scope>test</scope>
    </dependency>

    <dependency>
      <groupId>org.mockito</groupId>
      <artifactId>mockito-core</artifactId>
      <scope>test</scope>
    </dependency>
    <dependency>
      <groupId>org.apache.hadoop</groupId>
      <artifactId>hadoop-minikdc</artifactId>
      <scope>test</scope>
    </dependency>
    <!-- Used to create SSL certs for a secure Keystore -->
    <dependency>
      <groupId>org.bouncycastle</groupId>
      <artifactId>bcprov-jdk15on</artifactId>
      <scope>test</scope>
    </dependency>
    <dependency>
      <groupId>org.bouncycastle</groupId>
      <artifactId>bcpkix-jdk15on</artifactId>
      <scope>test</scope>
    </dependency>
    <dependency>
      <groupId>org.assertj</groupId>
      <artifactId>assertj-core</artifactId>
      <scope>test</scope>
    </dependency>
    <dependency>
      <groupId>org.hamcrest</groupId>
      <artifactId>hamcrest-library</artifactId>
      <scope>test</scope>
    </dependency>
<<<<<<< HEAD
=======

>>>>>>> 0b931f36
  </dependencies>

  <profiles>
    <profile>
      <id>parallel-tests-wasb</id>
      <activation>
        <property>
          <name>parallel-tests</name>
          <value>wasb</value>
        </property>
      </activation>
      <build>
        <plugins>
          <plugin>
            <artifactId>maven-antrun-plugin</artifactId>
            <executions>
              <execution>
                <id>create-parallel-tests-dirs</id>
                <phase>test-compile</phase>
                <configuration>
                  <target>
                    <script language="javascript"><![CDATA[
                      var baseDirs = [
                        project.getProperty("test.build.data"),
                        project.getProperty("test.build.dir"),
                        project.getProperty("hadoop.tmp.dir")
                      ];
                      for (var i in baseDirs) {
                        for (var j = 1; j <= ${testsThreadCount}; ++j) {
                          var mkdir = project.createTask("mkdir");
                          mkdir.setDir(new java.io.File(baseDirs[i], j));
                          mkdir.perform();
                        }
                      }
                    ]]></script>
                  </target>
                </configuration>
                <goals>
                  <goal>run</goal>
                </goals>
              </execution>
            </executions>
          </plugin>
          <plugin>
            <groupId>org.apache.maven.plugins</groupId>
            <artifactId>maven-surefire-plugin</artifactId>
            <executions>
              <execution>
                <id>default-test</id>
                <goals>
                  <goal>test</goal>
                </goals>
                <configuration>
                  <forkCount>1</forkCount>
                  <forkCount>${testsThreadCount}</forkCount>
                  <reuseForks>false</reuseForks>
                  <argLine>${maven-surefire-plugin.argLine} -DminiClusterDedicatedDirs=true</argLine>
                  <forkedProcessTimeoutInSeconds>${fs.azure.scale.test.timeout}</forkedProcessTimeoutInSeconds>
                  <systemPropertyVariables>
                    <test.build.data>${test.build.data}/${surefire.forkNumber}</test.build.data>
                    <test.build.dir>${test.build.dir}/${surefire.forkNumber}</test.build.dir>
                    <hadoop.tmp.dir>${hadoop.tmp.dir}/${surefire.forkNumber}</hadoop.tmp.dir>
                    <test.unique.fork.id>fork-${surefire.forkNumber}</test.unique.fork.id>
                    <fs.azure.scale.test.enabled>${fs.azure.scale.test.enabled}</fs.azure.scale.test.enabled>
                    <fs.azure.scale.test.huge.filesize>${fs.azure.scale.test.huge.filesize}</fs.azure.scale.test.huge.filesize>
                    <fs.azure.scale.test.huge.huge.partitionsize>${fs.azure.scale.test.huge.partitionsize}</fs.azure.scale.test.huge.huge.partitionsize>
                    <fs.azure.scale.test.timeout>${fs.azure.scale.test.timeout}</fs.azure.scale.test.timeout>
                    <fs.azure.scale.test.list.performance.threads>${fs.azure.scale.test.list.performance.threads}</fs.azure.scale.test.list.performance.threads>
                    <fs.azure.scale.test.list.performance.files>${fs.azure.scale.test.list.performance.files}</fs.azure.scale.test.list.performance.files>
                  </systemPropertyVariables>
                  <includes>
                    <include>**/azure/Test*.java</include>
                    <include>**/azure/**/Test*.java</include>
                  </includes>
                  <excludes>
                    <exclude>**/azure/**/TestRollingWindowAverage*.java</exclude>
                  </excludes>
                </configuration>
              </execution>
              <execution>
                <id>serialized-test-wasb</id>
                <goals>
                  <goal>test</goal>
                </goals>
                <configuration>
                  <forkCount>1</forkCount>
                  <reuseForks>false</reuseForks>
                  <argLine>${maven-surefire-plugin.argLine} -DminiClusterDedicatedDirs=true</argLine>
                  <forkedProcessTimeoutInSeconds>${fs.azure.scale.test.timeout}</forkedProcessTimeoutInSeconds>
                  <systemPropertyVariables>
                    <test.build.data>${test.build.data}/${surefire.forkNumber}</test.build.data>
                    <test.build.dir>${test.build.dir}/${surefire.forkNumber}</test.build.dir>
                    <hadoop.tmp.dir>${hadoop.tmp.dir}/${surefire.forkNumber}</hadoop.tmp.dir>
                    <test.unique.fork.id>fork-${surefire.forkNumber}</test.unique.fork.id>
                    <fs.azure.scale.test.enabled>${fs.azure.scale.test.enabled}</fs.azure.scale.test.enabled>
                    <fs.azure.scale.test.huge.filesize>${fs.azure.scale.test.huge.filesize}</fs.azure.scale.test.huge.filesize>
                    <fs.azure.scale.test.huge.huge.partitionsize>${fs.azure.scale.test.huge.partitionsize}</fs.azure.scale.test.huge.huge.partitionsize>
                    <fs.azure.scale.test.timeout>${fs.azure.scale.test.timeout}</fs.azure.scale.test.timeout>
                    <fs.azure.scale.test.list.performance.threads>${fs.azure.scale.test.list.performance.threads}</fs.azure.scale.test.list.performance.threads>
                    <fs.azure.scale.test.list.performance.files>${fs.azure.scale.test.list.performance.files}</fs.azure.scale.test.list.performance.files>
                  </systemPropertyVariables>
                  <includes>
                    <include>**/azure/**/TestRollingWindowAverage*.java</include>
                  </includes>
                </configuration>
              </execution>
            </executions>
          </plugin>
          <plugin>
            <groupId>org.apache.maven.plugins</groupId>
            <artifactId>maven-failsafe-plugin</artifactId>
            <executions>
              <execution>
                <id>default-integration-test-wasb</id>
                <goals>
                  <goal>integration-test</goal>
                  <goal>verify</goal>
                </goals>
                <configuration>
                  <forkCount>1</forkCount>
                  <forkCount>${testsThreadCount}</forkCount>
                  <reuseForks>false</reuseForks>
                  <argLine>${maven-surefire-plugin.argLine} -DminiClusterDedicatedDirs=true</argLine>
                  <forkedProcessTimeoutInSeconds>${fs.azure.scale.test.timeout}</forkedProcessTimeoutInSeconds>
                  <trimStackTrace>false</trimStackTrace>
                  <systemPropertyVariables>
                    <!-- Tell tests that they are being executed in parallel -->
                    <test.parallel.execution>true</test.parallel.execution>
                    <test.build.data>${test.build.data}/${surefire.forkNumber}</test.build.data>
                    <test.build.dir>${test.build.dir}/${surefire.forkNumber}</test.build.dir>
                    <hadoop.tmp.dir>${hadoop.tmp.dir}/${surefire.forkNumber}</hadoop.tmp.dir>

                    <!-- Due to a Maven quirk, setting this to just -->
                    <!-- surefire.forkNumber won't do the parameter -->
                    <!-- substitution.  Putting a prefix in front of it like -->
                    <!-- "fork-" makes it work. -->
                    <test.unique.fork.id>fork-${surefire.forkNumber}</test.unique.fork.id>
                    <!-- Propagate scale parameters -->
                    <fs.azure.scale.test.enabled>${fs.azure.scale.test.enabled}</fs.azure.scale.test.enabled>
                    <fs.azure.scale.test.huge.filesize>${fs.azure.scale.test.huge.filesize}</fs.azure.scale.test.huge.filesize>
                    <fs.azure.scale.test.huge.huge.partitionsize>${fs.azure.scale.test.huge.partitionsize}</fs.azure.scale.test.huge.huge.partitionsize>
                    <fs.azure.scale.test.timeout>${fs.azure.scale.test.timeout}</fs.azure.scale.test.timeout>
                    <fs.azure.scale.test.list.performance.threads>${fs.azure.scale.test.list.performance.threads}</fs.azure.scale.test.list.performance.threads>
                    <fs.azure.scale.test.list.performance.files>${fs.azure.scale.test.list.performance.files}</fs.azure.scale.test.list.performance.files>
                  </systemPropertyVariables>
                  <!-- Some tests cannot run in parallel-->
                  <includes>
                    <include>**/azure/ITest*.java</include>
                    <include>**/azure/**/ITest*.java</include>
                  </includes>
                  <excludes>
                    <exclude>**/azure/ITestNativeFileSystemStatistics.java</exclude>
                  </excludes>
                </configuration>
              </execution>
              <!-- Do a sequential run for tests that cannot handle -->
              <!-- parallel execution. -->
              <execution>
                <id>sequential-integration-tests-wasb</id>
                <goals>
                  <goal>integration-test</goal>
                  <goal>verify</goal>
                </goals>
                <configuration>
                  <forkedProcessTimeoutInSeconds>${fs.azure.scale.test.timeout}</forkedProcessTimeoutInSeconds>
                  <trimStackTrace>false</trimStackTrace>
                  <systemPropertyVariables>
                    <test.parallel.execution>false</test.parallel.execution>
                    <fs.azure.scale.test.enabled>${fs.azure.scale.test.enabled}</fs.azure.scale.test.enabled>
                    <fs.azure.scale.test.huge.filesize>${fs.azure.scale.test.huge.filesize}</fs.azure.scale.test.huge.filesize>
                    <fs.azure.scale.test.huge.huge.partitionsize>${fs.azure.scale.test.huge.partitionsize}</fs.azure.scale.test.huge.huge.partitionsize>
                    <fs.azure.scale.test.timeout>${fs.azure.scale.test.timeout}</fs.azure.scale.test.timeout>
                    <fs.azure.scale.test.list.performance.threads>${fs.azure.scale.test.list.performance.threads}</fs.azure.scale.test.list.performance.threads>
                    <fs.azure.scale.test.list.performance.files>${fs.azure.scale.test.list.performance.files}</fs.azure.scale.test.list.performance.files>
                  </systemPropertyVariables>
                  <includes>
                    <include>**/azure/ITestNativeFileSystemStatistics.java</include>
                  </includes>
                </configuration>
              </execution>
            </executions>
          </plugin>
        </plugins>
      </build>
    </profile>

    <profile>
      <id>parallel-tests-abfs</id>
      <activation>
        <property>
          <name>parallel-tests</name>
          <value>abfs</value>
        </property>
      </activation>
      <build>
        <plugins>
          <plugin>
            <artifactId>maven-antrun-plugin</artifactId>
            <executions>
              <execution>
                <id>create-parallel-tests-dirs</id>
                <phase>test-compile</phase>
                <configuration>
                  <target>
                    <script language="javascript"><![CDATA[
                      var baseDirs = [
                        project.getProperty("test.build.data"),
                        project.getProperty("test.build.dir"),
                        project.getProperty("hadoop.tmp.dir")
                      ];
                      for (var i in baseDirs) {
                        for (var j = 1; j <= ${testsThreadCount}; ++j) {
                          var mkdir = project.createTask("mkdir");
                          mkdir.setDir(new java.io.File(baseDirs[i], j));
                          mkdir.perform();
                        }
                      }
                    ]]></script>
                  </target>
                </configuration>
                <goals>
                  <goal>run</goal>
                </goals>
              </execution>
            </executions>
          </plugin>
          <plugin>
            <groupId>org.apache.maven.plugins</groupId>
            <artifactId>maven-surefire-plugin</artifactId>
            <executions>
              <execution>
                <id>default-test</id>
                <goals>
                  <goal>test</goal>
                </goals>
                <configuration>
                  <forkCount>${testsThreadCount}</forkCount>
                  <reuseForks>false</reuseForks>
                  <argLine>${maven-surefire-plugin.argLine} -DminiClusterDedicatedDirs=true</argLine>
                  <forkedProcessTimeoutInSeconds>${fs.azure.scale.test.timeout}</forkedProcessTimeoutInSeconds>
                  <systemPropertyVariables>
                    <test.build.data>${test.build.data}/${surefire.forkNumber}</test.build.data>
                    <test.build.dir>${test.build.dir}/${surefire.forkNumber}</test.build.dir>
                    <hadoop.tmp.dir>${hadoop.tmp.dir}/${surefire.forkNumber}</hadoop.tmp.dir>
                    <test.unique.fork.id>fork-${surefire.forkNumber}</test.unique.fork.id>
                    <fs.azure.scale.test.enabled>${fs.azure.scale.test.enabled}</fs.azure.scale.test.enabled>
                    <fs.azure.scale.test.huge.filesize>${fs.azure.scale.test.huge.filesize}</fs.azure.scale.test.huge.filesize>
                    <fs.azure.scale.test.huge.huge.partitionsize>${fs.azure.scale.test.huge.partitionsize}</fs.azure.scale.test.huge.huge.partitionsize>
                    <fs.azure.scale.test.timeout>${fs.azure.scale.test.timeout}</fs.azure.scale.test.timeout>
                    <fs.azure.scale.test.list.performance.threads>${fs.azure.scale.test.list.performance.threads}</fs.azure.scale.test.list.performance.threads>
                    <fs.azure.scale.test.list.performance.files>${fs.azure.scale.test.list.performance.files}</fs.azure.scale.test.list.performance.files>
                  </systemPropertyVariables>
                  <includes>
                    <include>**/azurebfs/Test*.java</include>
                    <include>**/azurebfs/**/Test*.java</include>
                  </includes>
                </configuration>
              </execution>
            </executions>
          </plugin>
          <plugin>
            <groupId>org.apache.maven.plugins</groupId>
            <artifactId>maven-failsafe-plugin</artifactId>
            <executions>
              <execution>
                <id>integration-test-abfs-parallel-classesAndMethods</id>
                <goals>
                  <goal>integration-test</goal>
                  <goal>verify</goal>
                </goals>
                <configuration>
                  <forkCount>${testsThreadCount}</forkCount>
                  <reuseForks>true</reuseForks>
                  <parallel>both</parallel>
                  <threadCount>${testsThreadCount}</threadCount>
                  <argLine>${maven-surefire-plugin.argLine} -DminiClusterDedicatedDirs=true</argLine>
                  <forkedProcessTimeoutInSeconds>${fs.azure.scale.test.timeout}</forkedProcessTimeoutInSeconds>
                  <trimStackTrace>false</trimStackTrace>
                  <systemPropertyVariables>
                    <!-- Tell tests that they are being executed in parallel -->
                    <test.parallel.execution>true</test.parallel.execution>
                    <test.build.data>${test.build.data}/${surefire.forkNumber}</test.build.data>
                    <test.build.dir>${test.build.dir}/${surefire.forkNumber}</test.build.dir>
                    <hadoop.tmp.dir>${hadoop.tmp.dir}/${surefire.forkNumber}</hadoop.tmp.dir>
                    <!-- Due to a Maven quirk, setting this to just -->
                    <!-- surefire.forkNumber won't do the parameter -->
                    <!-- substitution.  Putting a prefix in front of it like -->
                    <!-- "fork-" makes it work. -->
                    <test.unique.fork.id>fork-${surefire.forkNumber}</test.unique.fork.id>
                    <!-- Propagate scale parameters -->
                    <fs.azure.scale.test.enabled>${fs.azure.scale.test.enabled}</fs.azure.scale.test.enabled>
                    <fs.azure.scale.test.timeout>${fs.azure.scale.test.timeout}</fs.azure.scale.test.timeout>
                  </systemPropertyVariables>

                  <includes>
                    <include>**/azurebfs/ITest*.java</include>
                    <include>**/azurebfs/**/ITest*.java</include>
                  </includes>
                  <excludes>
                    <exclude>**/azurebfs/contract/ITest*.java</exclude>
                    <exclude>**/azurebfs/ITestAzureBlobFileSystemE2EScale.java</exclude>
                    <exclude>**/azurebfs/ITestAbfsReadWriteAndSeek.java</exclude>
                    <exclude>**/azurebfs/ITestAzureBlobFileSystemListStatus.java</exclude>
                    <exclude>**/azurebfs/extensions/ITestAbfsDelegationTokens.java</exclude>
                  </excludes>

                </configuration>
              </execution>
              <execution>
                <id>integration-test-abfs-parallel-classes</id>
                <goals>
                  <goal>integration-test</goal>
                  <goal>verify</goal>
                </goals>
                <configuration>
                  <forkCount>${testsThreadCount}</forkCount>
                  <reuseForks>false</reuseForks>
                  <!--NOTICE: hadoop contract tests methods can not be ran in parallel-->
                  <argLine>${maven-surefire-plugin.argLine} -DminiClusterDedicatedDirs=true</argLine>
                  <forkedProcessTimeoutInSeconds>${fs.azure.scale.test.timeout}</forkedProcessTimeoutInSeconds>
                  <trimStackTrace>false</trimStackTrace>
                  <systemPropertyVariables>
                    <!-- Tell tests that they are being executed in parallel -->
                    <test.parallel.execution>true</test.parallel.execution>
                    <test.build.data>${test.build.data}/${surefire.forkNumber}</test.build.data>
                    <test.build.dir>${test.build.dir}/${surefire.forkNumber}</test.build.dir>
                    <hadoop.tmp.dir>${hadoop.tmp.dir}/${surefire.forkNumber}</hadoop.tmp.dir>

                    <!-- Due to a Maven quirk, setting this to just -->
                    <!-- surefire.forkNumber won't do the parameter -->
                    <!-- substitution.  Putting a prefix in front of it like -->
                    <!-- "fork-" makes it work. -->
                    <test.unique.fork.id>fork-${surefire.forkNumber}</test.unique.fork.id>
                    <!-- Propagate scale parameters -->
                    <fs.azure.scale.test.enabled>${fs.azure.scale.test.enabled}</fs.azure.scale.test.enabled>
                    <fs.azure.scale.test.timeout>${fs.azure.scale.test.timeout}</fs.azure.scale.test.timeout>
                  </systemPropertyVariables>
                  <includes>
                    <include>**/azurebfs/contract/ITest*.java</include>
                    <include>**/azurebfs/ITestAzureBlobFileSystemE2EScale.java</include>
                    <include>**/azurebfs/ITestAbfsReadWriteAndSeek.java</include>
                    <include>**/azurebfs/ITestAzureBlobFileSystemListStatus.java</include>
                    <include>**/azurebfs/extensions/ITestAbfsDelegationTokens.java</include>
                  </includes>
                </configuration>
              </execution>
            </executions>
          </plugin>
        </plugins>
      </build>
    </profile>

    <profile>
      <id>parallel-tests</id>
      <activation>
        <property>
          <name>parallel-tests</name>
          <value>both</value>
        </property>
      </activation>
      <build>
        <plugins>
          <plugin>
            <artifactId>maven-antrun-plugin</artifactId>
            <executions>
              <execution>
                <id>create-parallel-tests-dirs</id>
                <phase>test-compile</phase>
                <configuration>
                  <target>
                    <script language="javascript"><![CDATA[
                      var baseDirs = [
                        project.getProperty("test.build.data"),
                        project.getProperty("test.build.dir"),
                        project.getProperty("hadoop.tmp.dir")
                      ];
                      for (var i in baseDirs) {
                        for (var j = 1; j <= ${testsThreadCount}; ++j) {
                          var mkdir = project.createTask("mkdir");
                          mkdir.setDir(new java.io.File(baseDirs[i], j));
                          mkdir.perform();
                        }
                      }
                    ]]></script>
                  </target>
                </configuration>
                <goals>
                  <goal>run</goal>
                </goals>
              </execution>
            </executions>
          </plugin>
          <plugin>
            <groupId>org.apache.maven.plugins</groupId>
            <artifactId>maven-surefire-plugin</artifactId>
            <executions>
              <execution>
                <id>default-test</id>
                <goals>
                  <goal>test</goal>
                </goals>
                <configuration>
                  <forkCount>1</forkCount>
                  <forkCount>${testsThreadCount}</forkCount>
                  <reuseForks>false</reuseForks>
                  <argLine>${maven-surefire-plugin.argLine} -DminiClusterDedicatedDirs=true</argLine>
                  <forkedProcessTimeoutInSeconds>${fs.azure.scale.test.timeout}</forkedProcessTimeoutInSeconds>
                  <systemPropertyVariables>
                    <test.build.data>${test.build.data}/${surefire.forkNumber}</test.build.data>
                    <test.build.dir>${test.build.dir}/${surefire.forkNumber}</test.build.dir>
                    <hadoop.tmp.dir>${hadoop.tmp.dir}/${surefire.forkNumber}</hadoop.tmp.dir>
                    <test.unique.fork.id>fork-${surefire.forkNumber}</test.unique.fork.id>
                    <fs.azure.scale.test.enabled>${fs.azure.scale.test.enabled}</fs.azure.scale.test.enabled>
                    <fs.azure.scale.test.huge.filesize>${fs.azure.scale.test.huge.filesize}</fs.azure.scale.test.huge.filesize>
                    <fs.azure.scale.test.huge.huge.partitionsize>${fs.azure.scale.test.huge.partitionsize}</fs.azure.scale.test.huge.huge.partitionsize>
                    <fs.azure.scale.test.timeout>${fs.azure.scale.test.timeout}</fs.azure.scale.test.timeout>
                    <fs.azure.scale.test.list.performance.threads>${fs.azure.scale.test.list.performance.threads}</fs.azure.scale.test.list.performance.threads>
                    <fs.azure.scale.test.list.performance.files>${fs.azure.scale.test.list.performance.files}</fs.azure.scale.test.list.performance.files>
                  </systemPropertyVariables>
                  <includes>
                    <include>**/Test*.java</include>
                  </includes>
                  <excludes>
                    <exclude>**/TestRollingWindowAverage*.java</exclude>
                  </excludes>
                </configuration>
              </execution>
              <execution>
                <id>serialized-test</id>
                <goals>
                  <goal>test</goal>
                </goals>
                <configuration>
                  <forkCount>1</forkCount>
                  <reuseForks>false</reuseForks>
                  <argLine>${maven-surefire-plugin.argLine} -DminiClusterDedicatedDirs=true</argLine>
                  <forkedProcessTimeoutInSeconds>${fs.azure.scale.test.timeout}</forkedProcessTimeoutInSeconds>
                  <systemPropertyVariables>
                    <test.build.data>${test.build.data}/${surefire.forkNumber}</test.build.data>
                    <test.build.dir>${test.build.dir}/${surefire.forkNumber}</test.build.dir>
                    <hadoop.tmp.dir>${hadoop.tmp.dir}/${surefire.forkNumber}</hadoop.tmp.dir>
                    <test.unique.fork.id>fork-${surefire.forkNumber}</test.unique.fork.id>
                    <fs.azure.scale.test.enabled>${fs.azure.scale.test.enabled}</fs.azure.scale.test.enabled>
                    <fs.azure.scale.test.huge.filesize>${fs.azure.scale.test.huge.filesize}</fs.azure.scale.test.huge.filesize>
                    <fs.azure.scale.test.huge.huge.partitionsize>${fs.azure.scale.test.huge.partitionsize}</fs.azure.scale.test.huge.huge.partitionsize>
                    <fs.azure.scale.test.timeout>${fs.azure.scale.test.timeout}</fs.azure.scale.test.timeout>
                    <fs.azure.scale.test.list.performance.threads>${fs.azure.scale.test.list.performance.threads}</fs.azure.scale.test.list.performance.threads>
                    <fs.azure.scale.test.list.performance.files>${fs.azure.scale.test.list.performance.files}</fs.azure.scale.test.list.performance.files>
                  </systemPropertyVariables>
                  <includes>
                    <include>**/TestRollingWindowAverage*.java</include>
                  </includes>
                </configuration>
              </execution>
            </executions>
          </plugin>
          <plugin>
            <groupId>org.apache.maven.plugins</groupId>
            <artifactId>maven-failsafe-plugin</artifactId>
            <executions>
              <execution>
                <id>default-integration-test</id>
                <goals>
                  <goal>integration-test</goal>
                  <goal>verify</goal>
                </goals>
                <configuration>
                  <forkCount>${testsThreadCount}</forkCount>
                  <reuseForks>false</reuseForks>
                  <argLine>${maven-surefire-plugin.argLine} -DminiClusterDedicatedDirs=true</argLine>
                  <forkedProcessTimeoutInSeconds>${fs.azure.scale.test.timeout}</forkedProcessTimeoutInSeconds>
                  <trimStackTrace>false</trimStackTrace>
                  <systemPropertyVariables>
                    <!-- Tell tests that they are being executed in parallel -->
                    <test.parallel.execution>true</test.parallel.execution>
                    <test.build.data>${test.build.data}/${surefire.forkNumber}</test.build.data>
                    <test.build.dir>${test.build.dir}/${surefire.forkNumber}</test.build.dir>
                    <hadoop.tmp.dir>${hadoop.tmp.dir}/${surefire.forkNumber}</hadoop.tmp.dir>

                    <!-- Due to a Maven quirk, setting this to just -->
                    <!-- surefire.forkNumber won't do the parameter -->
                    <!-- substitution.  Putting a prefix in front of it like -->
                    <!-- "fork-" makes it work. -->
                    <test.unique.fork.id>fork-${surefire.forkNumber}</test.unique.fork.id>
                    <!-- Propagate scale parameters -->
                    <fs.azure.scale.test.enabled>${fs.azure.scale.test.enabled}</fs.azure.scale.test.enabled>
                    <fs.azure.scale.test.huge.filesize>${fs.azure.scale.test.huge.filesize}</fs.azure.scale.test.huge.filesize>
                    <fs.azure.scale.test.huge.huge.partitionsize>${fs.azure.scale.test.huge.partitionsize}</fs.azure.scale.test.huge.huge.partitionsize>
                    <fs.azure.scale.test.timeout>${fs.azure.scale.test.timeout}</fs.azure.scale.test.timeout>
                    <fs.azure.scale.test.list.performance.threads>${fs.azure.scale.test.list.performance.threads}</fs.azure.scale.test.list.performance.threads>
                    <fs.azure.scale.test.list.performance.files>${fs.azure.scale.test.list.performance.files}</fs.azure.scale.test.list.performance.files>
                  </systemPropertyVariables>
                  <!-- Some tests cannot run in parallel.  Tests that cover -->
                  <!-- access to the root directory must run in isolation -->
                  <!-- from anything else that could modify the bucket. -->
                  <!-- azure tests that cover multi-part upload must run in -->
                  <!-- isolation, because the file system is configured to -->
                  <!-- purge existing multi-part upload data on -->
                  <!-- initialization.  MiniYARNCluster has not yet been -->
                  <!-- changed to handle parallel test execution gracefully. -->
                  <!-- Exclude all of these tests from parallel execution, -->
                  <!-- and instead run them sequentially in a separate -->
                  <!-- Surefire execution step later. -->
                  <includes>
                    <include>**/ITest*.java</include>
                  </includes>
                  <excludes>
                    <exclude>**/ITestFileSystemOperationsExceptionHandlingMultiThreaded.java</exclude>
                    <exclude>**/ITestFileSystemOperationsWithThreads.java</exclude>
                    <exclude>**/ITestOutOfBandAzureBlobOperationsLive.java</exclude>
                    <exclude>**/ITestNativeAzureFileSystemAuthorizationWithOwner.java</exclude>
                    <exclude>**/ITestNativeAzureFileSystemConcurrencyLive.java</exclude>
                    <exclude>**/ITestNativeAzureFileSystemLive.java</exclude>
                    <exclude>**/ITestNativeAzureFSPageBlobLive.java</exclude>
                    <exclude>**/ITestAzureBlobFileSystemRandomRead.java</exclude>
                    <exclude>**/ITestWasbRemoteCallHelper.java</exclude>
                    <exclude>**/ITestBlockBlobInputStream.java</exclude>
                    <exclude>**/ITestWasbAbfsCompatibility.java</exclude>
                    <exclude>**/ITestNativeFileSystemStatistics.java</exclude>
                  </excludes>
                </configuration>
              </execution>
              <!-- Do a sequential run for tests that cannot handle -->
              <!-- parallel execution. -->
              <execution>
                <id>sequential-integration-tests</id>
                <goals>
                  <goal>integration-test</goal>
                  <goal>verify</goal>
                </goals>
                <configuration>
                  <forkedProcessTimeoutInSeconds>${fs.azure.scale.test.timeout}</forkedProcessTimeoutInSeconds>
                  <trimStackTrace>false</trimStackTrace>
                  <systemPropertyVariables>
                    <test.parallel.execution>false</test.parallel.execution>
                    <fs.azure.scale.test.enabled>${fs.azure.scale.test.enabled}</fs.azure.scale.test.enabled>
                    <fs.azure.scale.test.huge.filesize>${fs.azure.scale.test.huge.filesize}</fs.azure.scale.test.huge.filesize>
                    <fs.azure.scale.test.huge.huge.partitionsize>${fs.azure.scale.test.huge.partitionsize}</fs.azure.scale.test.huge.huge.partitionsize>
                    <fs.azure.scale.test.timeout>${fs.azure.scale.test.timeout}</fs.azure.scale.test.timeout>
                    <fs.azure.scale.test.list.performance.threads>${fs.azure.scale.test.list.performance.threads}</fs.azure.scale.test.list.performance.threads>
                    <fs.azure.scale.test.list.performance.files>${fs.azure.scale.test.list.performance.files}</fs.azure.scale.test.list.performance.files>
                  </systemPropertyVariables>
                  <includes>
                    <include>**/ITestWasbAbfsCompatibility.java</include>
                    <include>**/ITestFileSystemOperationsExceptionHandlingMultiThreaded.java</include>
                    <include>**/ITestFileSystemOperationsWithThreads.java</include>
                    <include>**/ITestOutOfBandAzureBlobOperationsLive.java</include>
                    <include>**/ITestNativeAzureFileSystemAuthorizationWithOwner.java</include>
                    <include>**/ITestNativeAzureFileSystemConcurrencyLive.java</include>
                    <include>**/ITestNativeAzureFileSystemLive.java</include>
                    <include>**/ITestNativeAzureFSPageBlobLive.java</include>
                    <include>**/ITestAzureBlobFileSystemRandomRead.java</include>
                    <include>**/ITestWasbRemoteCallHelper.java</include>
                    <include>**/ITestBlockBlobInputStream.java</include>
                    <include>**/ITestNativeFileSystemStatistics.java</include>
                  </includes>
                </configuration>
              </execution>
            </executions>
          </plugin>
        </plugins>
      </build>
    </profile>

    <profile>
      <id>sequential-tests</id>
      <activation>
        <property>
          <name>!parallel-tests</name>
        </property>
      </activation>
      <build>
        <plugins>
          <plugin>
            <groupId>org.apache.maven.plugins</groupId>
            <artifactId>maven-failsafe-plugin</artifactId>
            <executions>
              <execution>
                <goals>
                  <goal>integration-test</goal>
                  <goal>verify</goal>
                </goals>
                <configuration>
                  <systemPropertyVariables>
                    <!-- Propagate scale parameters -->
                    <fs.azure.scale.test.enabled>${fs.azure.scale.test.enabled}</fs.azure.scale.test.enabled>
                    <fs.azure.scale.test.huge.filesize>${fs.azure.scale.test.huge.filesize}</fs.azure.scale.test.huge.filesize>
                    <fs.azure.scale.test.timeout>${fs.azure.scale.test.timeout}</fs.azure.scale.test.timeout>
                    <fs.azure.scale.test.list.performance.threads>${fs.azure.scale.test.list.performance.threads}</fs.azure.scale.test.list.performance.threads>
                    <fs.azure.scale.test.list.performance.files>${fs.azure.scale.test.list.performance.files}</fs.azure.scale.test.list.performance.files>
                  </systemPropertyVariables>
                  <forkedProcessTimeoutInSeconds>${fs.azure.scale.test.timeout}</forkedProcessTimeoutInSeconds>
                  <trimStackTrace>false</trimStackTrace>
                </configuration>
              </execution>
            </executions>
          </plugin>
        </plugins>
      </build>
    </profile>

    <!-- Turn on scale tests-->
    <profile>
      <id>scale</id>
      <activation>
        <property>
          <name>scale</name>
        </property>
      </activation>
      <properties>
        <fs.azure.scale.test.enabled>true</fs.azure.scale.test.enabled>
      </properties>
    </profile>
  </profiles>
</project><|MERGE_RESOLUTION|>--- conflicted
+++ resolved
@@ -288,10 +288,7 @@
       <artifactId>hamcrest-library</artifactId>
       <scope>test</scope>
     </dependency>
-<<<<<<< HEAD
-=======
-
->>>>>>> 0b931f36
+
   </dependencies>
 
   <profiles>
