/**
 * Licensed to the Apache Software Foundation (ASF) under one
 * or more contributor license agreements.  See the NOTICE file
 * distributed with this work for additional information
 * regarding copyright ownership.  The ASF licenses this file
 * to you under the Apache License, Version 2.0 (the
 * "License"); you may not use this file except in compliance
 * with the License.  You may obtain a copy of the License at
 *
 *     http://www.apache.org/licenses/LICENSE-2.0
 *
 * Unless required by applicable law or agreed to in writing, software
 * distributed under the License is distributed on an "AS IS" BASIS,
 * WITHOUT WARRANTIES OR CONDITIONS OF ANY KIND, either express or implied.
 * See the License for the specific language governing permissions and
 * limitations under the License.
 */
package org.apache.hadoop.fs.azurebfs;

import java.io.EOFException;
import java.io.IOException;
import java.util.Random;
import java.util.concurrent.Callable;
import java.util.UUID;

import org.junit.Assume;
import org.junit.Ignore;
import org.junit.Test;
import org.slf4j.Logger;
import org.slf4j.LoggerFactory;

import org.apache.hadoop.conf.Configuration;
import org.apache.hadoop.fs.FSDataInputStream;
import org.apache.hadoop.fs.FSDataOutputStream;
import org.apache.hadoop.fs.FSExceptionMessages;
import org.apache.hadoop.fs.FileStatus;
import org.apache.hadoop.fs.FileSystem;
import org.apache.hadoop.fs.Path;
import org.apache.hadoop.fs.azure.NativeAzureFileSystem;
import org.apache.hadoop.fs.contract.ContractTestUtils;

import org.apache.hadoop.fs.azurebfs.services.AbfsInputStream;
import org.apache.hadoop.fs.azurebfs.services.TestAbfsInputStream;

import static org.apache.hadoop.test.LambdaTestUtils.intercept;
import static org.apache.hadoop.fs.azurebfs.AbfsStatistic.BYTES_RECEIVED;
import static org.apache.hadoop.fs.azurebfs.AbfsStatistic.GET_RESPONSES;
import static org.apache.hadoop.fs.azurebfs.constants.HttpHeaderConfigurations.ETAG;

/**
 * Test random read operation.
 */
public class ITestAzureBlobFileSystemRandomRead extends
    AbstractAbfsScaleTest {
  private static final int BYTE = 1;
  private static final int THREE_BYTES = 3;
  private static final int FIVE_BYTES = 5;
  private static final int TWENTY_BYTES = 20;
  private static final int THIRTY_BYTES = 30;
  private static final int KILOBYTE = 1024;
  private static final int MEGABYTE = KILOBYTE * KILOBYTE;
  private static final int FOUR_MB = 4 * MEGABYTE;
  private static final int NINE_MB = 9 * MEGABYTE;
  private static final long TEST_FILE_SIZE = 8 * MEGABYTE;
  private static final int MAX_ELAPSEDTIMEMS = 20;
  private static final int SEQUENTIAL_READ_BUFFER_SIZE = 16 * KILOBYTE;

  private static final int SEEK_POSITION_ONE = 2* KILOBYTE;
  private static final int SEEK_POSITION_TWO = 5 * KILOBYTE;
  private static final int SEEK_POSITION_THREE = 10 * KILOBYTE;
  private static final int SEEK_POSITION_FOUR = 4100 * KILOBYTE;

  private static final int ALWAYS_READ_BUFFER_SIZE_TEST_FILE_SIZE = 16 * MEGABYTE;
    private static final int DISABLED_READAHEAD_DEPTH = 0;

  private static final String TEST_FILE_PREFIX = "/TestRandomRead";
  private static final String WASB = "WASB";
  private static final String ABFS = "ABFS";

  private static final Logger LOG =
      LoggerFactory.getLogger(ITestAzureBlobFileSystemRandomRead.class);

  public ITestAzureBlobFileSystemRandomRead() throws Exception {
    super();
  }

  @Test
  public void testBasicRead() throws Exception {
    Path testPath = new Path(TEST_FILE_PREFIX + "_testBasicRead");
    assumeHugeFileExists(testPath);

    try (FSDataInputStream inputStream = this.getFileSystem().open(testPath)) {
      byte[] buffer = new byte[3 * MEGABYTE];

      // forward seek and read a kilobyte into first kilobyte of bufferV2
      inputStream.seek(5 * MEGABYTE);
      int numBytesRead = inputStream.read(buffer, 0, KILOBYTE);
      assertEquals("Wrong number of bytes read", KILOBYTE, numBytesRead);

      int len = MEGABYTE;
      int offset = buffer.length - len;

      // reverse seek and read a megabyte into last megabyte of bufferV1
      inputStream.seek(3 * MEGABYTE);
      numBytesRead = inputStream.read(buffer, offset, len);
      assertEquals("Wrong number of bytes read after seek", len, numBytesRead);
    }
  }

  /**
   * Validates the implementation of random read in ABFS
   * @throws IOException
   */
  @Test
  public void testRandomRead() throws Exception {
    Assume.assumeFalse("This test does not support namespace enabled account",
<<<<<<< HEAD
        getIsNamespaceEnabled(getFileSystem()));
    assumeHugeFileExists();
=======
            this.getFileSystem().getIsNamespaceEnabled());
    Path testPath = new Path(TEST_FILE_PREFIX + "_testRandomRead");
    assumeHugeFileExists(testPath);

>>>>>>> 42a29199
    try (
            FSDataInputStream inputStreamV1
                    = this.getFileSystem().open(testPath);
            FSDataInputStream inputStreamV2
                    = this.getWasbFileSystem().open(testPath);
    ) {
      final int bufferSize = 4 * KILOBYTE;
      byte[] bufferV1 = new byte[bufferSize];
      byte[] bufferV2 = new byte[bufferV1.length];

      verifyConsistentReads(inputStreamV1, inputStreamV2, bufferV1, bufferV2);

      inputStreamV1.seek(0);
      inputStreamV2.seek(0);

      verifyConsistentReads(inputStreamV1, inputStreamV2, bufferV1, bufferV2);

      verifyConsistentReads(inputStreamV1, inputStreamV2, bufferV1, bufferV2);

      inputStreamV1.seek(SEEK_POSITION_ONE);
      inputStreamV2.seek(SEEK_POSITION_ONE);

      inputStreamV1.seek(0);
      inputStreamV2.seek(0);

      verifyConsistentReads(inputStreamV1, inputStreamV2, bufferV1, bufferV2);

      verifyConsistentReads(inputStreamV1, inputStreamV2, bufferV1, bufferV2);

      verifyConsistentReads(inputStreamV1, inputStreamV2, bufferV1, bufferV2);

      inputStreamV1.seek(SEEK_POSITION_TWO);
      inputStreamV2.seek(SEEK_POSITION_TWO);

      verifyConsistentReads(inputStreamV1, inputStreamV2, bufferV1, bufferV2);

      inputStreamV1.seek(SEEK_POSITION_THREE);
      inputStreamV2.seek(SEEK_POSITION_THREE);

      verifyConsistentReads(inputStreamV1, inputStreamV2, bufferV1, bufferV2);

      verifyConsistentReads(inputStreamV1, inputStreamV2, bufferV1, bufferV2);

      inputStreamV1.seek(SEEK_POSITION_FOUR);
      inputStreamV2.seek(SEEK_POSITION_FOUR);

      verifyConsistentReads(inputStreamV1, inputStreamV2, bufferV1, bufferV2);
    }
  }

  /**
   * Validates the implementation of Seekable.seekToNewSource
   * @throws IOException
   */
  @Test
  public void testSeekToNewSource() throws Exception {
    Path testPath = new Path(TEST_FILE_PREFIX + "_testSeekToNewSource");
    assumeHugeFileExists(testPath);

    try (FSDataInputStream inputStream = this.getFileSystem().open(testPath)) {
      assertFalse(inputStream.seekToNewSource(0));
    }
  }

  /**
   * Validates the implementation of InputStream.skip and ensures there is no
   * network I/O for AbfsInputStream
   * @throws Exception
   */
  @Test
  public void testSkipBounds() throws Exception {
    Path testPath = new Path(TEST_FILE_PREFIX + "_testSkipBounds");
    long testFileLength = assumeHugeFileExists(testPath);

    try (FSDataInputStream inputStream = this.getFileSystem().open(testPath)) {
      ContractTestUtils.NanoTimer timer = new ContractTestUtils.NanoTimer();

      long skipped = inputStream.skip(-1);
      assertEquals(0, skipped);

      skipped = inputStream.skip(0);
      assertEquals(0, skipped);

      assertTrue(testFileLength > 0);

      skipped = inputStream.skip(testFileLength);
      assertEquals(testFileLength, skipped);

      intercept(EOFException.class,
              new Callable<Long>() {
                @Override
                public Long call() throws Exception {
                  return inputStream.skip(1);
                }
              }
      );
      long elapsedTimeMs = timer.elapsedTimeMs();
      assertTrue(
              String.format(
                      "There should not be any network I/O (elapsedTimeMs=%1$d).",
                      elapsedTimeMs),
              elapsedTimeMs < MAX_ELAPSEDTIMEMS);
    }
  }

  /**
   * Validates the implementation of Seekable.seek and ensures there is no
   * network I/O for forward seek.
   * @throws Exception
   */
  @Test
  public void testValidateSeekBounds() throws Exception {
    Path testPath = new Path(TEST_FILE_PREFIX + "_testValidateSeekBounds");
    long testFileLength = assumeHugeFileExists(testPath);

    try (FSDataInputStream inputStream = this.getFileSystem().open(testPath)) {
      ContractTestUtils.NanoTimer timer = new ContractTestUtils.NanoTimer();

      inputStream.seek(0);
      assertEquals(0, inputStream.getPos());

      intercept(EOFException.class,
              FSExceptionMessages.NEGATIVE_SEEK,
              new Callable<FSDataInputStream>() {
                @Override
                public FSDataInputStream call() throws Exception {
                  inputStream.seek(-1);
                  return inputStream;
                }
              }
      );

      assertTrue("Test file length only " + testFileLength, testFileLength > 0);
      inputStream.seek(testFileLength);
      assertEquals(testFileLength, inputStream.getPos());

      intercept(EOFException.class,
              FSExceptionMessages.CANNOT_SEEK_PAST_EOF,
              new Callable<FSDataInputStream>() {
                @Override
                public FSDataInputStream call() throws Exception {
                  inputStream.seek(testFileLength + 1);
                  return inputStream;
                }
              }
      );

      long elapsedTimeMs = timer.elapsedTimeMs();
      assertTrue(
              String.format(
                      "There should not be any network I/O (elapsedTimeMs=%1$d).",
                      elapsedTimeMs),
              elapsedTimeMs < MAX_ELAPSEDTIMEMS);
    }
  }

  /**
   * Validates the implementation of Seekable.seek, Seekable.getPos,
   * and InputStream.available.
   * @throws Exception
   */
  @Test
  public void testSeekAndAvailableAndPosition() throws Exception {
    Path testPath = new Path(TEST_FILE_PREFIX + "_testSeekAndAvailableAndPosition");
    long testFileLength = assumeHugeFileExists(testPath);

    try (FSDataInputStream inputStream = this.getFileSystem().open(testPath)) {
      byte[] expected1 = {(byte) 'a', (byte) 'b', (byte) 'c'};
      byte[] expected2 = {(byte) 'd', (byte) 'e', (byte) 'f'};
      byte[] expected3 = {(byte) 'b', (byte) 'c', (byte) 'd'};
      byte[] expected4 = {(byte) 'g', (byte) 'h', (byte) 'i'};
      byte[] buffer = new byte[3];

      int bytesRead = inputStream.read(buffer);
      assertEquals(buffer.length, bytesRead);
      assertArrayEquals(expected1, buffer);
      assertEquals(buffer.length, inputStream.getPos());
      assertEquals(testFileLength - inputStream.getPos(),
              inputStream.available());

      bytesRead = inputStream.read(buffer);
      assertEquals(buffer.length, bytesRead);
      assertArrayEquals(expected2, buffer);
      assertEquals(2 * buffer.length, inputStream.getPos());
      assertEquals(testFileLength - inputStream.getPos(),
              inputStream.available());

      // reverse seek
      int seekPos = 0;
      inputStream.seek(seekPos);

      bytesRead = inputStream.read(buffer);
      assertEquals(buffer.length, bytesRead);
      assertArrayEquals(expected1, buffer);
      assertEquals(buffer.length + seekPos, inputStream.getPos());
      assertEquals(testFileLength - inputStream.getPos(),
              inputStream.available());

      // reverse seek
      seekPos = 1;
      inputStream.seek(seekPos);

      bytesRead = inputStream.read(buffer);
      assertEquals(buffer.length, bytesRead);
      assertArrayEquals(expected3, buffer);
      assertEquals(buffer.length + seekPos, inputStream.getPos());
      assertEquals(testFileLength - inputStream.getPos(),
              inputStream.available());

      // forward seek
      seekPos = 6;
      inputStream.seek(seekPos);

      bytesRead = inputStream.read(buffer);
      assertEquals(buffer.length, bytesRead);
      assertArrayEquals(expected4, buffer);
      assertEquals(buffer.length + seekPos, inputStream.getPos());
      assertEquals(testFileLength - inputStream.getPos(),
              inputStream.available());
    }
  }

  /**
   * Validates the implementation of InputStream.skip, Seekable.getPos,
   * and InputStream.available.
   * @throws IOException
   */
  @Test
  public void testSkipAndAvailableAndPosition() throws Exception {
    Path testPath = new Path(TEST_FILE_PREFIX + "_testSkipAndAvailableAndPosition");
    long testFileLength = assumeHugeFileExists(testPath);

    try (FSDataInputStream inputStream = this.getFileSystem().open(testPath)) {
      byte[] expected1 = {(byte) 'a', (byte) 'b', (byte) 'c'};
      byte[] expected2 = {(byte) 'd', (byte) 'e', (byte) 'f'};
      byte[] expected3 = {(byte) 'b', (byte) 'c', (byte) 'd'};
      byte[] expected4 = {(byte) 'g', (byte) 'h', (byte) 'i'};

      assertEquals(testFileLength, inputStream.available());
      assertEquals(0, inputStream.getPos());

      int n = 3;
      long skipped = inputStream.skip(n);

      assertEquals(skipped, inputStream.getPos());
      assertEquals(testFileLength - inputStream.getPos(),
              inputStream.available());
      assertEquals(skipped, n);

      byte[] buffer = new byte[3];
      int bytesRead = inputStream.read(buffer);
      assertEquals(buffer.length, bytesRead);
      assertArrayEquals(expected2, buffer);
      assertEquals(buffer.length + skipped, inputStream.getPos());
      assertEquals(testFileLength - inputStream.getPos(),
              inputStream.available());

      // does skip still work after seek?
      int seekPos = 1;
      inputStream.seek(seekPos);

      bytesRead = inputStream.read(buffer);
      assertEquals(buffer.length, bytesRead);
      assertArrayEquals(expected3, buffer);
      assertEquals(buffer.length + seekPos, inputStream.getPos());
      assertEquals(testFileLength - inputStream.getPos(),
              inputStream.available());

      long currentPosition = inputStream.getPos();
      n = 2;
      skipped = inputStream.skip(n);

      assertEquals(currentPosition + skipped, inputStream.getPos());
      assertEquals(testFileLength - inputStream.getPos(),
              inputStream.available());
      assertEquals(skipped, n);

      bytesRead = inputStream.read(buffer);
      assertEquals(buffer.length, bytesRead);
      assertArrayEquals(expected4, buffer);
      assertEquals(buffer.length + skipped + currentPosition,
              inputStream.getPos());
      assertEquals(testFileLength - inputStream.getPos(),
              inputStream.available());
    }
  }

  /**
   * Ensures parity in the performance of sequential read after reverse seek for
   * abfs of the AbfsInputStream.
   * @throws IOException
   */
  @Test
  public void testSequentialReadAfterReverseSeekPerformance()
          throws Exception {
    Path testPath = new Path(TEST_FILE_PREFIX + "_testSequentialReadAfterReverseSeekPerformance");
    assumeHugeFileExists(testPath);
    final int maxAttempts = 10;
    final double maxAcceptableRatio = 1.01;
    double beforeSeekElapsedMs = 0, afterSeekElapsedMs = 0;
    double ratio = Double.MAX_VALUE;
    for (int i = 0; i < maxAttempts && ratio >= maxAcceptableRatio; i++) {
      beforeSeekElapsedMs = sequentialRead(ABFS, testPath,
              this.getFileSystem(), false);
      afterSeekElapsedMs = sequentialRead(ABFS, testPath,
              this.getFileSystem(), true);
      ratio = afterSeekElapsedMs / beforeSeekElapsedMs;
      LOG.info((String.format(
              "beforeSeekElapsedMs=%1$d, afterSeekElapsedMs=%2$d, ratio=%3$.2f",
              (long) beforeSeekElapsedMs,
              (long) afterSeekElapsedMs,
              ratio)));
    }
    assertTrue(String.format(
            "Performance of ABFS stream after reverse seek is not acceptable:"
                    + " beforeSeekElapsedMs=%1$d, afterSeekElapsedMs=%2$d,"
                    + " ratio=%3$.2f",
            (long) beforeSeekElapsedMs,
            (long) afterSeekElapsedMs,
            ratio),
            ratio < maxAcceptableRatio);
  }

  @Test
  @Ignore("HADOOP-16915")
  public void testRandomReadPerformance() throws Exception {
    Assume.assumeFalse("This test does not support namespace enabled account",
<<<<<<< HEAD
        getIsNamespaceEnabled(getFileSystem()));
    createTestFile();
    assumeHugeFileExists();
=======
            this.getFileSystem().getIsNamespaceEnabled());
    Path testPath = new Path(TEST_FILE_PREFIX + "_testRandomReadPerformance");
    assumeHugeFileExists(testPath);
>>>>>>> 42a29199

    final AzureBlobFileSystem abFs = this.getFileSystem();
    final NativeAzureFileSystem wasbFs = this.getWasbFileSystem();

    final int maxAttempts = 10;
    final double maxAcceptableRatio = 1.025;
    double v1ElapsedMs = 0, v2ElapsedMs = 0;
    double ratio = Double.MAX_VALUE;
    for (int i = 0; i < maxAttempts && ratio >= maxAcceptableRatio; i++) {
      v1ElapsedMs = randomRead(1, testPath, wasbFs);
      v2ElapsedMs = randomRead(2, testPath, abFs);

      ratio = v2ElapsedMs / v1ElapsedMs;

      LOG.info(String.format(
              "v1ElapsedMs=%1$d, v2ElapsedMs=%2$d, ratio=%3$.2f",
              (long) v1ElapsedMs,
              (long) v2ElapsedMs,
              ratio));
    }
    assertTrue(String.format(
            "Performance of version 2 is not acceptable: v1ElapsedMs=%1$d,"
                    + " v2ElapsedMs=%2$d, ratio=%3$.2f",
            (long) v1ElapsedMs,
            (long) v2ElapsedMs,
            ratio),
            ratio < maxAcceptableRatio);
  }

  /**
   * With this test we should see a full buffer read being triggered in case
   * alwaysReadBufferSize is on, else only the requested buffer size.
   * Hence a seek done few bytes away from last read position will trigger
   * a network read when alwaysReadBufferSize is off, whereas it will return
   * from the internal buffer when it is on.
   * Reading a full buffer size is the Gen1 behaviour.
   * @throws Throwable
   */
  @Test
  public void testAlwaysReadBufferSizeConfig() throws Throwable {
    testAlwaysReadBufferSizeConfig(false);
    testAlwaysReadBufferSizeConfig(true);
  }

  public void testAlwaysReadBufferSizeConfig(boolean alwaysReadBufferSizeConfigValue)
      throws Throwable {
    final AzureBlobFileSystem currentFs = getFileSystem();
    Configuration config = new Configuration(this.getRawConfiguration());
    config.set("fs.azure.readaheadqueue.depth", "0");
    config.set("fs.azure.read.alwaysReadBufferSize",
        Boolean.toString(alwaysReadBufferSizeConfigValue));

    final Path testFile = new Path("/FileName_"
        + UUID.randomUUID().toString());

    final AzureBlobFileSystem fs = createTestFile(testFile, 16 * MEGABYTE,
        1 * MEGABYTE, config);
    String eTag = fs.getAbfsClient()
        .getPathStatus(testFile.toUri().getPath(), false)
        .getResult()
        .getResponseHeader(ETAG);

    TestAbfsInputStream testInputStream = new TestAbfsInputStream();

    AbfsInputStream inputStream = testInputStream.getAbfsInputStream(
        fs.getAbfsClient(),
        testFile.getName(), ALWAYS_READ_BUFFER_SIZE_TEST_FILE_SIZE, eTag,
        DISABLED_READAHEAD_DEPTH, FOUR_MB,
        alwaysReadBufferSizeConfigValue, FOUR_MB);

    long connectionsAtStart = fs.getInstrumentationMap()
        .get(GET_RESPONSES.getStatName());

    long dateSizeReadStatAtStart = fs.getInstrumentationMap()
        .get(BYTES_RECEIVED.getStatName());

    long newReqCount = 0;
    long newDataSizeRead = 0;

    byte[] buffer20b = new byte[TWENTY_BYTES];
    byte[] buffer30b = new byte[THIRTY_BYTES];
    byte[] byteBuffer5 = new byte[FIVE_BYTES];

    // first read
    // if alwaysReadBufferSize is off, this is a sequential read
    inputStream.read(byteBuffer5, 0, FIVE_BYTES);
    newReqCount++;
    newDataSizeRead += FOUR_MB;

    assertAbfsStatistics(GET_RESPONSES, connectionsAtStart + newReqCount,
        fs.getInstrumentationMap());
    assertAbfsStatistics(BYTES_RECEIVED,
        dateSizeReadStatAtStart + newDataSizeRead, fs.getInstrumentationMap());

    // second read beyond that the buffer holds
    // if alwaysReadBufferSize is off, this is a random read. Reads only
    // incoming buffer size
    // else, reads a buffer size
    inputStream.seek(NINE_MB);
    inputStream.read(buffer20b, 0, BYTE);
    newReqCount++;
    if (alwaysReadBufferSizeConfigValue) {
      newDataSizeRead += FOUR_MB;
    } else {
      newDataSizeRead += TWENTY_BYTES;
    }

    assertAbfsStatistics(GET_RESPONSES, connectionsAtStart + newReqCount, fs.getInstrumentationMap());
    assertAbfsStatistics(BYTES_RECEIVED,
        dateSizeReadStatAtStart + newDataSizeRead, fs.getInstrumentationMap());

    // third read adjacent to second but not exactly sequential.
    // if alwaysReadBufferSize is off, this is another random read
    // else second read would have read this too.
    inputStream.seek(NINE_MB + TWENTY_BYTES + THREE_BYTES);
      inputStream.read(buffer30b, 0, THREE_BYTES);
      if (!alwaysReadBufferSizeConfigValue) {
        newReqCount++;
        newDataSizeRead += THIRTY_BYTES;
      }

    assertAbfsStatistics(GET_RESPONSES, connectionsAtStart + newReqCount, fs.getInstrumentationMap());
    assertAbfsStatistics(BYTES_RECEIVED, dateSizeReadStatAtStart + newDataSizeRead, fs.getInstrumentationMap());
  }

  private long sequentialRead(String version,
                              Path testPath,
                              FileSystem fs,
                              boolean afterReverseSeek) throws IOException {
    byte[] buffer = new byte[SEQUENTIAL_READ_BUFFER_SIZE];
    long totalBytesRead = 0;
    long bytesRead = 0;

    long testFileLength = fs.getFileStatus(testPath).getLen();
    try(FSDataInputStream inputStream = fs.open(testPath)) {
      if (afterReverseSeek) {
        while (bytesRead > 0 && totalBytesRead < 4 * MEGABYTE) {
          bytesRead = inputStream.read(buffer);
          totalBytesRead += bytesRead;
        }
        totalBytesRead = 0;
        inputStream.seek(0);
      }

      ContractTestUtils.NanoTimer timer = new ContractTestUtils.NanoTimer();
      while ((bytesRead = inputStream.read(buffer)) > 0) {
        totalBytesRead += bytesRead;
      }
      long elapsedTimeMs = timer.elapsedTimeMs();

      LOG.info(String.format(
              "v%1$s: bytesRead=%2$d, elapsedMs=%3$d, Mbps=%4$.2f,"
                      + " afterReverseSeek=%5$s",
              version,
              totalBytesRead,
              elapsedTimeMs,
              toMbps(totalBytesRead, elapsedTimeMs),
              afterReverseSeek));

      assertEquals(testFileLength, totalBytesRead);
      inputStream.close();
      return elapsedTimeMs;
    }
  }

  private long randomRead(int version, Path testPath, FileSystem fs) throws Exception {
    assumeHugeFileExists(testPath);
    final long minBytesToRead = 2 * MEGABYTE;
    Random random = new Random();
    byte[] buffer = new byte[8 * KILOBYTE];
    long totalBytesRead = 0;
    long bytesRead = 0;
    try(FSDataInputStream inputStream = fs.open(testPath)) {
      ContractTestUtils.NanoTimer timer = new ContractTestUtils.NanoTimer();
      do {
        bytesRead = inputStream.read(buffer);
        totalBytesRead += bytesRead;
        inputStream.seek(random.nextInt(
                (int) (TEST_FILE_SIZE - buffer.length)));
        } while (bytesRead > 0 && totalBytesRead < minBytesToRead);
      long elapsedTimeMs = timer.elapsedTimeMs();
      inputStream.close();
      LOG.info(String.format(
              "v%1$d: totalBytesRead=%2$d, elapsedTimeMs=%3$d, Mbps=%4$.2f",
              version,
              totalBytesRead,
              elapsedTimeMs,
              toMbps(totalBytesRead, elapsedTimeMs)));
      assertTrue(minBytesToRead <= totalBytesRead);
      return elapsedTimeMs;
    }
  }

  /**
   * Calculate megabits per second from the specified values for bytes and
   * milliseconds.
   * @param bytes The number of bytes.
   * @param milliseconds The number of milliseconds.
   * @return The number of megabits per second.
   */
  private static double toMbps(long bytes, long milliseconds) {
    return bytes / 1000.0 * 8 / milliseconds;
  }

  private long createTestFile(Path testPath) throws Exception {
    createTestFile(testPath,
        TEST_FILE_SIZE,
        MEGABYTE,
        null);

    return TEST_FILE_SIZE;
  }

  private AzureBlobFileSystem createTestFile(Path testFilePath, long testFileSize,
      int createBufferSize, Configuration config) throws Exception {
    AzureBlobFileSystem fs;

    if (config == null) {
      config = this.getRawConfiguration();
    }

    final AzureBlobFileSystem currentFs = getFileSystem();
    fs = (AzureBlobFileSystem) FileSystem.newInstance(currentFs.getUri(),
        config);

    if (fs.exists(testFilePath)) {
      FileStatus status = fs.getFileStatus(testFilePath);
      if (status.getLen() == testFileSize) {
        return fs;
      }
    }

    byte[] buffer = new byte[createBufferSize];
    char character = 'a';
    for (int i = 0; i < buffer.length; i++) {
      buffer[i] = (byte) character;
      character = (character == 'z') ? 'a' : (char) ((int) character + 1);
    }

    LOG.info(String.format("Creating test file %s of size: %d ", testFilePath, testFileSize));
    ContractTestUtils.NanoTimer timer = new ContractTestUtils.NanoTimer();

    try (FSDataOutputStream outputStream = fs.create(testFilePath)) {
      String bufferContents = new String(buffer);
      int bytesWritten = 0;
      while (bytesWritten < testFileSize) {
        outputStream.write(buffer);
        bytesWritten += buffer.length;
      }
      LOG.info("Closing stream {}", outputStream);
      ContractTestUtils.NanoTimer closeTimer
              = new ContractTestUtils.NanoTimer();
      outputStream.close();
      closeTimer.end("time to close() output stream");
    }
    timer.end("time to write %d KB", testFileSize / 1024);
    return fs;
  }

  private long assumeHugeFileExists(Path testPath) throws Exception{
    long fileSize = createTestFile(testPath);
    FileSystem fs = this.getFileSystem();
    ContractTestUtils.assertPathExists(this.getFileSystem(), "huge file not created", testPath);
    FileStatus status = fs.getFileStatus(testPath);
    ContractTestUtils.assertIsFile(testPath, status);
    assertTrue("File " + testPath + " is not of expected size " + fileSize + ":actual=" + status.getLen(), status.getLen() == fileSize);
    return fileSize;
  }

  private void verifyConsistentReads(FSDataInputStream inputStreamV1,
                                     FSDataInputStream inputStreamV2,
                                     byte[] bufferV1,
                                     byte[] bufferV2) throws IOException {
    int size = bufferV1.length;
    final int numBytesReadV1 = inputStreamV1.read(bufferV1, 0, size);
    assertEquals("Bytes read from wasb stream", size, numBytesReadV1);

    final int numBytesReadV2 = inputStreamV2.read(bufferV2, 0, size);
    assertEquals("Bytes read from abfs stream", size, numBytesReadV2);

    assertArrayEquals("Mismatch in read data", bufferV1, bufferV2);
  }

}<|MERGE_RESOLUTION|>--- conflicted
+++ resolved
@@ -114,15 +114,10 @@
   @Test
   public void testRandomRead() throws Exception {
     Assume.assumeFalse("This test does not support namespace enabled account",
-<<<<<<< HEAD
         getIsNamespaceEnabled(getFileSystem()));
-    assumeHugeFileExists();
-=======
-            this.getFileSystem().getIsNamespaceEnabled());
     Path testPath = new Path(TEST_FILE_PREFIX + "_testRandomRead");
     assumeHugeFileExists(testPath);
 
->>>>>>> 42a29199
     try (
             FSDataInputStream inputStreamV1
                     = this.getFileSystem().open(testPath);
@@ -450,15 +445,9 @@
   @Ignore("HADOOP-16915")
   public void testRandomReadPerformance() throws Exception {
     Assume.assumeFalse("This test does not support namespace enabled account",
-<<<<<<< HEAD
         getIsNamespaceEnabled(getFileSystem()));
-    createTestFile();
-    assumeHugeFileExists();
-=======
-            this.getFileSystem().getIsNamespaceEnabled());
     Path testPath = new Path(TEST_FILE_PREFIX + "_testRandomReadPerformance");
     assumeHugeFileExists(testPath);
->>>>>>> 42a29199
 
     final AzureBlobFileSystem abFs = this.getFileSystem();
     final NativeAzureFileSystem wasbFs = this.getWasbFileSystem();
@@ -517,7 +506,8 @@
     final AzureBlobFileSystem fs = createTestFile(testFile, 16 * MEGABYTE,
         1 * MEGABYTE, config);
     String eTag = fs.getAbfsClient()
-        .getPathStatus(testFile.toUri().getPath(), false)
+        .getPathStatus(testFile.toUri().getPath(), false,
+            getTestTracingContext(fs, false))
         .getResult()
         .getResponseHeader(ETAG);
 
