--- conflicted
+++ resolved
@@ -237,8 +237,7 @@
       int expectedLimit, expectedFCursor;
       int expectedBCursor;
       if (conf.readSmallFilesCompletely() && smallFile) {
-<<<<<<< HEAD
-        assertBuffersAreEqual(fileContent, abfsInputStream.getBuffer(), conf, testFilePath);
+        abfsInputStreamTestUtils.assertAbfsInputStreamBufferNotEqualToContentStartSubsequence(fileContent, abfsInputStream, conf, testFilePath);
         /*
          * If head optimization is enabled. The stream can do full read file optimization on the first read if
          * the seekPos is less than readBufferSize and the length is such that (seekPos + length) < readBufferSize.
@@ -250,12 +249,6 @@
         expectedFCursor = min(readBufferSize, fileContentLength);
         expectedLimit = min(readBufferSize, fileContentLength);
         expectedBCursor = min(readBufferSize, seekPos + length);
-=======
-        abfsInputStreamTestUtils.assertAbfsInputStreamBufferNotEqualToContentStartSubsequence(fileContent, abfsInputStream, conf, testFilePath);
-        expectedFCursor = fileContentLength;
-        expectedLimit = fileContentLength;
-        expectedBCursor = seekPos + length;
->>>>>>> 6404692c
       } else {
         if ((seekPos == 0)) {
           abfsInputStreamTestUtils.assertAbfsInputStreamBufferNotEqualToContentStartSubsequence(fileContent, abfsInputStream, conf, testFilePath);
@@ -405,22 +398,25 @@
     configuration.set(AZURE_READ_SMALL_FILES_COMPLETELY, TRUE);
     try (FileSystem fs = FileSystem.newInstance(configuration)) {
       int readBufferSize = getConfiguration().getReadBufferSize();
-      byte[] fileContent = getRandomBytesArray(readBufferSize / 2);
-      Path path = createFileWithContent(fs, methodName.getMethodName(),
-          fileContent);
+      byte[] fileContent = abfsInputStreamTestUtils.getRandomBytesArray(
+          readBufferSize / 2);
+      Path path = abfsInputStreamTestUtils.createFileWithContent(fs,
+          methodName.getMethodName(), fileContent);
 
       try (FSDataInputStream is = fs.open(path)) {
         is.seek(readBufferSize / 4);
         byte[] buffer = new byte[readBufferSize / 2];
         int readLength = is.read(buffer, 0, readBufferSize / 2);
         assertEquals(readLength, readBufferSize / 4);
-        assertContentReadCorrectly(fileContent, readBufferSize / 4, readLength,
+        abfsInputStreamTestUtils.assertContentReadCorrectly(fileContent,
+            readBufferSize / 4, readLength,
             buffer, path);
 
         is.seek(0);
         readLength = is.read(buffer, 0, readBufferSize / 2);
         assertEquals(readLength, readBufferSize / 2);
-        assertContentReadCorrectly(fileContent, 0, readLength, buffer, path);
+        abfsInputStreamTestUtils.assertContentReadCorrectly(fileContent, 0,
+            readLength, buffer, path);
 
         AbfsInputStream abfsInputStream
             = (AbfsInputStream) is.getWrappedStream();
@@ -445,22 +441,23 @@
     configuration.set(AZURE_READ_SMALL_FILES_COMPLETELY, TRUE);
     try (FileSystem fs = FileSystem.newInstance(configuration)) {
       int readBufferSize = getConfiguration().getReadBufferSize();
-      byte[] fileContent = getRandomBytesArray(readBufferSize);
-      Path path = createFileWithContent(fs, methodName.getMethodName(),
-          fileContent);
+      byte[] fileContent = abfsInputStreamTestUtils.getRandomBytesArray(
+          readBufferSize);
+      Path path = abfsInputStreamTestUtils.createFileWithContent(fs,
+          methodName.getMethodName(), fileContent);
 
       try (FSDataInputStream is = fs.open(path)) {
         is.seek(readBufferSize / 4);
         byte[] buffer = new byte[readBufferSize / 2];
         int readLength = is.read(buffer, 0, readBufferSize / 2);
         assertEquals(readLength, readBufferSize / 2);
-        assertContentReadCorrectly(fileContent, readBufferSize / 4, readLength,
-            buffer, path);
+        abfsInputStreamTestUtils.assertContentReadCorrectly(fileContent,
+            readBufferSize / 4, readLength, buffer, path);
 
         readLength = is.read(buffer, 0, readBufferSize / 4);
         assertEquals(readLength, readBufferSize / 4);
-        assertContentReadCorrectly(fileContent, 3 * readBufferSize / 4,
-            readLength, buffer, path);
+        abfsInputStreamTestUtils.assertContentReadCorrectly(fileContent,
+            3 * readBufferSize / 4, readLength, buffer, path);
 
         AbfsInputStream abfsInputStream
             = (AbfsInputStream) is.getWrappedStream();
@@ -476,12 +473,12 @@
         int readLength = is.read(buffer, 0, readBufferSize / 2);
 
         assertEquals(readLength, readBufferSize / 2);
-        assertContentReadCorrectly(fileContent, readBufferSize / 2, readLength,
-            buffer, path);
+        abfsInputStreamTestUtils.assertContentReadCorrectly(fileContent,
+            readBufferSize / 2, readLength, buffer, path);
 
         byte[] zeroBuffer = new byte[readBufferSize / 2];
-        assertContentReadCorrectly(buffer, readBufferSize / 2,
-            readBufferSize / 2, zeroBuffer, path);
+        abfsInputStreamTestUtils.assertContentReadCorrectly(buffer,
+            readBufferSize / 2, readBufferSize / 2, zeroBuffer, path);
       }
     }
   }
@@ -498,9 +495,10 @@
     try (AzureBlobFileSystem fs = (AzureBlobFileSystem) FileSystem.newInstance(
         configuration)) {
       int readBufferSize = getConfiguration().getReadBufferSize();
-      byte[] fileContent = getRandomBytesArray(readBufferSize / 2);
-      Path path = createFileWithContent(fs, methodName.getMethodName(),
-          fileContent);
+      byte[] fileContent = abfsInputStreamTestUtils.getRandomBytesArray(
+          readBufferSize / 2);
+      Path path = abfsInputStreamTestUtils.createFileWithContent(fs,
+          methodName.getMethodName(), fileContent);
 
       try (FSDataInputStream is = fs.open(path)) {
         is.seek(readBufferSize / 2 + 1);
