/**
 * Licensed to the Apache Software Foundation (ASF) under one
 * or more contributor license agreements.  See the NOTICE file
 * distributed with this work for additional information
 * regarding copyright ownership.  The ASF licenses this file
 * to you under the Apache License, Version 2.0 (the
 * "License"); you may not use this file except in compliance
 * with the License.  You may obtain a copy of the License at
 *
 *     http://www.apache.org/licenses/LICENSE-2.0
 *
 * Unless required by applicable law or agreed to in writing, software
 * distributed under the License is distributed on an "AS IS" BASIS,
 * WITHOUT WARRANTIES OR CONDITIONS OF ANY KIND, either express or implied.
 * See the License for the specific language governing permissions and
 * limitations under the License.
 */

package org.apache.hadoop.fs.azurebfs;

import java.io.IOException;
import java.net.URI;
import java.util.Hashtable;
import java.util.Map;
import java.util.UUID;
import java.util.concurrent.Callable;

import org.junit.After;
import org.junit.Assert;
import org.junit.Before;
import org.slf4j.Logger;
import org.slf4j.LoggerFactory;

import org.apache.hadoop.conf.Configuration;
import org.apache.hadoop.fs.CommonConfigurationKeysPublic;
import org.apache.hadoop.fs.FileSystem;
import org.apache.hadoop.fs.Path;
import org.apache.hadoop.fs.azurebfs.contracts.exceptions.AzureBlobFileSystemException;
import org.apache.hadoop.fs.azurebfs.security.AbfsDelegationTokenManager;
import org.apache.hadoop.fs.azurebfs.services.AbfsOutputStream;
import org.apache.hadoop.fs.azurebfs.services.AuthType;
import org.apache.hadoop.fs.azure.AzureNativeFileSystemStore;
import org.apache.hadoop.fs.azure.NativeAzureFileSystem;
import org.apache.hadoop.fs.azure.metrics.AzureFileSystemInstrumentation;
import org.apache.hadoop.fs.azurebfs.constants.FileSystemUriSchemes;
import org.apache.hadoop.fs.azurebfs.constants.AbfsHttpConstants;
import org.apache.hadoop.fs.azurebfs.constants.HdfsOperationConstants;
import org.apache.hadoop.fs.azurebfs.contracts.exceptions.AbfsRestOperationException;
import org.apache.hadoop.fs.azurebfs.utils.TracingContext;
import org.apache.hadoop.fs.azurebfs.utils.TracingContextFormat;
import org.apache.hadoop.fs.azurebfs.utils.UriUtils;
import org.apache.hadoop.fs.contract.ContractTestUtils;
import org.apache.hadoop.fs.permission.FsPermission;
import org.apache.hadoop.io.IOUtils;

import static org.apache.hadoop.fs.azure.AzureBlobStorageTestAccount.WASB_ACCOUNT_NAME_DOMAIN_SUFFIX;
import static org.apache.hadoop.fs.azurebfs.constants.ConfigurationKeys.*;
import static org.apache.hadoop.fs.azurebfs.contracts.services.AzureServiceErrorCode.FILE_SYSTEM_NOT_FOUND;
import static org.apache.hadoop.fs.azurebfs.constants.TestConfigurationKeys.*;
import static org.apache.hadoop.test.LambdaTestUtils.intercept;
import static org.junit.Assume.assumeTrue;

/**
 * Base for AzureBlobFileSystem Integration tests.
 *
 * <I>Important: This is for integration tests only.</I>
 */
public abstract class AbstractAbfsIntegrationTest extends
        AbstractAbfsTestWithTimeout {

  private static final Logger LOG =
      LoggerFactory.getLogger(AbstractAbfsIntegrationTest.class);

  private boolean isIPAddress;
  private NativeAzureFileSystem wasb;
  private AzureBlobFileSystem abfs;
  private String abfsScheme;

  private Configuration rawConfig;
  private AbfsConfiguration abfsConfig;
  private String fileSystemName;
  private String accountName;
  private String testUrl;
  private AuthType authType;
  private boolean useConfiguredFileSystem = false;
  private boolean usingFilesystemForSASTests = false;

  protected AbstractAbfsIntegrationTest() throws Exception {
    fileSystemName = TEST_CONTAINER_PREFIX + UUID.randomUUID().toString();
    rawConfig = new Configuration();
    rawConfig.addResource(TEST_CONFIGURATION_FILE_NAME);

    this.accountName = rawConfig.get(FS_AZURE_ACCOUNT_NAME);
    if (accountName == null) {
      // check if accountName is set using different config key
      accountName = rawConfig.get(FS_AZURE_ABFS_ACCOUNT_NAME);
    }
    assumeTrue("Not set: " + FS_AZURE_ABFS_ACCOUNT_NAME,
            accountName != null && !accountName.isEmpty());

    abfsConfig = new AbfsConfiguration(rawConfig, accountName);

    authType = abfsConfig.getEnum(FS_AZURE_ACCOUNT_AUTH_TYPE_PROPERTY_NAME, AuthType.SharedKey);
    abfsScheme = authType == AuthType.SharedKey ? FileSystemUriSchemes.ABFS_SCHEME
            : FileSystemUriSchemes.ABFS_SECURE_SCHEME;

    if (authType == AuthType.SharedKey) {
      assumeTrue("Not set: " + FS_AZURE_ACCOUNT_KEY,
          abfsConfig.get(FS_AZURE_ACCOUNT_KEY) != null);
      // Update credentials
    } else {
      assumeTrue("Not set: " + FS_AZURE_ACCOUNT_TOKEN_PROVIDER_TYPE_PROPERTY_NAME,
          abfsConfig.get(FS_AZURE_ACCOUNT_TOKEN_PROVIDER_TYPE_PROPERTY_NAME) != null);
    }

    final String abfsUrl = this.getFileSystemName() + "@" + this.getAccountName();
    URI defaultUri = null;

    try {
      defaultUri = new URI(abfsScheme, abfsUrl, null, null, null);
    } catch (Exception ex) {
      throw new AssertionError(ex);
    }

    this.testUrl = defaultUri.toString();
    abfsConfig.set(CommonConfigurationKeysPublic.FS_DEFAULT_NAME_KEY, defaultUri.toString());
    abfsConfig.setBoolean(AZURE_CREATE_REMOTE_FILESYSTEM_DURING_INITIALIZATION, true);
    if (abfsConfig.get(FS_AZURE_TEST_APPENDBLOB_ENABLED) == "true") {
      String appendblobDirs = this.testUrl + "," + abfsConfig.get(FS_AZURE_CONTRACT_TEST_URI);
      rawConfig.set(FS_AZURE_APPEND_BLOB_KEY, appendblobDirs);
    }
    // For testing purposes, an IP address and port may be provided to override
    // the host specified in the FileSystem URI.  Also note that the format of
    // the Azure Storage Service URI changes from
    // http[s]://[account][domain-suffix]/[filesystem] to
    // http[s]://[ip]:[port]/[account]/[filesystem].
    String endPoint = abfsConfig.get(AZURE_ABFS_ENDPOINT);
    if (endPoint != null && endPoint.contains(":") && endPoint.split(":").length == 2) {
      this.isIPAddress = true;
    } else {
      this.isIPAddress = false;
    }
  }

  protected boolean getIsNamespaceEnabled(AzureBlobFileSystem fs)
      throws IOException {
    return fs.getIsNamespaceEnabled(getTestTracingContext(fs, false));
  }

  public TracingContext getTestTracingContext(AzureBlobFileSystem fs,
      boolean needsPrimaryReqId) {
    String correlationId, fsId;
    TracingContextFormat format;
    if (fs == null) {
      correlationId = "test-corr-id";
      fsId = "test-filesystem-id";
      format = TracingContextFormat.ALL_ID_FORMAT;
    } else {
      AbfsConfiguration abfsConf = fs.getAbfsStore().getAbfsConfiguration();
      correlationId = abfsConf.getClientCorrelationID();
      fsId = fs.getFileSystemID();
      format = abfsConf.getTracingContextFormat();
    }
    return new TracingContext(correlationId, fsId,
        HdfsOperationConstants.TEST_OP, needsPrimaryReqId, format, null);
  }


  @Before
  public void setup() throws Exception {
    //Create filesystem first to make sure getWasbFileSystem() can return an existing filesystem.
    createFileSystem();

    // Only live account without namespace support can run ABFS&WASB compatibility tests
    if (!isIPAddress
        && (abfsConfig.getAuthType(accountName) != AuthType.SAS)
<<<<<<< HEAD
        && !abfs.getIsNamespaceEnabled(getTestTracingContext(getFileSystem(), false))) {
      final URI wasbUri = new URI(abfsUrlToWasbUrl(getTestUrl()));
=======
        && !abfs.getIsNamespaceEnabled()) {
      final URI wasbUri = new URI(abfsUrlToWasbUrl(getTestUrl(), abfsConfig.isHttpsAlwaysUsed()));
>>>>>>> d9fbb3c5
      final AzureNativeFileSystemStore azureNativeFileSystemStore =
          new AzureNativeFileSystemStore();

      // update configuration with wasb credentials
      String accountNameWithoutDomain = accountName.split("\\.")[0];
      String wasbAccountName = accountNameWithoutDomain + WASB_ACCOUNT_NAME_DOMAIN_SUFFIX;
      String keyProperty = FS_AZURE_ACCOUNT_KEY + "." + wasbAccountName;
      if (rawConfig.get(keyProperty) == null) {
        rawConfig.set(keyProperty, getAccountKey());
      }

      azureNativeFileSystemStore.initialize(
          wasbUri,
          rawConfig,
          new AzureFileSystemInstrumentation(rawConfig));

      wasb = new NativeAzureFileSystem(azureNativeFileSystemStore);
      wasb.initialize(wasbUri, rawConfig);
    }
  }

  @After
  public void teardown() throws Exception {
    try {
      IOUtils.closeStream(wasb);
      wasb = null;

      if (abfs == null) {
        return;
      }
      TracingContext tracingContext = getTestTracingContext(getFileSystem(), false);

      if (usingFilesystemForSASTests) {
        abfsConfig.set(FS_AZURE_ACCOUNT_AUTH_TYPE_PROPERTY_NAME, AuthType.SharedKey.name());
        AzureBlobFileSystem tempFs = (AzureBlobFileSystem) FileSystem.newInstance(rawConfig);
        tempFs.getAbfsStore().deleteFilesystem(tracingContext);
      }
      else if (!useConfiguredFileSystem) {
        // Delete all uniquely created filesystem from the account
        final AzureBlobFileSystemStore abfsStore = abfs.getAbfsStore();
        abfsStore.deleteFilesystem(tracingContext);

        AbfsRestOperationException ex = intercept(AbfsRestOperationException.class,
            new Callable<Hashtable<String, String>>() {
              @Override
              public Hashtable<String, String> call() throws Exception {
                return abfsStore.getFilesystemProperties(tracingContext);
              }
            });
        if (FILE_SYSTEM_NOT_FOUND.getStatusCode() != ex.getStatusCode()) {
          LOG.warn("Deleted test filesystem may still exist: {}", abfs, ex);
        }
      }
    } catch (Exception e) {
      LOG.warn("During cleanup: {}", e, e);
    } finally {
      IOUtils.closeStream(abfs);
      abfs = null;
    }
  }


  public void loadConfiguredFileSystem() throws Exception {
      // disable auto-creation of filesystem
      abfsConfig.setBoolean(AZURE_CREATE_REMOTE_FILESYSTEM_DURING_INITIALIZATION,
          false);

      // AbstractAbfsIntegrationTest always uses a new instance of FileSystem,
      // need to disable that and force filesystem provided in test configs.
      String[] authorityParts =
          (new URI(rawConfig.get(FS_AZURE_CONTRACT_TEST_URI))).getRawAuthority().split(
        AbfsHttpConstants.AZURE_DISTRIBUTED_FILE_SYSTEM_AUTHORITY_DELIMITER, 2);
      this.fileSystemName = authorityParts[0];

      // Reset URL with configured filesystem
      final String abfsUrl = this.getFileSystemName() + "@" + this.getAccountName();
      URI defaultUri = null;

      defaultUri = new URI(abfsScheme, abfsUrl, null, null, null);

      this.testUrl = defaultUri.toString();
      abfsConfig.set(CommonConfigurationKeysPublic.FS_DEFAULT_NAME_KEY,
          defaultUri.toString());

    useConfiguredFileSystem = true;
  }

  protected void createFilesystemForSASTests() throws Exception {
    // The SAS tests do not have permission to create a filesystem
    // so first create temporary instance of the filesystem using SharedKey
    // then re-use the filesystem it creates with SAS auth instead of SharedKey.
    AzureBlobFileSystem tempFs = (AzureBlobFileSystem) FileSystem.newInstance(rawConfig);
    Assert.assertTrue(tempFs.exists(new Path("/")));
    abfsConfig.set(FS_AZURE_ACCOUNT_AUTH_TYPE_PROPERTY_NAME, AuthType.SAS.name());
    usingFilesystemForSASTests = true;
  }

  public AzureBlobFileSystem getFileSystem() throws IOException {
    return abfs;
  }

  public AzureBlobFileSystem getFileSystem(Configuration configuration) throws Exception{
    final AzureBlobFileSystem fs = (AzureBlobFileSystem) FileSystem.get(configuration);
    return fs;
  }

  public AzureBlobFileSystem getFileSystem(String abfsUri) throws Exception {
    abfsConfig.set(CommonConfigurationKeysPublic.FS_DEFAULT_NAME_KEY, abfsUri);
    final AzureBlobFileSystem fs = (AzureBlobFileSystem) FileSystem.get(rawConfig);
    return fs;
  }

  /**
   * Creates the filesystem; updates the {@link #abfs} field.
   * @return the created filesystem.
   * @throws IOException failure during create/init.
   */
  public AzureBlobFileSystem createFileSystem() throws IOException {
    if (abfs == null) {
      abfs = (AzureBlobFileSystem) FileSystem.newInstance(rawConfig);
    }
    return abfs;
  }


  protected NativeAzureFileSystem getWasbFileSystem() {
    return wasb;
  }

  protected String getHostName() {
    // READ FROM ENDPOINT, THIS IS CALLED ONLY WHEN TESTING AGAINST DEV-FABRIC
    String endPoint = abfsConfig.get(AZURE_ABFS_ENDPOINT);
    return endPoint.split(":")[0];
  }

  protected void setTestUrl(String testUrl) {
    this.testUrl = testUrl;
  }

  protected String getTestUrl() {
    return testUrl;
  }

  protected void setFileSystemName(String fileSystemName) {
    this.fileSystemName = fileSystemName;
  }

  protected String getMethodName() {
    return methodName.getMethodName();
  }

  protected String getFileSystemName() {
    return fileSystemName;
  }

  protected String getAccountName() {
    return this.accountName;
  }

  protected String getAccountKey() {
    return abfsConfig.get(FS_AZURE_ACCOUNT_KEY);
  }

  public AbfsConfiguration getConfiguration() {
    return abfsConfig;
  }

  public Configuration getRawConfiguration() {
    return abfsConfig.getRawConfiguration();
  }

  public AuthType getAuthType() {
    return this.authType;
  }

  public String getAbfsScheme() {
    return this.abfsScheme;
  }

  protected boolean isIPAddress() {
    return isIPAddress;
  }

  /**
   * Write a buffer to a file.
   * @param path path
   * @param buffer buffer
   * @throws IOException failure
   */
  protected void write(Path path, byte[] buffer) throws IOException {
    ContractTestUtils.writeDataset(getFileSystem(), path, buffer, buffer.length,
        CommonConfigurationKeysPublic.IO_FILE_BUFFER_SIZE_DEFAULT, false);
  }

  /**
   * Touch a file in the test store. Will overwrite any existing file.
   * @param path path
   * @throws IOException failure.
   */
  protected void touch(Path path) throws IOException {
    ContractTestUtils.touch(getFileSystem(), path);
  }

  protected static String wasbUrlToAbfsUrl(final String wasbUrl) {
    return convertTestUrls(
        wasbUrl, FileSystemUriSchemes.WASB_SCHEME, FileSystemUriSchemes.WASB_SECURE_SCHEME, FileSystemUriSchemes.WASB_DNS_PREFIX,
        FileSystemUriSchemes.ABFS_SCHEME, FileSystemUriSchemes.ABFS_SECURE_SCHEME, FileSystemUriSchemes.ABFS_DNS_PREFIX, false);
  }

  protected static String abfsUrlToWasbUrl(final String abfsUrl, final boolean isAlwaysHttpsUsed) {
    return convertTestUrls(
        abfsUrl, FileSystemUriSchemes.ABFS_SCHEME, FileSystemUriSchemes.ABFS_SECURE_SCHEME, FileSystemUriSchemes.ABFS_DNS_PREFIX,
        FileSystemUriSchemes.WASB_SCHEME, FileSystemUriSchemes.WASB_SECURE_SCHEME, FileSystemUriSchemes.WASB_DNS_PREFIX, isAlwaysHttpsUsed);
  }

  private static String convertTestUrls(
      final String url,
      final String fromNonSecureScheme,
      final String fromSecureScheme,
      final String fromDnsPrefix,
      final String toNonSecureScheme,
      final String toSecureScheme,
      final String toDnsPrefix,
      final boolean isAlwaysHttpsUsed) {
    String data = null;
    if (url.startsWith(fromNonSecureScheme + "://") && isAlwaysHttpsUsed) {
      data = url.replace(fromNonSecureScheme + "://", toSecureScheme + "://");
    } else if (url.startsWith(fromNonSecureScheme + "://")) {
      data = url.replace(fromNonSecureScheme + "://", toNonSecureScheme + "://");
    } else if (url.startsWith(fromSecureScheme + "://")) {
      data = url.replace(fromSecureScheme + "://", toSecureScheme + "://");
    }

    if (data != null) {
      data = data.replace("." + fromDnsPrefix + ".",
          "." + toDnsPrefix + ".");
    }
    return data;
  }

  public Path getTestPath() {
    Path path = new Path(UriUtils.generateUniqueTestPath());
    return path;
  }

  public AzureBlobFileSystemStore getAbfsStore(final AzureBlobFileSystem fs) {
    return fs.getAbfsStore();
  }

  public Path makeQualified(Path path) throws java.io.IOException {
    return getFileSystem().makeQualified(path);
  }

  /**
   * Create a path under the test path provided by
   * {@link #getTestPath()}.
   * @param filepath path string in
   * @return a path qualified by the test filesystem
   * @throws IOException IO problems
   */
  protected Path path(String filepath) throws IOException {
    return getFileSystem().makeQualified(
        new Path(getTestPath(), filepath));
  }

  /**
   * Get any Delegation Token manager created by the filesystem.
   * @return the DT manager or null.
   * @throws IOException failure
   */
  protected AbfsDelegationTokenManager getDelegationTokenManager()
      throws IOException {
    return getFileSystem().getDelegationTokenManager();
  }

  /**
   * Generic create File and enabling AbfsOutputStream Flush.
   *
   * @param fs   AzureBlobFileSystem that is initialised in the test.
   * @param path Path of the file to be created.
   * @return AbfsOutputStream for writing.
   * @throws AzureBlobFileSystemException
   */
  protected AbfsOutputStream createAbfsOutputStreamWithFlushEnabled(
      AzureBlobFileSystem fs,
      Path path) throws AzureBlobFileSystemException {
    AzureBlobFileSystemStore abfss = fs.getAbfsStore();
    abfss.getAbfsConfiguration().setDisableOutputStreamFlush(false);

    return (AbfsOutputStream) abfss.createFile(path, fs.getFsStatistics(),
        true, FsPermission.getDefault(), FsPermission.getUMask(fs.getConf()),
        getTestTracingContext(fs, false));
  }

  /**
   * Custom assertion for AbfsStatistics which have statistics, expected
   * value and map of statistics and value as its parameters.
   * @param statistic the AbfsStatistics which needs to be asserted.
   * @param expectedValue the expected value of the statistics.
   * @param metricMap map of (String, Long) with statistics name as key and
   *                  statistics value as map value.
   */
  protected long assertAbfsStatistics(AbfsStatistic statistic,
      long expectedValue, Map<String, Long> metricMap) {
    assertEquals("Mismatch in " + statistic.getStatName(), expectedValue,
        (long) metricMap.get(statistic.getStatName()));
    return expectedValue;
  }
}<|MERGE_RESOLUTION|>--- conflicted
+++ resolved
@@ -171,16 +171,13 @@
     //Create filesystem first to make sure getWasbFileSystem() can return an existing filesystem.
     createFileSystem();
 
-    // Only live account without namespace support can run ABFS&WASB compatibility tests
-    if (!isIPAddress
-        && (abfsConfig.getAuthType(accountName) != AuthType.SAS)
-<<<<<<< HEAD
-        && !abfs.getIsNamespaceEnabled(getTestTracingContext(getFileSystem(), false))) {
-      final URI wasbUri = new URI(abfsUrlToWasbUrl(getTestUrl()));
-=======
-        && !abfs.getIsNamespaceEnabled()) {
-      final URI wasbUri = new URI(abfsUrlToWasbUrl(getTestUrl(), abfsConfig.isHttpsAlwaysUsed()));
->>>>>>> d9fbb3c5
+    // Only live account without namespace support can run ABFS&WASB
+    // compatibility tests
+    if (!isIPAddress && (abfsConfig.getAuthType(accountName) != AuthType.SAS)
+        && !abfs.getIsNamespaceEnabled(getTestTracingContext(
+            getFileSystem(), false))) {
+      final URI wasbUri = new URI(
+          abfsUrlToWasbUrl(getTestUrl(), abfsConfig.isHttpsAlwaysUsed()));
       final AzureNativeFileSystemStore azureNativeFileSystemStore =
           new AzureNativeFileSystemStore();
 
