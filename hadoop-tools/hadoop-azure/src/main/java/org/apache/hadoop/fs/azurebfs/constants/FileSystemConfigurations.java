/**
 * Licensed to the Apache Software Foundation (ASF) under one
 * or more contributor license agreements.  See the NOTICE file
 * distributed with this work for additional information
 * regarding copyright ownership.  The ASF licenses this file
 * to you under the Apache License, Version 2.0 (the
 * "License"); you may not use this file except in compliance
 * with the License.  You may obtain a copy of the License at
 *
 *     http://www.apache.org/licenses/LICENSE-2.0
 *
 * Unless required by applicable law or agreed to in writing, software
 * distributed under the License is distributed on an "AS IS" BASIS,
 * WITHOUT WARRANTIES OR CONDITIONS OF ANY KIND, either express or implied.
 * See the License for the specific language governing permissions and
 * limitations under the License.
 */

package org.apache.hadoop.fs.azurebfs.constants;

import org.apache.hadoop.classification.InterfaceAudience;
import org.apache.hadoop.classification.InterfaceStability;
import org.apache.hadoop.security.ssl.DelegatingSSLSocketFactory;

import static org.apache.hadoop.fs.azurebfs.constants.AbfsHttpConstants.EMPTY_STRING;

/**
 * Responsible to keep all the Azure Blob File System related configurations.
 */
@InterfaceAudience.Public
@InterfaceStability.Evolving
public final class FileSystemConfigurations {

  public static final String DEFAULT_FS_AZURE_ACCOUNT_IS_HNS_ENABLED = "";
  public static final boolean DEFAULT_FS_AZURE_ACCOUNT_IS_EXPECT_HEADER_ENABLED = true;
  public static final String USER_HOME_DIRECTORY_PREFIX = "/user";

  private static final int SIXTY_SECONDS = 60_000;

  // Retry parameter defaults.
  public static final int DEFAULT_MIN_BACKOFF_INTERVAL = 3_000;  // 3s
  public static final int DEFAULT_MAX_BACKOFF_INTERVAL = 30_000;  // 30s
  public static final boolean DEFAULT_STATIC_RETRY_FOR_CONNECTION_TIMEOUT_ENABLED = true;
  public static final int DEFAULT_STATIC_RETRY_INTERVAL = 1_000; // 1s
  public static final int DEFAULT_BACKOFF_INTERVAL = 3_000;  // 3s
  public static final int DEFAULT_MAX_RETRY_ATTEMPTS = 30;
  public static final int DEFAULT_CUSTOM_TOKEN_FETCH_RETRY_COUNT = 3;

  /**
   * Default value of connection timeout to be used while setting up HTTP Connection.
   * Value: {@value}.
   */
  public static final int DEFAULT_HTTP_CONNECTION_TIMEOUT = 2_000; // 2s
  /**
   * Default value of read timeout to be used while setting up HTTP Connection.
   * Value: {@value}.
   */
  public static final int DEFAULT_HTTP_READ_TIMEOUT = 30_000; // 30 secs

  // Retry parameter defaults.
  public static final int DEFAULT_AZURE_OAUTH_TOKEN_FETCH_RETRY_MAX_ATTEMPTS = 5;
  public static final int DEFAULT_AZURE_OAUTH_TOKEN_FETCH_RETRY_MIN_BACKOFF_INTERVAL = 0;
  public static final int DEFAULT_AZURE_OAUTH_TOKEN_FETCH_RETRY_MAX_BACKOFF_INTERVAL = SIXTY_SECONDS;
  public static final int DEFAULT_AZURE_OAUTH_TOKEN_FETCH_RETRY_DELTA_BACKOFF = 2;

  public static final int ONE_KB = 1024;
  public static final int ONE_MB = ONE_KB * ONE_KB;

  // Default upload and download buffer size
  public static final int DEFAULT_WRITE_BUFFER_SIZE = 8 * ONE_MB;  // 8 MB
  public static final int APPENDBLOB_MAX_WRITE_BUFFER_SIZE = 4 * ONE_MB;  // 4 MB
  public static final boolean DEFAULT_AZURE_ENABLE_SMALL_WRITE_OPTIMIZATION = false;
  public static final int DEFAULT_READ_BUFFER_SIZE = 4 * ONE_MB;  // 4 MB
  public static final boolean DEFAULT_READ_SMALL_FILES_COMPLETELY = false;
  public static final boolean DEFAULT_OPTIMIZE_FOOTER_READ = true;
  public static final int DEFAULT_FOOTER_READ_BUFFER_SIZE = 512 * ONE_KB;
  public static final boolean DEFAULT_ALWAYS_READ_BUFFER_SIZE = false;
  public static final int DEFAULT_READ_AHEAD_BLOCK_SIZE = 4 * ONE_MB;
  public static final int DEFAULT_READ_AHEAD_RANGE = 64 * ONE_KB; // 64 KB
  public static final int MIN_BUFFER_SIZE = 16 * ONE_KB;  // 16 KB
  public static final int MAX_BUFFER_SIZE = 100 * ONE_MB;  // 100 MB
  public static final long MAX_AZURE_BLOCK_SIZE = 256 * 1024 * 1024L; // changing default abfs blocksize to 256MB
  public static final String AZURE_BLOCK_LOCATION_HOST_DEFAULT = "localhost";
  public static final int DEFAULT_AZURE_LIST_MAX_RESULTS = 5000;

  public static final String SERVER_SIDE_ENCRYPTION_ALGORITHM = "AES256";

  public static final int MAX_CONCURRENT_READ_THREADS = 12;
  public static final int MAX_CONCURRENT_WRITE_THREADS = 8;
  public static final boolean DEFAULT_READ_TOLERATE_CONCURRENT_APPEND = false;
  public static final boolean DEFAULT_AZURE_CREATE_REMOTE_FILESYSTEM_DURING_INITIALIZATION = false;
  public static final boolean DEFAULT_AZURE_SKIP_USER_GROUP_METADATA_DURING_INITIALIZATION = false;

  public static final String DEFAULT_FS_AZURE_ATOMIC_RENAME_DIRECTORIES = "/hbase";
  public static final boolean DEFAULT_FS_AZURE_ENABLE_CONDITIONAL_CREATE_OVERWRITE = true;
  public static final boolean DEFAULT_FS_AZURE_ENABLE_MKDIR_OVERWRITE = true;
  public static final String DEFAULT_FS_AZURE_APPEND_BLOB_DIRECTORIES = "";
  public static final String DEFAULT_FS_AZURE_INFINITE_LEASE_DIRECTORIES = "";
  public static final int DEFAULT_LEASE_THREADS = 0;
  public static final int MIN_LEASE_THREADS = 0;
  public static final int DEFAULT_LEASE_DURATION = -1;
  public static final int INFINITE_LEASE_DURATION = -1;
  public static final int MIN_LEASE_DURATION = 15;
  public static final int MAX_LEASE_DURATION = 60;

  public static final int DEFAULT_READ_AHEAD_QUEUE_DEPTH = 2;

  public static final boolean DEFAULT_ENABLE_FLUSH = true;
  public static final boolean DEFAULT_DISABLE_OUTPUTSTREAM_FLUSH = true;
  public static final boolean DEFAULT_ENABLE_AUTOTHROTTLING = true;
  public static final boolean DEFAULT_FS_AZURE_ACCOUNT_LEVEL_THROTTLING_ENABLED = true;
  public static final int DEFAULT_ACCOUNT_OPERATION_IDLE_TIMEOUT_MS = 60_000;
  public static final int DEFAULT_ANALYSIS_PERIOD_MS = 10_000;

  public static final DelegatingSSLSocketFactory.SSLChannelMode DEFAULT_FS_AZURE_SSL_CHANNEL_MODE
      = DelegatingSSLSocketFactory.SSLChannelMode.Default;

  public static final boolean DEFAULT_ENABLE_DELEGATION_TOKEN = false;
  public static final boolean DEFAULT_ENABLE_HTTPS = true;

  public static final boolean DEFAULT_USE_UPN = false;
  public static final boolean DEFAULT_ENABLE_CHECK_ACCESS = true;
  public static final boolean DEFAULT_ABFS_LATENCY_TRACK = false;
  public static final long DEFAULT_SAS_TOKEN_RENEW_PERIOD_FOR_STREAMS_IN_SECONDS = 120;

  public static final boolean DEFAULT_ENABLE_READAHEAD = true;
  public static final String DEFAULT_FS_AZURE_USER_AGENT_PREFIX = EMPTY_STRING;
  public static final String DEFAULT_VALUE_UNKNOWN = "UNKNOWN";

  public static final boolean DEFAULT_DELETE_CONSIDERED_IDEMPOTENT = true;
  public static final int DEFAULT_CLOCK_SKEW_WITH_SERVER_IN_MS = 5 * 60 * 1000; // 5 mins

  public static final int STREAM_ID_LEN = 12;
  public static final boolean DEFAULT_ENABLE_ABFS_LIST_ITERATOR = true;
  public static final boolean DEFAULT_ENABLE_ABFS_RENAME_RESILIENCE = true;
<<<<<<< HEAD
  public static final boolean DEFAULT_ENABLE_PAGINATED_DELETE = false;
=======
  public static final boolean DEFAULT_ENABLE_ABFS_CHECKSUM_VALIDATION = false;
>>>>>>> 15af5295

  /**
   * Limit of queued block upload operations before writes
   * block for an OutputStream. Value: {@value}
   */
  public static final int BLOCK_UPLOAD_ACTIVE_BLOCKS_DEFAULT = 20;

  /**
   * Buffer blocks to disk.
   * Capacity is limited to available disk space.
   */
  public static final String DATA_BLOCKS_BUFFER_DISK = "disk";

  public static final String DATA_BLOCKS_BYTEBUFFER = "bytebuffer";

  /**
   * Default buffer option: {@value}.
   */
  public static final String DATA_BLOCKS_BUFFER_DEFAULT =
          DATA_BLOCKS_BYTEBUFFER;

  /**
   * IO rate limit. Value: {@value}
   */
  public static final int RATE_LIMIT_DEFAULT = 10_000;

  private FileSystemConfigurations() {}
}<|MERGE_RESOLUTION|>--- conflicted
+++ resolved
@@ -133,11 +133,8 @@
   public static final int STREAM_ID_LEN = 12;
   public static final boolean DEFAULT_ENABLE_ABFS_LIST_ITERATOR = true;
   public static final boolean DEFAULT_ENABLE_ABFS_RENAME_RESILIENCE = true;
-<<<<<<< HEAD
   public static final boolean DEFAULT_ENABLE_PAGINATED_DELETE = false;
-=======
   public static final boolean DEFAULT_ENABLE_ABFS_CHECKSUM_VALIDATION = false;
->>>>>>> 15af5295
 
   /**
    * Limit of queued block upload operations before writes
