--- conflicted
+++ resolved
@@ -192,11 +192,8 @@
               + getPrimaryRequestIdForHeader(retryCount > 0) + ":" + streamID
               + ":" + opType + ":" + retryCount;
       header = addFailureReasons(header, previousFailure, retryPolicyAbbreviation);
-<<<<<<< HEAD
       header += (":" + httpOperation.getTracingContextSuffix());
-=======
       metricHeader += !(metricResults.trim().isEmpty()) ? metricResults  : "";
->>>>>>> f4fde405
       break;
     case TWO_ID_FORMAT:
       header = clientCorrelationID + ":" + clientRequestId;
