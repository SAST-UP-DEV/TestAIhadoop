/**
 * Licensed to the Apache Software Foundation (ASF) under one
 * or more contributor license agreements.  See the NOTICE file
 * distributed with this work for additional information
 * regarding copyright ownership.  The ASF licenses this file
 * to you under the Apache License, Version 2.0 (the
 * "License"); you may not use this file except in compliance
 * with the License.  You may obtain a copy of the License at
 * <p>
 * http://www.apache.org/licenses/LICENSE-2.0
 * <p>
 * Unless required by applicable law or agreed to in writing, software
 * distributed under the License is distributed on an "AS IS" BASIS,
 * WITHOUT WARRANTIES OR CONDITIONS OF ANY KIND, either express or implied.
 * See the License for the specific language governing permissions and
 * limitations under the License.
 */

package org.apache.hadoop.fs.azurebfs.services;

import java.io.Closeable;
import java.io.IOException;
import java.io.UnsupportedEncodingException;
import java.net.HttpURLConnection;
import java.net.MalformedURLException;
import java.net.URL;
import java.net.URLEncoder;
import java.nio.charset.StandardCharsets;
import java.security.MessageDigest;
import java.security.NoSuchAlgorithmException;
import java.time.Instant;
import java.util.ArrayList;
import java.util.Base64;
import java.util.List;
import java.util.Locale;
import java.util.UUID;
import java.util.concurrent.Callable;
import java.util.concurrent.ThreadFactory;
import java.util.concurrent.TimeUnit;

import com.azure.storage.fastpath.exceptions.FastpathRequestException;

import org.apache.hadoop.thirdparty.com.google.common.annotations.VisibleForTesting;
import org.apache.hadoop.thirdparty.com.google.common.base.Strings;
import org.apache.hadoop.thirdparty.com.google.common.util.concurrent.FutureCallback;
import org.apache.hadoop.thirdparty.com.google.common.util.concurrent.Futures;
import org.apache.hadoop.thirdparty.com.google.common.util.concurrent.ListenableFuture;
import org.apache.hadoop.thirdparty.com.google.common.util.concurrent.ListenableScheduledFuture;
import org.apache.hadoop.thirdparty.com.google.common.util.concurrent.ListeningScheduledExecutorService;
import org.apache.hadoop.thirdparty.com.google.common.util.concurrent.MoreExecutors;
import org.apache.hadoop.thirdparty.com.google.common.util.concurrent.ThreadFactoryBuilder;

import org.slf4j.Logger;
import org.slf4j.LoggerFactory;

import org.apache.hadoop.fs.azurebfs.constants.AbfsHttpConstants;
import org.apache.hadoop.fs.azurebfs.constants.HttpHeaderConfigurations;
import org.apache.hadoop.fs.azurebfs.constants.HttpQueryParams;
import org.apache.hadoop.fs.azurebfs.contracts.exceptions.AbfsRestOperationException;
import org.apache.hadoop.fs.azurebfs.contracts.exceptions.AbfsFastpathException;
import org.apache.hadoop.fs.azurebfs.contracts.exceptions.AzureBlobFileSystemException;
import org.apache.hadoop.fs.azurebfs.contracts.exceptions.InvalidUriException;
import org.apache.hadoop.fs.azurebfs.contracts.exceptions.SASTokenProviderException;
import org.apache.hadoop.fs.azurebfs.extensions.ExtensionHelper;
import org.apache.hadoop.fs.azurebfs.extensions.SASTokenProvider;
import org.apache.hadoop.fs.azurebfs.AbfsConfiguration;
import org.apache.hadoop.fs.azurebfs.contracts.services.AppendRequestParameters;
import org.apache.hadoop.fs.azurebfs.contracts.services.ReadRequestParameters;
import org.apache.hadoop.fs.azurebfs.contracts.services.ReadRequestParameters.Mode;
import org.apache.hadoop.fs.azurebfs.oauth2.AccessTokenProvider;
import org.apache.hadoop.fs.azurebfs.services.AbfsRestIODataParameters;
import org.apache.hadoop.fs.azurebfs.utils.DateTimeUtils;
import org.apache.hadoop.fs.azurebfs.utils.TracingContext;
import org.apache.hadoop.io.IOUtils;
import org.apache.hadoop.security.ssl.DelegatingSSLSocketFactory;
import org.apache.hadoop.util.concurrent.HadoopExecutors;

import static org.apache.hadoop.fs.azurebfs.constants.AbfsHttpConstants.*;
import static org.apache.hadoop.fs.azurebfs.constants.FileSystemConfigurations.DEFAULT_DELETE_CONSIDERED_IDEMPOTENT;
import static org.apache.hadoop.fs.azurebfs.constants.FileSystemConfigurations.SERVER_SIDE_ENCRYPTION_ALGORITHM;
import static org.apache.hadoop.fs.azurebfs.constants.FileSystemUriSchemes.HTTPS_SCHEME;
import static org.apache.hadoop.fs.azurebfs.constants.HttpHeaderConfigurations.*;
import static org.apache.hadoop.fs.azurebfs.constants.HttpQueryParams.*;

/**
 * AbfsClient.
 */
public class AbfsClient implements Closeable {
  public static final Logger LOG = LoggerFactory.getLogger(AbfsClient.class);

  private final URL baseUrl;
  private final SharedKeyCredentials sharedKeyCredentials;
  private final String xMsVersion = "2019-12-12";
  private final ExponentialRetryPolicy retryPolicy;
  private final String filesystem;
  private final AbfsConfiguration abfsConfiguration;
  private final String userAgent;
  private final AbfsPerfTracker abfsPerfTracker;
  private final String clientProvidedEncryptionKey;
  private final String clientProvidedEncryptionKeySHA;

  private final String accountName;
  private final AuthType authType;
  private AccessTokenProvider tokenProvider;
  private SASTokenProvider sasTokenProvider;
  private final AbfsCounters abfsCounters;

  private final ListeningScheduledExecutorService executorService;
  private final AbfsClientContext abfsClientContext;

  private AbfsClient(final URL baseUrl, final SharedKeyCredentials sharedKeyCredentials,
                    final AbfsConfiguration abfsConfiguration,
                    final AbfsClientContext abfsClientContext)
      throws IOException {
    this.baseUrl = baseUrl;
    this.sharedKeyCredentials = sharedKeyCredentials;
    String baseUrlString = baseUrl.toString();
    this.filesystem = baseUrlString.substring(baseUrlString.lastIndexOf(FORWARD_SLASH) + 1);
    this.abfsClientContext = abfsClientContext;
    this.abfsConfiguration = abfsConfiguration;
    this.retryPolicy = abfsClientContext.getExponentialRetryPolicy();
    this.accountName = abfsConfiguration.getAccountName().substring(0, abfsConfiguration.getAccountName().indexOf(AbfsHttpConstants.DOT));
    this.authType = abfsConfiguration.getAuthType(accountName);

    String encryptionKey = this.abfsConfiguration
        .getClientProvidedEncryptionKey();
    if (encryptionKey != null) {
      this.clientProvidedEncryptionKey = getBase64EncodedString(encryptionKey);
      this.clientProvidedEncryptionKeySHA = getBase64EncodedString(
          getSHA256Hash(encryptionKey));
    } else {
      this.clientProvidedEncryptionKey = null;
      this.clientProvidedEncryptionKeySHA = null;
    }

    String sslProviderName = null;

    if (this.baseUrl.toString().startsWith(HTTPS_SCHEME)) {
      try {
        LOG.trace("Initializing DelegatingSSLSocketFactory with {} SSL "
                + "Channel Mode", this.abfsConfiguration.getPreferredSSLFactoryOption());
        DelegatingSSLSocketFactory.initializeDefaultFactory(this.abfsConfiguration.getPreferredSSLFactoryOption());
        sslProviderName = DelegatingSSLSocketFactory.getDefaultFactory().getProviderName();
      } catch (IOException e) {
        // Suppress exception. Failure to init DelegatingSSLSocketFactory would have only performance impact.
        LOG.trace("NonCritFailure: DelegatingSSLSocketFactory Init failed : "
            + "{}", e.getMessage());
      }
    }

    this.userAgent = initializeUserAgent(abfsConfiguration, sslProviderName);
    this.abfsPerfTracker = abfsClientContext.getAbfsPerfTracker();
    this.abfsCounters = abfsClientContext.getAbfsCounters();

    ThreadFactory tf =
        new ThreadFactoryBuilder().setNameFormat("AbfsClient Lease Ops").setDaemon(true).build();
    this.executorService = MoreExecutors.listeningDecorator(
        HadoopExecutors.newScheduledThreadPool(this.abfsConfiguration.getNumLeaseThreads(), tf));
  }

  public AbfsClient(final URL baseUrl, final SharedKeyCredentials sharedKeyCredentials,
                    final AbfsConfiguration abfsConfiguration,
                    final AccessTokenProvider tokenProvider,
                    final AbfsClientContext abfsClientContext)
      throws IOException {
    this(baseUrl, sharedKeyCredentials, abfsConfiguration, abfsClientContext);
    this.tokenProvider = tokenProvider;
  }

  public AbfsClient(final URL baseUrl, final SharedKeyCredentials sharedKeyCredentials,
                    final AbfsConfiguration abfsConfiguration,
                    final SASTokenProvider sasTokenProvider,
                    final AbfsClientContext abfsClientContext)
      throws IOException {
    this(baseUrl, sharedKeyCredentials, abfsConfiguration, abfsClientContext);
    this.sasTokenProvider = sasTokenProvider;
  }

  private byte[] getSHA256Hash(String key) throws IOException {
    try {
      final MessageDigest digester = MessageDigest.getInstance("SHA-256");
      return digester.digest(key.getBytes(StandardCharsets.UTF_8));
    } catch (NoSuchAlgorithmException e) {
      throw new IOException(e);
    }
  }

  private String getBase64EncodedString(String key) {
    return getBase64EncodedString(key.getBytes(StandardCharsets.UTF_8));
  }

  private String getBase64EncodedString(byte[] bytes) {
    return Base64.getEncoder().encodeToString(bytes);
  }

  @Override
  public void close() throws IOException {
    if (tokenProvider instanceof Closeable) {
      IOUtils.cleanupWithLogger(LOG, (Closeable) tokenProvider);
    }
    HadoopExecutors.shutdown(executorService, LOG, 0, TimeUnit.SECONDS);
  }

  public String getFileSystem() {
    return filesystem;
  }

  protected AbfsPerfTracker getAbfsPerfTracker() {
    return abfsPerfTracker;
  }

  ExponentialRetryPolicy getRetryPolicy() {
    return retryPolicy;
  }

  SharedKeyCredentials getSharedKeyCredentials() {
    return sharedKeyCredentials;
  }

  List<AbfsHttpHeader> createDefaultHeaders() {
    final List<AbfsHttpHeader> requestHeaders = new ArrayList<AbfsHttpHeader>();
    requestHeaders.add(new AbfsHttpHeader(X_MS_VERSION, xMsVersion));
    requestHeaders.add(new AbfsHttpHeader(ACCEPT, APPLICATION_JSON
            + COMMA + SINGLE_WHITE_SPACE + APPLICATION_OCTET_STREAM));
    requestHeaders.add(new AbfsHttpHeader(ACCEPT_CHARSET,
            UTF_8));
    requestHeaders.add(new AbfsHttpHeader(CONTENT_TYPE, EMPTY_STRING));
    requestHeaders.add(new AbfsHttpHeader(USER_AGENT, userAgent));
    return requestHeaders;
  }

  private void addCustomerProvidedKeyHeaders(
      final List<AbfsHttpHeader> requestHeaders) {
    if (clientProvidedEncryptionKey != null) {
      requestHeaders.add(
          new AbfsHttpHeader(X_MS_ENCRYPTION_KEY, clientProvidedEncryptionKey));
      requestHeaders.add(new AbfsHttpHeader(X_MS_ENCRYPTION_KEY_SHA256,
          clientProvidedEncryptionKeySHA));
      requestHeaders.add(new AbfsHttpHeader(X_MS_ENCRYPTION_ALGORITHM,
          SERVER_SIDE_ENCRYPTION_ALGORITHM));
    }
  }

  AbfsUriQueryBuilder createDefaultUriQueryBuilder() {
    final AbfsUriQueryBuilder abfsUriQueryBuilder = new AbfsUriQueryBuilder();
    abfsUriQueryBuilder.addQuery(QUERY_PARAM_TIMEOUT, DEFAULT_TIMEOUT);
    return abfsUriQueryBuilder;
  }

  public AbfsRestOperation createFilesystem(TracingContext tracingContext) throws AzureBlobFileSystemException {
    final List<AbfsHttpHeader> requestHeaders = createDefaultHeaders();

    final AbfsUriQueryBuilder abfsUriQueryBuilder = new AbfsUriQueryBuilder();
    abfsUriQueryBuilder.addQuery(QUERY_PARAM_RESOURCE, FILESYSTEM);

    final URL url = createRequestUrl(abfsUriQueryBuilder.toString());
    final AbfsRestOperation op = new AbfsRestOperation(
            AbfsRestOperationType.CreateFileSystem,
            this,
            HTTP_METHOD_PUT,
            url,
            requestHeaders);
    op.execute(tracingContext);
    return op;
  }

  public AbfsRestOperation setFilesystemProperties(final String properties, TracingContext tracingContext) throws AzureBlobFileSystemException {
    final List<AbfsHttpHeader> requestHeaders = createDefaultHeaders();
    // JDK7 does not support PATCH, so to workaround the issue we will use
    // PUT and specify the real method in the X-Http-Method-Override header.
    requestHeaders.add(new AbfsHttpHeader(X_HTTP_METHOD_OVERRIDE,
            HTTP_METHOD_PATCH));

    requestHeaders.add(new AbfsHttpHeader(X_MS_PROPERTIES,
            properties));

    final AbfsUriQueryBuilder abfsUriQueryBuilder = createDefaultUriQueryBuilder();
    abfsUriQueryBuilder.addQuery(QUERY_PARAM_RESOURCE, FILESYSTEM);

    final URL url = createRequestUrl(abfsUriQueryBuilder.toString());
    final AbfsRestOperation op = new AbfsRestOperation(
            AbfsRestOperationType.SetFileSystemProperties,
            this,
            HTTP_METHOD_PUT,
            url,
            requestHeaders);
    op.execute(tracingContext);
    return op;
  }

  public AbfsRestOperation listPath(final String relativePath, final boolean recursive, final int listMaxResults,
                                    final String continuation, TracingContext tracingContext)
          throws AzureBlobFileSystemException {
    final List<AbfsHttpHeader> requestHeaders = createDefaultHeaders();

    final AbfsUriQueryBuilder abfsUriQueryBuilder = createDefaultUriQueryBuilder();
    abfsUriQueryBuilder.addQuery(QUERY_PARAM_RESOURCE, FILESYSTEM);
    abfsUriQueryBuilder.addQuery(QUERY_PARAM_DIRECTORY, getDirectoryQueryParameter(relativePath));
    abfsUriQueryBuilder.addQuery(QUERY_PARAM_RECURSIVE, String.valueOf(recursive));
    abfsUriQueryBuilder.addQuery(QUERY_PARAM_CONTINUATION, continuation);
    abfsUriQueryBuilder.addQuery(QUERY_PARAM_MAXRESULTS, String.valueOf(listMaxResults));
    abfsUriQueryBuilder.addQuery(HttpQueryParams.QUERY_PARAM_UPN, String.valueOf(abfsConfiguration.isUpnUsed()));
    appendSASTokenToQuery(relativePath, SASTokenProvider.LIST_OPERATION, abfsUriQueryBuilder);

    final URL url = createRequestUrl(abfsUriQueryBuilder.toString());
    final AbfsRestOperation op = new AbfsRestOperation(
            AbfsRestOperationType.ListPaths,
            this,
            HTTP_METHOD_GET,
            url,
            requestHeaders);
    op.execute(tracingContext);
    return op;
  }

  public AbfsRestOperation getFilesystemProperties(TracingContext tracingContext) throws AzureBlobFileSystemException {
    final List<AbfsHttpHeader> requestHeaders = createDefaultHeaders();

    final AbfsUriQueryBuilder abfsUriQueryBuilder = createDefaultUriQueryBuilder();
    abfsUriQueryBuilder.addQuery(QUERY_PARAM_RESOURCE, FILESYSTEM);

    final URL url = createRequestUrl(abfsUriQueryBuilder.toString());
    final AbfsRestOperation op = new AbfsRestOperation(
            AbfsRestOperationType.GetFileSystemProperties,
            this,
            HTTP_METHOD_HEAD,
            url,
            requestHeaders);
    op.execute(tracingContext);
    return op;
  }

  public AbfsRestOperation deleteFilesystem(TracingContext tracingContext) throws AzureBlobFileSystemException {
    final List<AbfsHttpHeader> requestHeaders = createDefaultHeaders();

    final AbfsUriQueryBuilder abfsUriQueryBuilder = createDefaultUriQueryBuilder();
    abfsUriQueryBuilder.addQuery(QUERY_PARAM_RESOURCE, FILESYSTEM);

    final URL url = createRequestUrl(abfsUriQueryBuilder.toString());
    final AbfsRestOperation op = new AbfsRestOperation(
            AbfsRestOperationType.DeleteFileSystem,
            this,
            HTTP_METHOD_DELETE,
            url,
            requestHeaders);
    op.execute(tracingContext);
    return op;
  }

  public AbfsRestOperation createPath(final String path, final boolean isFile, final boolean overwrite,
                                      final String permission, final String umask,
                                      final boolean isAppendBlob, final String eTag,
                                      TracingContext tracingContext) throws AzureBlobFileSystemException {
    final List<AbfsHttpHeader> requestHeaders = createDefaultHeaders();
    if (isFile) {
      addCustomerProvidedKeyHeaders(requestHeaders);
    }
    if (!overwrite) {
      requestHeaders.add(new AbfsHttpHeader(IF_NONE_MATCH, AbfsHttpConstants.STAR));
    }

    if (permission != null && !permission.isEmpty()) {
      requestHeaders.add(new AbfsHttpHeader(HttpHeaderConfigurations.X_MS_PERMISSIONS, permission));
    }

    if (umask != null && !umask.isEmpty()) {
      requestHeaders.add(new AbfsHttpHeader(HttpHeaderConfigurations.X_MS_UMASK, umask));
    }

    if (eTag != null && !eTag.isEmpty()) {
      requestHeaders.add(new AbfsHttpHeader(HttpHeaderConfigurations.IF_MATCH, eTag));
    }

    final AbfsUriQueryBuilder abfsUriQueryBuilder = createDefaultUriQueryBuilder();
    abfsUriQueryBuilder.addQuery(QUERY_PARAM_RESOURCE, isFile ? FILE : DIRECTORY);
    if (isAppendBlob) {
      abfsUriQueryBuilder.addQuery(QUERY_PARAM_BLOBTYPE, APPEND_BLOB_TYPE);
    }

    String operation = isFile
        ? SASTokenProvider.CREATE_FILE_OPERATION
        : SASTokenProvider.CREATE_DIRECTORY_OPERATION;
    appendSASTokenToQuery(path, operation, abfsUriQueryBuilder);

    final URL url = createRequestUrl(path, abfsUriQueryBuilder.toString());
    final AbfsRestOperation op = new AbfsRestOperation(
            AbfsRestOperationType.CreatePath,
            this,
            HTTP_METHOD_PUT,
            url,
            requestHeaders);
    try {
      op.execute(tracingContext);
    } catch (AzureBlobFileSystemException ex) {
      if (!isFile && op.getResult().getStatusCode() == HttpURLConnection.HTTP_CONFLICT) {
        String existingResource =
            op.getResult().getResponseHeader(X_MS_EXISTING_RESOURCE_TYPE);
        if (existingResource != null && existingResource.equals(DIRECTORY)) {
          return op; //don't throw ex on mkdirs for existing directory
        }
      }
      throw ex;
    }
    return op;
  }

  public AbfsRestOperation acquireLease(final String path, int duration, TracingContext tracingContext) throws AzureBlobFileSystemException {
    final List<AbfsHttpHeader> requestHeaders = createDefaultHeaders();

    requestHeaders.add(new AbfsHttpHeader(X_MS_LEASE_ACTION, ACQUIRE_LEASE_ACTION));
    requestHeaders.add(new AbfsHttpHeader(X_MS_LEASE_DURATION, Integer.toString(duration)));
    requestHeaders.add(new AbfsHttpHeader(X_MS_PROPOSED_LEASE_ID, UUID.randomUUID().toString()));

    final AbfsUriQueryBuilder abfsUriQueryBuilder = createDefaultUriQueryBuilder();

    final URL url = createRequestUrl(path, abfsUriQueryBuilder.toString());
    final AbfsRestOperation op = new AbfsRestOperation(
        AbfsRestOperationType.LeasePath,
        this,
        HTTP_METHOD_POST,
        url,
        requestHeaders);
    op.execute(tracingContext);
    return op;
  }

  public AbfsRestOperation renewLease(final String path, final String leaseId,
      TracingContext tracingContext) throws AzureBlobFileSystemException {
    final List<AbfsHttpHeader> requestHeaders = createDefaultHeaders();

    requestHeaders.add(new AbfsHttpHeader(X_MS_LEASE_ACTION, RENEW_LEASE_ACTION));
    requestHeaders.add(new AbfsHttpHeader(X_MS_LEASE_ID, leaseId));

    final AbfsUriQueryBuilder abfsUriQueryBuilder = createDefaultUriQueryBuilder();

    final URL url = createRequestUrl(path, abfsUriQueryBuilder.toString());
    final AbfsRestOperation op = new AbfsRestOperation(
        AbfsRestOperationType.LeasePath,
        this,
        HTTP_METHOD_POST,
        url,
        requestHeaders);
    op.execute(tracingContext);
    return op;
  }

  public AbfsRestOperation releaseLease(final String path,
      final String leaseId, TracingContext tracingContext) throws AzureBlobFileSystemException {
    final List<AbfsHttpHeader> requestHeaders = createDefaultHeaders();

    requestHeaders.add(new AbfsHttpHeader(X_MS_LEASE_ACTION, RELEASE_LEASE_ACTION));
    requestHeaders.add(new AbfsHttpHeader(X_MS_LEASE_ID, leaseId));

    final AbfsUriQueryBuilder abfsUriQueryBuilder = createDefaultUriQueryBuilder();

    final URL url = createRequestUrl(path, abfsUriQueryBuilder.toString());
    final AbfsRestOperation op = new AbfsRestOperation(
        AbfsRestOperationType.LeasePath,
        this,
        HTTP_METHOD_POST,
        url,
        requestHeaders);
    op.execute(tracingContext);
    return op;
  }

  public AbfsRestOperation breakLease(final String path,
      TracingContext tracingContext) throws AzureBlobFileSystemException {
    final List<AbfsHttpHeader> requestHeaders = createDefaultHeaders();

    requestHeaders.add(new AbfsHttpHeader(X_MS_LEASE_ACTION, BREAK_LEASE_ACTION));
    requestHeaders.add(new AbfsHttpHeader(X_MS_LEASE_BREAK_PERIOD, DEFAULT_LEASE_BREAK_PERIOD));

    final AbfsUriQueryBuilder abfsUriQueryBuilder = createDefaultUriQueryBuilder();

    final URL url = createRequestUrl(path, abfsUriQueryBuilder.toString());
    final AbfsRestOperation op = new AbfsRestOperation(
        AbfsRestOperationType.LeasePath,
        this,
        HTTP_METHOD_POST,
        url,
        requestHeaders);
    op.execute(tracingContext);
    return op;
  }

  public AbfsRestOperation renamePath(String source, final String destination,
      final String continuation, TracingContext tracingContext)
      throws AzureBlobFileSystemException {
    final List<AbfsHttpHeader> requestHeaders = createDefaultHeaders();

    String encodedRenameSource = urlEncode(FORWARD_SLASH + this.getFileSystem() + source);
    if (authType == AuthType.SAS) {
      final AbfsUriQueryBuilder srcQueryBuilder = new AbfsUriQueryBuilder();
      appendSASTokenToQuery(source, SASTokenProvider.RENAME_SOURCE_OPERATION, srcQueryBuilder);
      encodedRenameSource += srcQueryBuilder.toString();
    }

    LOG.trace("Rename source queryparam added {}", encodedRenameSource);
    requestHeaders.add(new AbfsHttpHeader(X_MS_RENAME_SOURCE, encodedRenameSource));
    requestHeaders.add(new AbfsHttpHeader(IF_NONE_MATCH, STAR));

    final AbfsUriQueryBuilder abfsUriQueryBuilder = createDefaultUriQueryBuilder();
    abfsUriQueryBuilder.addQuery(QUERY_PARAM_CONTINUATION, continuation);
    appendSASTokenToQuery(destination, SASTokenProvider.RENAME_DESTINATION_OPERATION, abfsUriQueryBuilder);

    final URL url = createRequestUrl(destination, abfsUriQueryBuilder.toString());
    final AbfsRestOperation op = new AbfsRestOperation(
            AbfsRestOperationType.RenamePath,
            this,
            HTTP_METHOD_PUT,
            url,
            requestHeaders);
    Instant renameRequestStartTime = Instant.now();
    try {
      op.execute(tracingContext);
    } catch (AzureBlobFileSystemException e) {
        final AbfsRestOperation idempotencyOp = renameIdempotencyCheckOp(
            renameRequestStartTime, op, destination, tracingContext);
        if (idempotencyOp.getResult().getStatusCode()
            == op.getResult().getStatusCode()) {
          // idempotency did not return different result
          // throw back the exception
          throw e;
        } else {
          return idempotencyOp;
        }
    }

    return op;
  }

  /**
   * Check if the rename request failure is post a retry and if earlier rename
   * request might have succeeded at back-end.
   *
   * If there is a parallel rename activity happening from any other store
   * interface, the logic here will detect the rename to have happened due to
   * the one initiated from this ABFS filesytem instance as it was retried. This
   * should be a corner case hence going ahead with LMT check.
   * @param renameRequestStartTime startTime for the rename request
   * @param op Rename request REST operation response
   * @param destination rename destination path
   * @param tracingContext Tracks identifiers for request header
   * @return REST operation response post idempotency check
   * @throws AzureBlobFileSystemException if GetFileStatus hits any exception
   */
  public AbfsRestOperation renameIdempotencyCheckOp(
      final Instant renameRequestStartTime,
      final AbfsRestOperation op,
      final String destination,
      TracingContext tracingContext) throws AzureBlobFileSystemException {
    if ((op.isARetriedRequest())
        && (op.getResult().getStatusCode() == HttpURLConnection.HTTP_NOT_FOUND)) {
      // Server has returned HTTP 404, which means rename source no longer
      // exists. Check on destination status and if it has a recent LMT timestamp.
      // If yes, return success, else fall back to original rename request failure response.

      try {
        final AbfsRestOperation destStatusOp = getPathStatus(destination,
            false, tracingContext);
        if (destStatusOp.getResult().getStatusCode()
            == HttpURLConnection.HTTP_OK) {
          String lmt = destStatusOp.getResult().getResponseHeader(
              HttpHeaderConfigurations.LAST_MODIFIED);

          if (DateTimeUtils.isRecentlyModified(lmt, renameRequestStartTime)) {
            LOG.debug("Returning success response from rename idempotency logic");
            return destStatusOp;
          }
        }
      } catch (AzureBlobFileSystemException e) {
        // GetFileStatus on the destination failed, return original op
        return op;
      }
    }

    return op;
  }

  public AbfsRestOperation append(final String path, final byte[] buffer,
      AppendRequestParameters reqParams, final String cachedSasToken, TracingContext tracingContext)
      throws AzureBlobFileSystemException {
    final List<AbfsHttpHeader> requestHeaders = createDefaultHeaders();
    addCustomerProvidedKeyHeaders(requestHeaders);
    // JDK7 does not support PATCH, so to workaround the issue we will use
    // PUT and specify the real method in the X-Http-Method-Override header.
    requestHeaders.add(new AbfsHttpHeader(X_HTTP_METHOD_OVERRIDE,
        HTTP_METHOD_PATCH));
    if (reqParams.getLeaseId() != null) {
      requestHeaders.add(new AbfsHttpHeader(X_MS_LEASE_ID, reqParams.getLeaseId()));
    }

    final AbfsUriQueryBuilder abfsUriQueryBuilder = createDefaultUriQueryBuilder();
    abfsUriQueryBuilder.addQuery(QUERY_PARAM_ACTION, APPEND_ACTION);
    abfsUriQueryBuilder.addQuery(QUERY_PARAM_POSITION, Long.toString(reqParams.getPosition()));

    if ((reqParams.getMode() == AppendRequestParameters.Mode.FLUSH_MODE) || (
        reqParams.getMode() == AppendRequestParameters.Mode.FLUSH_CLOSE_MODE)) {
      abfsUriQueryBuilder.addQuery(QUERY_PARAM_FLUSH, TRUE);
      if (reqParams.getMode() == AppendRequestParameters.Mode.FLUSH_CLOSE_MODE) {
        abfsUriQueryBuilder.addQuery(QUERY_PARAM_CLOSE, TRUE);
      }
    }

    // AbfsInputStream/AbfsOutputStream reuse SAS tokens for better performance
    String sasTokenForReuse = appendSASTokenToQuery(path, SASTokenProvider.WRITE_OPERATION,
        abfsUriQueryBuilder, cachedSasToken);

    final URL url = createRequestUrl(path, abfsUriQueryBuilder.toString());
    final AbfsRestIODataParameters ioDataParams = new AbfsRestIODataParameters(buffer,
        reqParams.getoffset(),
        reqParams.getLength());
    final AbfsRestOperation op = new AbfsRestOperation(
        AbfsRestOperationType.Append,
        this,
        HTTP_METHOD_PUT,
        url,
        requestHeaders,
        ioDataParams,
        sasTokenForReuse);
    try {
      op.execute(tracingContext);
    } catch (AzureBlobFileSystemException e) {
      if (reqParams.isAppendBlob()
          && appendSuccessCheckOp(op, path,
          (reqParams.getPosition() + reqParams.getLength()), tracingContext)) {
        final AbfsRestOperation successOp = new AbfsRestOperation(
            AbfsRestOperationType.Append,
            this,
            HTTP_METHOD_PUT,
            url,
            requestHeaders,
            ioDataParams,
            sasTokenForReuse);
        successOp.hardSetResult(HttpURLConnection.HTTP_OK);
        return successOp;
      }
      throw e;
    }

    return op;
  }

  // For AppendBlob its possible that the append succeeded in the backend but the request failed.
  // However a retry would fail with an InvalidQueryParameterValue
  // (as the current offset would be unacceptable).
  // Hence, we pass/succeed the appendblob append call
  // in case we are doing a retry after checking the length of the file
  public boolean appendSuccessCheckOp(AbfsRestOperation op, final String path,
                                       final long length, TracingContext tracingContext) throws AzureBlobFileSystemException {
    if ((op.isARetriedRequest())
        && (op.getResult().getStatusCode() == HttpURLConnection.HTTP_BAD_REQUEST)) {
      final AbfsRestOperation destStatusOp = getPathStatus(path, false, tracingContext);
      if (destStatusOp.getResult().getStatusCode() == HttpURLConnection.HTTP_OK) {
        String fileLength = destStatusOp.getResult().getResponseHeader(
            HttpHeaderConfigurations.CONTENT_LENGTH);
        if (length <= Long.parseLong(fileLength)) {
          LOG.debug("Returning success response from append blob idempotency code");
          return true;
        }
      }
    }
    return false;
  }

  public AbfsRestOperation flush(final String path, final long position,
      boolean retainUncommittedData, boolean isClose,
      final String cachedSasToken, final String leaseId,
      TracingContext tracingContext) throws AzureBlobFileSystemException {
    final List<AbfsHttpHeader> requestHeaders = createDefaultHeaders();
    addCustomerProvidedKeyHeaders(requestHeaders);
    // JDK7 does not support PATCH, so to workaround the issue we will use
    // PUT and specify the real method in the X-Http-Method-Override header.
    requestHeaders.add(new AbfsHttpHeader(X_HTTP_METHOD_OVERRIDE,
            HTTP_METHOD_PATCH));
    if (leaseId != null) {
      requestHeaders.add(new AbfsHttpHeader(X_MS_LEASE_ID, leaseId));
    }

    final AbfsUriQueryBuilder abfsUriQueryBuilder = createDefaultUriQueryBuilder();
    abfsUriQueryBuilder.addQuery(QUERY_PARAM_ACTION, FLUSH_ACTION);
    abfsUriQueryBuilder.addQuery(QUERY_PARAM_POSITION, Long.toString(position));
    abfsUriQueryBuilder.addQuery(QUERY_PARAM_RETAIN_UNCOMMITTED_DATA, String.valueOf(retainUncommittedData));
    abfsUriQueryBuilder.addQuery(QUERY_PARAM_CLOSE, String.valueOf(isClose));
    // AbfsInputStream/AbfsOutputStream reuse SAS tokens for better performance
    String sasTokenForReuse = appendSASTokenToQuery(path, SASTokenProvider.WRITE_OPERATION,
        abfsUriQueryBuilder, cachedSasToken);

    final URL url = createRequestUrl(path, abfsUriQueryBuilder.toString());
    final AbfsRestOperation op = new AbfsRestOperation(
            AbfsRestOperationType.Flush,
            this,
            HTTP_METHOD_PUT,
            url,
            requestHeaders, sasTokenForReuse);
    op.execute(tracingContext);
    return op;
  }

  public AbfsRestOperation setPathProperties(final String path, final String properties,
                                             TracingContext tracingContext)
      throws AzureBlobFileSystemException {
    final List<AbfsHttpHeader> requestHeaders = createDefaultHeaders();
    addCustomerProvidedKeyHeaders(requestHeaders);
    // JDK7 does not support PATCH, so to workaround the issue we will use
    // PUT and specify the real method in the X-Http-Method-Override header.
    requestHeaders.add(new AbfsHttpHeader(X_HTTP_METHOD_OVERRIDE,
            HTTP_METHOD_PATCH));

    requestHeaders.add(new AbfsHttpHeader(X_MS_PROPERTIES, properties));

    final AbfsUriQueryBuilder abfsUriQueryBuilder = createDefaultUriQueryBuilder();
    abfsUriQueryBuilder.addQuery(QUERY_PARAM_ACTION, SET_PROPERTIES_ACTION);
    appendSASTokenToQuery(path, SASTokenProvider.SET_PROPERTIES_OPERATION, abfsUriQueryBuilder);

    final URL url = createRequestUrl(path, abfsUriQueryBuilder.toString());
    final AbfsRestOperation op = new AbfsRestOperation(
            AbfsRestOperationType.SetPathProperties,
            this,
            HTTP_METHOD_PUT,
            url,
            requestHeaders);
    op.execute(tracingContext);
    return op;
  }

  public AbfsRestOperation getPathStatus(final String path, final boolean includeProperties,
                                         TracingContext tracingContext) throws AzureBlobFileSystemException {
    final List<AbfsHttpHeader> requestHeaders = createDefaultHeaders();

    final AbfsUriQueryBuilder abfsUriQueryBuilder = createDefaultUriQueryBuilder();
    String operation = SASTokenProvider.GET_PROPERTIES_OPERATION;
    if (!includeProperties) {
      // The default action (operation) is implicitly to get properties and this action requires read permission
      // because it reads user defined properties.  If the action is getStatus or getAclStatus, then
      // only traversal (execute) permission is required.
      abfsUriQueryBuilder.addQuery(HttpQueryParams.QUERY_PARAM_ACTION, AbfsHttpConstants.GET_STATUS);
      operation = SASTokenProvider.GET_STATUS_OPERATION;
    } else {
      addCustomerProvidedKeyHeaders(requestHeaders);
    }
    abfsUriQueryBuilder.addQuery(HttpQueryParams.QUERY_PARAM_UPN, String.valueOf(abfsConfiguration.isUpnUsed()));
    appendSASTokenToQuery(path, operation, abfsUriQueryBuilder);

    final URL url = createRequestUrl(path, abfsUriQueryBuilder.toString());
    final AbfsRestOperation op = new AbfsRestOperation(
            AbfsRestOperationType.GetPathStatus,
            this,
            HTTP_METHOD_HEAD,
            url,
            requestHeaders);
    op.execute(tracingContext);
    return op;
  }

<<<<<<< HEAD
  public AbfsRestOperation fastPathOpen(final String path, final String eTag)
      throws AzureBlobFileSystemException {
    final List<AbfsHttpHeader> requestHeaders = createDefaultHeaders();
    requestHeaders.add(new AbfsHttpHeader(IF_MATCH, eTag));

    final AbfsUriQueryBuilder abfsUriQueryBuilder = createDefaultUriQueryBuilder();
    String sasTokenForReuse = appendSASTokenToQuery(path, SASTokenProvider.READ_OPERATION,
        abfsUriQueryBuilder, null);

    final URL url = createRequestUrl(path, abfsUriQueryBuilder.toString());

    return executeFastpathOpen(url, requestHeaders, sasTokenForReuse);
  }

  public AbfsRestOperation fastPathClose(final String path, final String eTag, final String fastpathFileHandle)
      throws AzureBlobFileSystemException {
    final List<AbfsHttpHeader> requestHeaders = createDefaultHeaders();
=======
  public AbfsRestOperation read(final String path, final long position, final byte[] buffer, final int bufferOffset,
                                final int bufferLength, final String eTag, String cachedSasToken,
      TracingContext tracingContext) throws AzureBlobFileSystemException {
    final List<AbfsHttpHeader> requestHeaders = createDefaultHeaders();
    addCustomerProvidedKeyHeaders(requestHeaders);
    requestHeaders.add(new AbfsHttpHeader(RANGE,
            String.format("bytes=%d-%d", position, position + bufferLength - 1)));
>>>>>>> 35570e41
    requestHeaders.add(new AbfsHttpHeader(IF_MATCH, eTag));

    final AbfsUriQueryBuilder abfsUriQueryBuilder = createDefaultUriQueryBuilder();
    // AbfsInputStream/AbfsOutputStream reuse SAS tokens for better performance
    String sasTokenForReuse = appendSASTokenToQuery(path, SASTokenProvider.READ_OPERATION,
        abfsUriQueryBuilder, null);

    final URL url = createRequestUrl(path, abfsUriQueryBuilder.toString());

    return executeFastpathClose(url, requestHeaders, sasTokenForReuse, fastpathFileHandle);

  }

  public AbfsRestOperation read( String path,
      byte[] buffer,
      String cachedSasToken,
      ReadRequestParameters reqParams) throws AzureBlobFileSystemException {
    final List<AbfsHttpHeader> requestHeaders = createDefaultHeaders();
    long position = reqParams.getStoreFilePosition();
    requestHeaders.add(new AbfsHttpHeader(RANGE,
            String.format("bytes=%d-%d",
                position,
                position + reqParams.getReadLength() - 1)));
    requestHeaders.add(new AbfsHttpHeader(IF_MATCH, reqParams.getETag()));

    final AbfsUriQueryBuilder abfsUriQueryBuilder = createDefaultUriQueryBuilder();
    // AbfsInputStream/AbfsOutputStream reuse SAS tokens for better performance
    String sasTokenForReuse = appendSASTokenToQuery(path, SASTokenProvider.READ_OPERATION,
        abfsUriQueryBuilder, cachedSasToken);

    final URL url = createRequestUrl(path, abfsUriQueryBuilder.toString());
<<<<<<< HEAD

    AbfsRestOperation op = null;

    if (reqParams.getMode() == Mode.FASTPATH_CONNECTION_MODE) {
      op = executeFastpathRead(path, reqParams, url, requestHeaders, buffer,
          sasTokenForReuse);
    } else {
      final AbfsRestIODataParameters ioDataParams = new AbfsRestIODataParameters(buffer,
          reqParams.getBufferOffset(),
          reqParams.getReadLength());
      op = new AbfsRestOperation(
          AbfsRestOperationType.ReadFile,
          this,
          HTTP_METHOD_GET,
          url,
          requestHeaders,
          ioDataParams,
          sasTokenForReuse);
      if (reqParams.getFastpathStatus() != FastpathStatus.FASTPATH_DISABLED) {
        op.setFastpathRequestStatus(reqParams.getFastpathStatus());
      }

      op.execute();
    }
=======
    final AbfsRestOperation op = new AbfsRestOperation(
            AbfsRestOperationType.ReadFile,
            this,
            HTTP_METHOD_GET,
            url,
            requestHeaders,
            buffer,
            bufferOffset,
            bufferLength, sasTokenForReuse);
    op.execute(tracingContext);
>>>>>>> 35570e41

    return op;
  }

  public AbfsRestOperation deletePath(final String path, final boolean recursive, final String continuation,
                                      TracingContext tracingContext)
          throws AzureBlobFileSystemException {
    final List<AbfsHttpHeader> requestHeaders = createDefaultHeaders();

    final AbfsUriQueryBuilder abfsUriQueryBuilder = createDefaultUriQueryBuilder();
    abfsUriQueryBuilder.addQuery(QUERY_PARAM_RECURSIVE, String.valueOf(recursive));
    abfsUriQueryBuilder.addQuery(QUERY_PARAM_CONTINUATION, continuation);
    String operation = recursive ? SASTokenProvider.DELETE_RECURSIVE_OPERATION : SASTokenProvider.DELETE_OPERATION;
    appendSASTokenToQuery(path, operation, abfsUriQueryBuilder);

    final URL url = createRequestUrl(path, abfsUriQueryBuilder.toString());
    final AbfsRestOperation op = new AbfsRestOperation(
            AbfsRestOperationType.DeletePath,
            this,
            HTTP_METHOD_DELETE,
            url,
            requestHeaders);
    try {
    op.execute(tracingContext);
    } catch (AzureBlobFileSystemException e) {
      final AbfsRestOperation idempotencyOp = deleteIdempotencyCheckOp(op);
      if (idempotencyOp.getResult().getStatusCode()
          == op.getResult().getStatusCode()) {
        // idempotency did not return different result
        // throw back the exception
        throw e;
      } else {
        return idempotencyOp;
      }
    }

    return op;
  }

  /**
   * Check if the delete request failure is post a retry and if delete failure
   * qualifies to be a success response assuming idempotency.
   *
   * There are below scenarios where delete could be incorrectly deducted as
   * success post request retry:
   * 1. Target was originally not existing and initial delete request had to be
   * re-tried.
   * 2. Parallel delete issued from any other store interface rather than
   * delete issued from this filesystem instance.
   * These are few corner cases and usually returning a success at this stage
   * should help the job to continue.
   * @param op Delete request REST operation response
   * @return REST operation response post idempotency check
   */
  public AbfsRestOperation deleteIdempotencyCheckOp(final AbfsRestOperation op) {
    if ((op.isARetriedRequest())
        && (op.getResult().getStatusCode() == HttpURLConnection.HTTP_NOT_FOUND)
        && DEFAULT_DELETE_CONSIDERED_IDEMPOTENT) {
      // Server has returned HTTP 404, which means path no longer
      // exists. Assuming delete result to be idempotent, return success.
      final AbfsRestOperation successOp = new AbfsRestOperation(
          AbfsRestOperationType.DeletePath,
          this,
          HTTP_METHOD_DELETE,
          op.getUrl(),
          op.getRequestHeaders());
      successOp.hardSetResult(HttpURLConnection.HTTP_OK);
      LOG.debug("Returning success response from delete idempotency logic");
      return successOp;
    }

    return op;
  }

  public AbfsRestOperation setOwner(final String path, final String owner, final String group,
                                    TracingContext tracingContext)
      throws AzureBlobFileSystemException {
    final List<AbfsHttpHeader> requestHeaders = createDefaultHeaders();
    // JDK7 does not support PATCH, so to workaround the issue we will use
    // PUT and specify the real method in the X-Http-Method-Override header.
    requestHeaders.add(new AbfsHttpHeader(X_HTTP_METHOD_OVERRIDE,
            HTTP_METHOD_PATCH));

    if (owner != null && !owner.isEmpty()) {
      requestHeaders.add(new AbfsHttpHeader(HttpHeaderConfigurations.X_MS_OWNER, owner));
    }
    if (group != null && !group.isEmpty()) {
      requestHeaders.add(new AbfsHttpHeader(HttpHeaderConfigurations.X_MS_GROUP, group));
    }

    final AbfsUriQueryBuilder abfsUriQueryBuilder = createDefaultUriQueryBuilder();
    abfsUriQueryBuilder.addQuery(HttpQueryParams.QUERY_PARAM_ACTION, AbfsHttpConstants.SET_ACCESS_CONTROL);
    appendSASTokenToQuery(path, SASTokenProvider.SET_OWNER_OPERATION, abfsUriQueryBuilder);

    final URL url = createRequestUrl(path, abfsUriQueryBuilder.toString());
    final AbfsRestOperation op = new AbfsRestOperation(
        AbfsRestOperationType.SetOwner,
        this,
        AbfsHttpConstants.HTTP_METHOD_PUT,
        url,
        requestHeaders);
    op.execute(tracingContext);
    return op;
  }

  public AbfsRestOperation setPermission(final String path, final String permission,
                                         TracingContext tracingContext)
      throws AzureBlobFileSystemException {
    final List<AbfsHttpHeader> requestHeaders = createDefaultHeaders();
    // JDK7 does not support PATCH, so to workaround the issue we will use
    // PUT and specify the real method in the X-Http-Method-Override header.
    requestHeaders.add(new AbfsHttpHeader(X_HTTP_METHOD_OVERRIDE,
            HTTP_METHOD_PATCH));

    requestHeaders.add(new AbfsHttpHeader(HttpHeaderConfigurations.X_MS_PERMISSIONS, permission));

    final AbfsUriQueryBuilder abfsUriQueryBuilder = createDefaultUriQueryBuilder();
    abfsUriQueryBuilder.addQuery(HttpQueryParams.QUERY_PARAM_ACTION, AbfsHttpConstants.SET_ACCESS_CONTROL);
    appendSASTokenToQuery(path, SASTokenProvider.SET_PERMISSION_OPERATION, abfsUriQueryBuilder);

    final URL url = createRequestUrl(path, abfsUriQueryBuilder.toString());
    final AbfsRestOperation op = new AbfsRestOperation(
        AbfsRestOperationType.SetPermissions,
        this,
        AbfsHttpConstants.HTTP_METHOD_PUT,
        url,
        requestHeaders);
    op.execute(tracingContext);
    return op;
  }

  public AbfsRestOperation setAcl(final String path, final String aclSpecString,
                                  TracingContext tracingContext) throws AzureBlobFileSystemException {
    return setAcl(path, aclSpecString, AbfsHttpConstants.EMPTY_STRING, tracingContext);
  }

  public AbfsRestOperation setAcl(final String path, final String aclSpecString, final String eTag,
                                  TracingContext tracingContext)
      throws AzureBlobFileSystemException {
    final List<AbfsHttpHeader> requestHeaders = createDefaultHeaders();
    // JDK7 does not support PATCH, so to workaround the issue we will use
    // PUT and specify the real method in the X-Http-Method-Override header.
    requestHeaders.add(new AbfsHttpHeader(X_HTTP_METHOD_OVERRIDE,
            HTTP_METHOD_PATCH));

    requestHeaders.add(new AbfsHttpHeader(HttpHeaderConfigurations.X_MS_ACL, aclSpecString));

    if (eTag != null && !eTag.isEmpty()) {
      requestHeaders.add(new AbfsHttpHeader(HttpHeaderConfigurations.IF_MATCH, eTag));
    }

    final AbfsUriQueryBuilder abfsUriQueryBuilder = createDefaultUriQueryBuilder();
    abfsUriQueryBuilder.addQuery(HttpQueryParams.QUERY_PARAM_ACTION, AbfsHttpConstants.SET_ACCESS_CONTROL);
    appendSASTokenToQuery(path, SASTokenProvider.SET_ACL_OPERATION, abfsUriQueryBuilder);

    final URL url = createRequestUrl(path, abfsUriQueryBuilder.toString());
    final AbfsRestOperation op = new AbfsRestOperation(
        AbfsRestOperationType.SetAcl,
        this,
        AbfsHttpConstants.HTTP_METHOD_PUT,
        url,
        requestHeaders);
    op.execute(tracingContext);
    return op;
  }

  public AbfsRestOperation getAclStatus(final String path, TracingContext tracingContext)
          throws AzureBlobFileSystemException {
    return getAclStatus(path, abfsConfiguration.isUpnUsed(), tracingContext);
  }

  public AbfsRestOperation getAclStatus(final String path, final boolean useUPN,
                                        TracingContext tracingContext) throws AzureBlobFileSystemException {
    final List<AbfsHttpHeader> requestHeaders = createDefaultHeaders();

    final AbfsUriQueryBuilder abfsUriQueryBuilder = createDefaultUriQueryBuilder();
    abfsUriQueryBuilder.addQuery(HttpQueryParams.QUERY_PARAM_ACTION, AbfsHttpConstants.GET_ACCESS_CONTROL);
    abfsUriQueryBuilder.addQuery(HttpQueryParams.QUERY_PARAM_UPN, String.valueOf(useUPN));
    appendSASTokenToQuery(path, SASTokenProvider.GET_ACL_OPERATION, abfsUriQueryBuilder);

    final URL url = createRequestUrl(path, abfsUriQueryBuilder.toString());
    final AbfsRestOperation op = new AbfsRestOperation(
        AbfsRestOperationType.GetAcl,
        this,
        AbfsHttpConstants.HTTP_METHOD_HEAD,
        url,
        requestHeaders);
    op.execute(tracingContext);
    return op;
  }

  /**
   * Talks to the server to check whether the permission specified in
   * the rwx parameter is present for the path specified in the path parameter.
   *
   * @param path  Path for which access check needs to be performed
   * @param rwx   The permission to be checked on the path
   * @param tracingContext Tracks identifiers for request header
   * @return      The {@link AbfsRestOperation} object for the operation
   * @throws AzureBlobFileSystemException in case of bad requests
   */
  public AbfsRestOperation checkAccess(String path, String rwx, TracingContext tracingContext)
      throws AzureBlobFileSystemException {
    AbfsUriQueryBuilder abfsUriQueryBuilder = createDefaultUriQueryBuilder();
    abfsUriQueryBuilder.addQuery(QUERY_PARAM_ACTION, CHECK_ACCESS);
    abfsUriQueryBuilder.addQuery(QUERY_FS_ACTION, rwx);
    appendSASTokenToQuery(path, SASTokenProvider.CHECK_ACCESS_OPERATION, abfsUriQueryBuilder);
    URL url = createRequestUrl(path, abfsUriQueryBuilder.toString());
    AbfsRestOperation op = new AbfsRestOperation(
        AbfsRestOperationType.CheckAccess, this,
        AbfsHttpConstants.HTTP_METHOD_HEAD, url, createDefaultHeaders());
    op.execute(tracingContext);
    return op;
  }

  /**
   * Get the directory query parameter used by the List Paths REST API and used
   * as the path in the continuation token.  If the input path is null or the
   * root path "/", empty string is returned. If the input path begins with '/',
   * the return value is the substring beginning at offset 1.  Otherwise, the
   * input path is returned.
   * @param path the path to be listed.
   * @return the value of the directory query parameter
   */
  public static String getDirectoryQueryParameter(final String path) {
    String directory = path;
    if (Strings.isNullOrEmpty(directory)) {
      directory = AbfsHttpConstants.EMPTY_STRING;
    } else if (directory.charAt(0) == '/') {
      directory = directory.substring(1);
    }
    return directory;
  }

  /**
   * If configured for SAS AuthType, appends SAS token to queryBuilder
   * @param path
   * @param operation
   * @param queryBuilder
   * @return sasToken - returned for optional re-use.
   * @throws SASTokenProviderException
   */
  private String appendSASTokenToQuery(String path, String operation, AbfsUriQueryBuilder queryBuilder) throws SASTokenProviderException {
    return appendSASTokenToQuery(path, operation, queryBuilder, null);
  }

  /**
   * If configured for SAS AuthType, appends SAS token to queryBuilder
   * @param path
   * @param operation
   * @param queryBuilder
   * @param cachedSasToken - previously acquired SAS token to be reused.
   * @return sasToken - returned for optional re-use.
   * @throws SASTokenProviderException
   */
  private String appendSASTokenToQuery(String path,
                                       String operation,
                                       AbfsUriQueryBuilder queryBuilder,
                                       String cachedSasToken)
      throws SASTokenProviderException {
    String sasToken = null;
    if (this.authType == AuthType.SAS) {
      try {
        LOG.trace("Fetch SAS token for {} on {}", operation, path);
        if (cachedSasToken == null) {
          sasToken = sasTokenProvider.getSASToken(this.accountName,
              this.filesystem, path, operation);
          if ((sasToken == null) || sasToken.isEmpty()) {
            throw new UnsupportedOperationException("SASToken received is empty or null");
          }
        } else {
          sasToken = cachedSasToken;
          LOG.trace("Using cached SAS token.");
        }
        queryBuilder.setSASToken(sasToken);
        LOG.trace("SAS token fetch complete for {} on {}", operation, path);
      } catch (Exception ex) {
        throw new SASTokenProviderException(String.format("Failed to acquire a SAS token for %s on %s due to %s",
            operation,
            path,
            ex.toString()));
      }
    }
    return sasToken;
  }

  private URL createRequestUrl(final String query) throws AzureBlobFileSystemException {
    return createRequestUrl(EMPTY_STRING, query);
  }

  @VisibleForTesting
  protected URL createRequestUrl(final String path, final String query)
          throws AzureBlobFileSystemException {
    final String base = baseUrl.toString();
    String encodedPath = path;
    try {
      encodedPath = urlEncode(path);
    } catch (AzureBlobFileSystemException ex) {
      LOG.debug("Unexpected error.", ex);
      throw new InvalidUriException(path);
    }

    final StringBuilder sb = new StringBuilder();
    sb.append(base);
    sb.append(encodedPath);
    sb.append(query);

    final URL url;
    try {
      url = new URL(sb.toString());
    } catch (MalformedURLException ex) {
      throw new InvalidUriException(sb.toString());
    }
    return url;
  }

  public static String urlEncode(final String value) throws AzureBlobFileSystemException {
    String encodedString;
    try {
      encodedString =  URLEncoder.encode(value, UTF_8)
          .replace(PLUS, PLUS_ENCODE)
          .replace(FORWARD_SLASH_ENCODE, FORWARD_SLASH);
    } catch (UnsupportedEncodingException ex) {
        throw new InvalidUriException(value);
    }

    return encodedString;
  }

  public synchronized String getAccessToken() throws IOException {
    if (tokenProvider != null) {
      return "Bearer " + tokenProvider.getToken().getAccessToken();
    } else {
      return null;
    }
  }

  public AuthType getAuthType() {
    return authType;
  }

  @VisibleForTesting
  String initializeUserAgent(final AbfsConfiguration abfsConfiguration,
      final String sslProviderName) {

    StringBuilder sb = new StringBuilder();

    sb.append(APN_VERSION);
    sb.append(SINGLE_WHITE_SPACE);
    sb.append(CLIENT_VERSION);
    sb.append(SINGLE_WHITE_SPACE);

    sb.append("(");

    sb.append(System.getProperty(JAVA_VENDOR)
        .replaceAll(SINGLE_WHITE_SPACE, EMPTY_STRING));
    sb.append(SINGLE_WHITE_SPACE);
    sb.append("JavaJRE");
    sb.append(SINGLE_WHITE_SPACE);
    sb.append(System.getProperty(JAVA_VERSION));
    sb.append(SEMICOLON);
    sb.append(SINGLE_WHITE_SPACE);

    sb.append(System.getProperty(OS_NAME)
        .replaceAll(SINGLE_WHITE_SPACE, EMPTY_STRING));
    sb.append(SINGLE_WHITE_SPACE);
    sb.append(System.getProperty(OS_VERSION));
    sb.append(FORWARD_SLASH);
    sb.append(System.getProperty(OS_ARCH));
    sb.append(SEMICOLON);

    appendIfNotEmpty(sb, sslProviderName, true);
    appendIfNotEmpty(sb,
        ExtensionHelper.getUserAgentSuffix(tokenProvider, EMPTY_STRING), true);

    sb.append(SINGLE_WHITE_SPACE);
    sb.append(abfsConfiguration.getClusterName());
    sb.append(FORWARD_SLASH);
    sb.append(abfsConfiguration.getClusterType());

    sb.append(")");

    appendIfNotEmpty(sb, abfsConfiguration.getCustomUserAgentPrefix(), false);

    return String.format(Locale.ROOT, sb.toString());
  }

  private void appendIfNotEmpty(StringBuilder sb, String regEx,
      boolean shouldAppendSemiColon) {
    if (regEx == null || regEx.trim().isEmpty()) {
      return;
    }
    sb.append(SINGLE_WHITE_SPACE);
    sb.append(regEx);
    if (shouldAppendSemiColon) {
      sb.append(SEMICOLON);
    }
  }

  @VisibleForTesting
  URL getBaseUrl() {
    return baseUrl;
  }

  @VisibleForTesting
  public SASTokenProvider getSasTokenProvider() {
    return this.sasTokenProvider;
  }

  /**
   * Getter for abfsCounters from AbfsClient.
   * @return AbfsCounters instance.
   */
  protected AbfsCounters getAbfsCounters() {
    return abfsCounters;
  }

  public int getNumLeaseThreads() {
    return abfsConfiguration.getNumLeaseThreads();
  }

  public <V> ListenableScheduledFuture<V> schedule(Callable<V> callable, long delay,
      TimeUnit timeUnit) {
    return executorService.schedule(callable, delay, timeUnit);
  }

  public ListenableFuture<?> submit(Runnable runnable) {
    return executorService.submit(runnable);
  }

  public <V> void addCallback(ListenableFuture<V> future, FutureCallback<V> callback) {
    Futures.addCallback(future, callback, executorService);
  }

  @VisibleForTesting
  protected AbfsRestOperation executeFastpathRead(String path,
      ReadRequestParameters reqParams,
      URL url,
      List<AbfsHttpHeader> requestHeaders,
      byte[] buffer,
      String sasTokenForReuse) throws AzureBlobFileSystemException {
    final AbfsRestIODataParameters ioDataParams = new AbfsRestIODataParameters(buffer,
        reqParams.getBufferOffset(),
        reqParams.getReadLength(),
        reqParams.getFastpathFileHandle());
    final AbfsRestOperation op = new AbfsRestOperation(
        AbfsRestOperationType.FastpathRead,
        this,
        HTTP_METHOD_GET,
        url,
        requestHeaders,
        ioDataParams,
        sasTokenForReuse);
    op.setFastpathRequestStatus(reqParams.getFastpathStatus());
    try {
      op.execute();
      return op;
    } catch (AbfsFastpathException ex) {
      // Fastpath threw irrecoverable exception
        reqParams.setMode(Mode.HTTP_CONNECTION_MODE);
        if (ex.getCause() instanceof FastpathRequestException) {
          reqParams.setFastpathStatus(FastpathStatus.REQ_FAIL_REST_FALLBACK);
        } else {
          reqParams.setFastpathStatus(FastpathStatus.CONN_FAIL_REST_FALLBACK);
        }

        return read(path, buffer, op.getSasToken(), reqParams);
      }
  }

  @VisibleForTesting
  protected AbfsRestOperation executeFastpathOpen(URL url,
      List<AbfsHttpHeader> requestHeaders,
      String sasTokenForReuse) throws AzureBlobFileSystemException {
    final AbfsRestOperation op = new AbfsRestOperation(
        AbfsRestOperationType.FastpathOpen,
        this,
        HTTP_METHOD_GET,
        url,
        requestHeaders,
        sasTokenForReuse);
    op.execute();
    return op;
  }

  @VisibleForTesting
  protected AbfsRestOperation executeFastpathClose(URL url,
      List<AbfsHttpHeader> requestHeaders,
      String sasTokenForReuse,
      String fastpathFileHandle) throws AzureBlobFileSystemException {
    final AbfsRestOperation op = new AbfsRestOperation(
        AbfsRestOperationType.FastpathClose,
        this,
        HTTP_METHOD_GET,
        url,
        requestHeaders,
        sasTokenForReuse,
        fastpathFileHandle);
    op.execute();
    return op;
  }

   @VisibleForTesting
   protected AbfsConfiguration getAbfsConfiguration() {
    return abfsConfiguration;
   }

  @VisibleForTesting
  protected AbfsClientContext getAbfsClientContext() {
    return abfsClientContext;
  }

  @VisibleForTesting
  protected AccessTokenProvider getTokenProvider() {
    return tokenProvider;
  }
}<|MERGE_RESOLUTION|>--- conflicted
+++ resolved
@@ -754,8 +754,7 @@
     return op;
   }
 
-<<<<<<< HEAD
-  public AbfsRestOperation fastPathOpen(final String path, final String eTag)
+  public AbfsRestOperation fastPathOpen(final String path, final String eTag, final TracingContext tracingContext)
       throws AzureBlobFileSystemException {
     final List<AbfsHttpHeader> requestHeaders = createDefaultHeaders();
     requestHeaders.add(new AbfsHttpHeader(IF_MATCH, eTag));
@@ -766,23 +765,13 @@
 
     final URL url = createRequestUrl(path, abfsUriQueryBuilder.toString());
 
-    return executeFastpathOpen(url, requestHeaders, sasTokenForReuse);
-  }
-
-  public AbfsRestOperation fastPathClose(final String path, final String eTag, final String fastpathFileHandle)
+    return executeFastpathOpen(url, requestHeaders, sasTokenForReuse, tracingContext);
+  }
+
+  public AbfsRestOperation fastPathClose(final String path, final String eTag, final String fastpathFileHandle, final TracingContext tracingContext)
       throws AzureBlobFileSystemException {
     final List<AbfsHttpHeader> requestHeaders = createDefaultHeaders();
-=======
-  public AbfsRestOperation read(final String path, final long position, final byte[] buffer, final int bufferOffset,
-                                final int bufferLength, final String eTag, String cachedSasToken,
-      TracingContext tracingContext) throws AzureBlobFileSystemException {
-    final List<AbfsHttpHeader> requestHeaders = createDefaultHeaders();
-    addCustomerProvidedKeyHeaders(requestHeaders);
-    requestHeaders.add(new AbfsHttpHeader(RANGE,
-            String.format("bytes=%d-%d", position, position + bufferLength - 1)));
->>>>>>> 35570e41
     requestHeaders.add(new AbfsHttpHeader(IF_MATCH, eTag));
-
     final AbfsUriQueryBuilder abfsUriQueryBuilder = createDefaultUriQueryBuilder();
     // AbfsInputStream/AbfsOutputStream reuse SAS tokens for better performance
     String sasTokenForReuse = appendSASTokenToQuery(path, SASTokenProvider.READ_OPERATION,
@@ -790,14 +779,15 @@
 
     final URL url = createRequestUrl(path, abfsUriQueryBuilder.toString());
 
-    return executeFastpathClose(url, requestHeaders, sasTokenForReuse, fastpathFileHandle);
+    return executeFastpathClose(url, requestHeaders, sasTokenForReuse, fastpathFileHandle, tracingContext);
 
   }
 
   public AbfsRestOperation read( String path,
       byte[] buffer,
       String cachedSasToken,
-      ReadRequestParameters reqParams) throws AzureBlobFileSystemException {
+      ReadRequestParameters reqParams,
+      TracingContext tracingContext) throws AzureBlobFileSystemException {
     final List<AbfsHttpHeader> requestHeaders = createDefaultHeaders();
     long position = reqParams.getStoreFilePosition();
     requestHeaders.add(new AbfsHttpHeader(RANGE,
@@ -812,13 +802,12 @@
         abfsUriQueryBuilder, cachedSasToken);
 
     final URL url = createRequestUrl(path, abfsUriQueryBuilder.toString());
-<<<<<<< HEAD
 
     AbfsRestOperation op = null;
 
     if (reqParams.getMode() == Mode.FASTPATH_CONNECTION_MODE) {
       op = executeFastpathRead(path, reqParams, url, requestHeaders, buffer,
-          sasTokenForReuse);
+          sasTokenForReuse, tracingContext);
     } else {
       final AbfsRestIODataParameters ioDataParams = new AbfsRestIODataParameters(buffer,
           reqParams.getBufferOffset(),
@@ -831,24 +820,12 @@
           requestHeaders,
           ioDataParams,
           sasTokenForReuse);
-      if (reqParams.getFastpathStatus() != FastpathStatus.FASTPATH_DISABLED) {
-        op.setFastpathRequestStatus(reqParams.getFastpathStatus());
-      }
-
-      op.execute();
-    }
-=======
-    final AbfsRestOperation op = new AbfsRestOperation(
-            AbfsRestOperationType.ReadFile,
-            this,
-            HTTP_METHOD_GET,
-            url,
-            requestHeaders,
-            buffer,
-            bufferOffset,
-            bufferLength, sasTokenForReuse);
-    op.execute(tracingContext);
->>>>>>> 35570e41
+//      if (reqParams.getFastpathStatus() != FastpathStatus.FASTPATH_DISABLED) {
+//        tracingContext.setFastpathStatus(reqParams.getFastpathStatus());
+//      }
+
+      op.execute(tracingContext);
+    }
 
     return op;
   }
@@ -1289,7 +1266,8 @@
       URL url,
       List<AbfsHttpHeader> requestHeaders,
       byte[] buffer,
-      String sasTokenForReuse) throws AzureBlobFileSystemException {
+      String sasTokenForReuse,
+      TracingContext tracingContext) throws AzureBlobFileSystemException {
     final AbfsRestIODataParameters ioDataParams = new AbfsRestIODataParameters(buffer,
         reqParams.getBufferOffset(),
         reqParams.getReadLength(),
@@ -1302,27 +1280,28 @@
         requestHeaders,
         ioDataParams,
         sasTokenForReuse);
-    op.setFastpathRequestStatus(reqParams.getFastpathStatus());
+    //tracingContext.setFastpathStatus(reqParams.getFastpathStatus());
     try {
-      op.execute();
+      op.execute(tracingContext);
       return op;
     } catch (AbfsFastpathException ex) {
       // Fastpath threw irrecoverable exception
         reqParams.setMode(Mode.HTTP_CONNECTION_MODE);
         if (ex.getCause() instanceof FastpathRequestException) {
-          reqParams.setFastpathStatus(FastpathStatus.REQ_FAIL_REST_FALLBACK);
+          tracingContext.setFastpathStatus(FastpathStatus.REQ_FAIL_REST_FALLBACK);
         } else {
-          reqParams.setFastpathStatus(FastpathStatus.CONN_FAIL_REST_FALLBACK);
+          tracingContext.setFastpathStatus(FastpathStatus.CONN_FAIL_REST_FALLBACK);
         }
 
-        return read(path, buffer, op.getSasToken(), reqParams);
+        return read(path, buffer, op.getSasToken(), reqParams, tracingContext);
       }
   }
 
   @VisibleForTesting
   protected AbfsRestOperation executeFastpathOpen(URL url,
       List<AbfsHttpHeader> requestHeaders,
-      String sasTokenForReuse) throws AzureBlobFileSystemException {
+      String sasTokenForReuse,
+      TracingContext tracingContext) throws AzureBlobFileSystemException {
     final AbfsRestOperation op = new AbfsRestOperation(
         AbfsRestOperationType.FastpathOpen,
         this,
@@ -1330,7 +1309,7 @@
         url,
         requestHeaders,
         sasTokenForReuse);
-    op.execute();
+    op.execute(tracingContext);
     return op;
   }
 
@@ -1338,7 +1317,8 @@
   protected AbfsRestOperation executeFastpathClose(URL url,
       List<AbfsHttpHeader> requestHeaders,
       String sasTokenForReuse,
-      String fastpathFileHandle) throws AzureBlobFileSystemException {
+      String fastpathFileHandle,
+      TracingContext tracingContext) throws AzureBlobFileSystemException {
     final AbfsRestOperation op = new AbfsRestOperation(
         AbfsRestOperationType.FastpathClose,
         this,
@@ -1347,7 +1327,7 @@
         requestHeaders,
         sasTokenForReuse,
         fastpathFileHandle);
-    op.execute();
+    op.execute(tracingContext);
     return op;
   }
 
