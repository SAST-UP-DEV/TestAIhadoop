/**
 * Licensed to the Apache Software Foundation (ASF) under one
 * or more contributor license agreements.  See the NOTICE file
 * distributed with this work for additional information
 * regarding copyright ownership.  The ASF licenses this file
 * to you under the Apache License, Version 2.0 (the
 * "License"); you may not use this file except in compliance
 * with the License.  You may obtain a copy of the License at
 *
 *     http://www.apache.org/licenses/LICENSE-2.0
 *
 * Unless required by applicable law or agreed to in writing, software
 * distributed under the License is distributed on an "AS IS" BASIS,
 * WITHOUT WARRANTIES OR CONDITIONS OF ANY KIND, either express or implied.
 * See the License for the specific language governing permissions and
 * limitations under the License.
 */

package org.apache.hadoop.fs.azurebfs;

import java.io.File;
import java.io.FileNotFoundException;
import java.io.IOException;
import java.io.InputStream;
import java.io.OutputStream;
import java.net.HttpURLConnection;
import java.net.URI;
import java.net.URISyntaxException;
import java.nio.file.AccessDeniedException;
import java.time.Duration;
import java.util.Hashtable;
import java.util.List;
import java.util.ArrayList;
import java.util.EnumSet;
import java.util.Map;
import java.util.Optional;
import java.util.UUID;
import java.util.concurrent.Callable;
import java.util.concurrent.CompletableFuture;
import java.util.concurrent.ExecutionException;
import java.util.concurrent.ExecutorService;
import java.util.concurrent.Executors;
import java.util.concurrent.Future;
import javax.annotation.Nullable;

import org.apache.commons.lang3.StringUtils;
import org.apache.hadoop.classification.VisibleForTesting;
import org.apache.hadoop.fs.impl.BackReference;
import org.apache.hadoop.security.ProviderUtils;
import org.apache.hadoop.util.Preconditions;
import org.slf4j.Logger;
import org.slf4j.LoggerFactory;
import org.apache.commons.lang3.ArrayUtils;
import org.apache.commons.lang3.tuple.Pair;
import org.apache.hadoop.classification.InterfaceAudience;
import org.apache.hadoop.fs.azurebfs.commit.ResilientCommitByRename;
import org.apache.hadoop.fs.azurebfs.services.AbfsClient;
import org.apache.hadoop.fs.azurebfs.services.AbfsListStatusRemoteIterator;
import org.apache.hadoop.fs.RemoteIterator;
import org.apache.hadoop.classification.InterfaceStability;
import org.apache.hadoop.conf.Configuration;
import org.apache.hadoop.fs.BlockLocation;
import org.apache.hadoop.fs.CommonPathCapabilities;
import org.apache.hadoop.fs.CreateFlag;
import org.apache.hadoop.fs.FSDataInputStream;
import org.apache.hadoop.fs.FSDataOutputStream;
import org.apache.hadoop.fs.FileAlreadyExistsException;
import org.apache.hadoop.fs.FileStatus;
import org.apache.hadoop.fs.FileSystem;
import org.apache.hadoop.fs.LocatedFileStatus;
import org.apache.hadoop.fs.Path;
import org.apache.hadoop.fs.PathIOException;
import org.apache.hadoop.fs.PathFilter;
import org.apache.hadoop.fs.XAttrSetFlag;
import org.apache.hadoop.fs.azurebfs.constants.AbfsHttpConstants;
import org.apache.hadoop.fs.azurebfs.constants.FileSystemConfigurations;
import org.apache.hadoop.fs.azurebfs.constants.FileSystemUriSchemes;
import org.apache.hadoop.fs.azurebfs.constants.FSOperationType;
import org.apache.hadoop.fs.azurebfs.contracts.exceptions.AbfsRestOperationException;
import org.apache.hadoop.fs.azurebfs.contracts.exceptions.AzureBlobFileSystemException;
import org.apache.hadoop.fs.azurebfs.contracts.exceptions.FileSystemOperationUnhandledException;
import org.apache.hadoop.fs.azurebfs.contracts.exceptions.InvalidUriAuthorityException;
import org.apache.hadoop.fs.azurebfs.contracts.exceptions.InvalidUriException;
import org.apache.hadoop.fs.azurebfs.contracts.exceptions.SASTokenProviderException;
import org.apache.hadoop.fs.azurebfs.contracts.services.AzureServiceErrorCode;
import org.apache.hadoop.fs.azurebfs.security.AbfsDelegationTokenManager;
import org.apache.hadoop.fs.azurebfs.services.AbfsCounters;
import org.apache.hadoop.fs.azurebfs.services.AbfsLocatedFileStatus;
import org.apache.hadoop.fs.azurebfs.utils.Listener;
import org.apache.hadoop.fs.azurebfs.utils.TracingContext;
import org.apache.hadoop.fs.azurebfs.utils.TracingHeaderFormat;
import org.apache.hadoop.fs.impl.AbstractFSBuilderImpl;
import org.apache.hadoop.fs.impl.OpenFileParameters;
import org.apache.hadoop.fs.permission.AclEntry;
import org.apache.hadoop.fs.permission.AclStatus;
import org.apache.hadoop.fs.permission.FsAction;
import org.apache.hadoop.fs.permission.FsPermission;
import org.apache.hadoop.fs.statistics.IOStatistics;
import org.apache.hadoop.fs.statistics.IOStatisticsSource;
import org.apache.hadoop.fs.store.DataBlocks;
import org.apache.hadoop.io.IOUtils;
import org.apache.hadoop.security.AccessControlException;
import org.apache.hadoop.security.token.Token;
import org.apache.hadoop.security.UserGroupInformation;
import org.apache.hadoop.util.RateLimiting;
import org.apache.hadoop.util.RateLimitingFactory;
import org.apache.hadoop.util.functional.RemoteIterators;
import org.apache.hadoop.util.DurationInfo;
import org.apache.hadoop.util.LambdaUtils;
import org.apache.hadoop.util.Progressable;

import static java.net.HttpURLConnection.HTTP_CONFLICT;
import static org.apache.hadoop.fs.CommonConfigurationKeys.IOSTATISTICS_LOGGING_LEVEL;
import static org.apache.hadoop.fs.CommonConfigurationKeys.IOSTATISTICS_LOGGING_LEVEL_DEFAULT;
import static org.apache.hadoop.fs.Options.OpenFileOptions.FS_OPTION_OPENFILE_STANDARD_OPTIONS;
import static org.apache.hadoop.fs.azurebfs.AbfsStatistic.*;
import static org.apache.hadoop.fs.azurebfs.constants.AbfsHttpConstants.CPK_IN_NON_HNS_ACCOUNT_ERROR_MESSAGE;
import static org.apache.hadoop.fs.azurebfs.constants.ConfigurationKeys.DATA_BLOCKS_BUFFER;
import static org.apache.hadoop.fs.azurebfs.constants.ConfigurationKeys.FS_AZURE_BLOCK_UPLOAD_ACTIVE_BLOCKS;
import static org.apache.hadoop.fs.azurebfs.constants.ConfigurationKeys.FS_AZURE_BLOCK_UPLOAD_BUFFER_DIR;
import static org.apache.hadoop.fs.azurebfs.constants.FileSystemConfigurations.BLOCK_UPLOAD_ACTIVE_BLOCKS_DEFAULT;
import static org.apache.hadoop.fs.azurebfs.constants.FileSystemConfigurations.DATA_BLOCKS_BUFFER_DEFAULT;
import static org.apache.hadoop.fs.azurebfs.constants.InternalConstants.CAPABILITY_SAFE_READAHEAD;
import static org.apache.hadoop.fs.azurebfs.services.AbfsErrors.ERR_CREATE_ON_ROOT;
import static org.apache.hadoop.fs.impl.PathCapabilitiesSupport.validatePathCapabilityArgs;
import static org.apache.hadoop.fs.statistics.IOStatisticsLogging.logIOStatisticsAtLevel;
import static org.apache.hadoop.util.functional.RemoteIterators.filteringRemoteIterator;
import static org.apache.hadoop.util.functional.RemoteIterators.mappingRemoteIterator;

/**
 * A {@link org.apache.hadoop.fs.FileSystem} for reading and writing files stored on <a
 * href="http://store.azure.com/">Windows Azure</a>
 */
@InterfaceStability.Evolving
public class AzureBlobFileSystem extends FileSystem
    implements IOStatisticsSource {
  public static final Logger LOG = LoggerFactory.getLogger(AzureBlobFileSystem.class);
  private URI uri;
  private Path workingDir;
  private AzureBlobFileSystemStore abfsStore;
  private boolean isClosed;
  private final String fileSystemId = UUID.randomUUID().toString();

  private boolean delegationTokenEnabled = false;
  private AbfsDelegationTokenManager delegationTokenManager;
  private AbfsCounters abfsCounters;
  private String clientCorrelationId;
  private TracingHeaderFormat tracingHeaderFormat;
  private Listener listener;

  /** Name of blockFactory to be used by AbfsOutputStream. */
  private String blockOutputBuffer;
  /** BlockFactory instance to be used. */
  private DataBlocks.BlockFactory blockFactory;
  /** Maximum Active blocks per OutputStream. */
  private int blockOutputActiveBlocks;

  /** Rate limiting for operations which use it to throttle their IO. */
  private RateLimiting rateLimiting;

  /** Storing full path uri for better logging. */
  private URI fullPathUri;

  @Override
  public void initialize(URI uri, Configuration configuration)
      throws IOException {
    configuration = ProviderUtils.excludeIncompatibleCredentialProviders(
        configuration, AzureBlobFileSystem.class);
    uri = ensureAuthority(uri, configuration);
    super.initialize(uri, configuration);
    setConf(configuration);

    LOG.debug("Initializing AzureBlobFileSystem for {}", uri);
    this.fullPathUri = uri;
    this.uri = URI.create(uri.getScheme() + "://" + uri.getAuthority());
    abfsCounters = new AbfsCountersImpl(uri);
    // name of the blockFactory to be used.
    this.blockOutputBuffer = configuration.getTrimmed(DATA_BLOCKS_BUFFER,
        DATA_BLOCKS_BUFFER_DEFAULT);
    // blockFactory used for this FS instance.
    this.blockFactory =
        DataBlocks.createFactory(FS_AZURE_BLOCK_UPLOAD_BUFFER_DIR,
            configuration, blockOutputBuffer);
    this.blockOutputActiveBlocks =
        configuration.getInt(FS_AZURE_BLOCK_UPLOAD_ACTIVE_BLOCKS,
            BLOCK_UPLOAD_ACTIVE_BLOCKS_DEFAULT);
    if (blockOutputActiveBlocks < 1) {
      blockOutputActiveBlocks = 1;
    }

    // AzureBlobFileSystemStore with params in builder.
    AzureBlobFileSystemStore.AzureBlobFileSystemStoreBuilder
        systemStoreBuilder =
        new AzureBlobFileSystemStore.AzureBlobFileSystemStoreBuilder()
            .withUri(uri)
            .withSecureScheme(this.isSecureScheme())
            .withConfiguration(configuration)
            .withAbfsCounters(abfsCounters)
            .withBlockFactory(blockFactory)
            .withBlockOutputActiveBlocks(blockOutputActiveBlocks)
            .withBackReference(new BackReference(this))
            .build();

    this.abfsStore = new AzureBlobFileSystemStore(systemStoreBuilder);
    LOG.trace("AzureBlobFileSystemStore init complete");

    final AbfsConfiguration abfsConfiguration = abfsStore
        .getAbfsConfiguration();
    clientCorrelationId = TracingContext.validateClientCorrelationID(
        abfsConfiguration.getClientCorrelationId());
    tracingHeaderFormat = abfsConfiguration.getTracingHeaderFormat();
    this.setWorkingDirectory(this.getHomeDirectory());

    TracingContext tracingContext = new TracingContext(clientCorrelationId,
            fileSystemId, FSOperationType.CREATE_FILESYSTEM, tracingHeaderFormat, listener);
    if (abfsConfiguration.getCreateRemoteFileSystemDuringInitialization()) {
      if (this.tryGetFileStatus(new Path(AbfsHttpConstants.ROOT_PATH), tracingContext) == null) {
        try {
          this.createFileSystem(tracingContext);
        } catch (AzureBlobFileSystemException ex) {
          checkException(null, ex, AzureServiceErrorCode.FILE_SYSTEM_ALREADY_EXISTS);
        }
      }
    }

<<<<<<< HEAD
    // Validate the service type configured in the URI is valid for account type used.
    abfsStore.validateConfiguredServiceType(new TracingContext(clientCorrelationId,
        fileSystemId, FSOperationType.INIT, tracingHeaderFormat, listener));
=======
    /*
     * Non-hierarchical-namespace account can not have a customer-provided-key(CPK).
     * Fail initialization of filesystem if the configs are provided. CPK is of
     * two types: GLOBAL_KEY, and ENCRYPTION_CONTEXT.
     */
    if ((isEncryptionContextCPK(abfsConfiguration) || isGlobalKeyCPK(
        abfsConfiguration))
        && !getIsNamespaceEnabled(
        new TracingContext(clientCorrelationId, fileSystemId,
            FSOperationType.CREATE_FILESYSTEM, tracingHeaderFormat,
            listener))) {
      /*
       * Close the filesystem gracefully before throwing exception. Graceful close
       * will ensure that all resources are released properly.
       */
      close();
      throw new PathIOException(uri.getPath(),
          CPK_IN_NON_HNS_ACCOUNT_ERROR_MESSAGE);
    }
>>>>>>> 2e1deee8

    LOG.trace("Initiate check for delegation token manager");
    if (UserGroupInformation.isSecurityEnabled()) {
      this.delegationTokenEnabled = abfsConfiguration.isDelegationTokenManagerEnabled();

      if (this.delegationTokenEnabled) {
        LOG.debug("Initializing DelegationTokenManager for {}", uri);
        this.delegationTokenManager = abfsConfiguration.getDelegationTokenManager();
        delegationTokenManager.bind(getUri(), configuration);
        LOG.debug("Created DelegationTokenManager {}", delegationTokenManager);
      }
    }

    rateLimiting = RateLimitingFactory.create(abfsConfiguration.getRateLimit());
    LOG.debug("Initializing AzureBlobFileSystem for {} complete", uri);
  }

  private boolean isGlobalKeyCPK(final AbfsConfiguration abfsConfiguration) {
    return StringUtils.isNotEmpty(
        abfsConfiguration.getEncodedClientProvidedEncryptionKey());
  }

  private boolean isEncryptionContextCPK(final AbfsConfiguration abfsConfiguration) {
    return abfsConfiguration.createEncryptionContextProvider() != null;
  }

  @Override
  public String toString() {
    final StringBuilder sb = new StringBuilder(
        "AzureBlobFileSystem{");
    sb.append("uri=").append(fullPathUri);
    sb.append(", user='").append(abfsStore.getUser()).append('\'');
    sb.append(", primaryUserGroup='").append(abfsStore.getPrimaryGroup()).append('\'');
    sb.append("[" + CAPABILITY_SAFE_READAHEAD + "]");
    sb.append('}');
    return sb.toString();
  }

  public boolean isSecureScheme() {
    return false;
  }

  @Override
  public URI getUri() {
    return this.uri;
  }

  public void registerListener(Listener listener1) {
    listener = listener1;
  }

  @Override
  public FSDataInputStream open(final Path path, final int bufferSize) throws IOException {
    LOG.debug("AzureBlobFileSystem.open path: {} bufferSize: {}", path, bufferSize);
    // bufferSize is unused.
    return open(path, Optional.empty());
  }

  private FSDataInputStream open(final Path path,
      final Optional<OpenFileParameters> parameters) throws IOException {
    statIncrement(CALL_OPEN);
    Path qualifiedPath = makeQualified(path);

    try {
      TracingContext tracingContext = new TracingContext(clientCorrelationId,
          fileSystemId, FSOperationType.OPEN, tracingHeaderFormat, listener);
      InputStream inputStream = getAbfsStore()
          .openFileForRead(qualifiedPath, parameters, statistics, tracingContext);
      return new FSDataInputStream(inputStream);
    } catch (AzureBlobFileSystemException ex) {
      checkException(path, ex);
      return null;
    }
  }

  /**
   * Takes config and other options through
   * {@link org.apache.hadoop.fs.impl.OpenFileParameters}. Ensure that
   * FileStatus entered is up-to-date, as it will be used to create the
   * InputStream (with info such as contentLength, eTag)
   * @param path The location of file to be opened
   * @param parameters OpenFileParameters instance; can hold FileStatus,
   *                   Configuration, bufferSize and mandatoryKeys
   */
  @Override
  protected CompletableFuture<FSDataInputStream> openFileWithOptions(
      final Path path, final OpenFileParameters parameters) throws IOException {
    LOG.debug("AzureBlobFileSystem.openFileWithOptions path: {}", path);
    AbstractFSBuilderImpl.rejectUnknownMandatoryKeys(
        parameters.getMandatoryKeys(),
        FS_OPTION_OPENFILE_STANDARD_OPTIONS,
        "for " + path);
    return LambdaUtils.eval(
        new CompletableFuture<>(), () ->
            open(path, Optional.of(parameters)));
  }

  @Override
  public FSDataOutputStream create(final Path f,
      final FsPermission permission,
      final boolean overwrite,
      final int bufferSize,
      final short replication,
      final long blockSize,
      final Progressable progress) throws IOException {
    LOG.debug("AzureBlobFileSystem.create path: {} permission: {} overwrite: {} bufferSize: {}",
        f,
        permission,
        overwrite,
        blockSize);

    statIncrement(CALL_CREATE);
    trailingPeriodCheck(f);
    if (f.isRoot()) {
      throw new AbfsRestOperationException(HTTP_CONFLICT,
          AzureServiceErrorCode.PATH_CONFLICT.getErrorCode(),
          ERR_CREATE_ON_ROOT,
          null);
    }

    Path qualifiedPath = makeQualified(f);

    try {
      TracingContext tracingContext = new TracingContext(clientCorrelationId,
          fileSystemId, FSOperationType.CREATE, overwrite, tracingHeaderFormat, listener);
      OutputStream outputStream = getAbfsStore().createFile(qualifiedPath, statistics, overwrite,
          permission == null ? FsPermission.getFileDefault() : permission,
          FsPermission.getUMask(getConf()), tracingContext);
      statIncrement(FILES_CREATED);
      return new FSDataOutputStream(outputStream, statistics);
    } catch (AzureBlobFileSystemException ex) {
      checkException(f, ex);
      return null;
    }
  }

  @Override
  @SuppressWarnings("deprecation")
  public FSDataOutputStream createNonRecursive(final Path f, final FsPermission permission,
      final boolean overwrite, final int bufferSize, final short replication, final long blockSize,
      final Progressable progress) throws IOException {

    statIncrement(CALL_CREATE_NON_RECURSIVE);
    if (f.isRoot()) {
      throw new AbfsRestOperationException(HTTP_CONFLICT,
          AzureServiceErrorCode.PATH_CONFLICT.getErrorCode(),
          ERR_CREATE_ON_ROOT,
          null);
    }
    final Path parent = f.getParent();
    TracingContext tracingContext = new TracingContext(clientCorrelationId,
        fileSystemId, FSOperationType.CREATE_NON_RECURSIVE, tracingHeaderFormat,
        listener);
    final FileStatus parentFileStatus = tryGetFileStatus(parent, tracingContext);

    if (parentFileStatus == null) {
      throw new FileNotFoundException("Cannot create file "
          + f.getName() + " because parent folder does not exist.");
    }

    return create(f, permission, overwrite, bufferSize, replication, blockSize, progress);
  }

  @Override
  @SuppressWarnings("deprecation")
  public FSDataOutputStream createNonRecursive(final Path f,
      final FsPermission permission,
      final EnumSet<CreateFlag> flags,
      final int bufferSize,
      final short replication,
      final long blockSize,
      final Progressable progress) throws IOException {

    // Check if file should be appended or overwritten. Assume that the file
    // is overwritten on if the CREATE and OVERWRITE create flags are set.
    final EnumSet<CreateFlag> createflags =
        EnumSet.of(CreateFlag.CREATE, CreateFlag.OVERWRITE);
    final boolean overwrite = flags.containsAll(createflags);

    // Delegate the create non-recursive call.
    return this.createNonRecursive(f, permission, overwrite,
        bufferSize, replication, blockSize, progress);
  }

  @Override
  @SuppressWarnings("deprecation")
  public FSDataOutputStream createNonRecursive(final Path f,
      final boolean overwrite, final int bufferSize, final short replication, final long blockSize,
      final Progressable progress) throws IOException {
    return this.createNonRecursive(f, FsPermission.getFileDefault(),
        overwrite, bufferSize, replication, blockSize, progress);
  }

  @Override
  public FSDataOutputStream append(final Path f, final int bufferSize, final Progressable progress)
      throws IOException {
    LOG.debug(
        "AzureBlobFileSystem.append path: {} bufferSize: {}",
        f.toString(),
        bufferSize);
    statIncrement(CALL_APPEND);
    Path qualifiedPath = makeQualified(f);

    try {
      TracingContext tracingContext = new TracingContext(clientCorrelationId,
          fileSystemId, FSOperationType.APPEND, tracingHeaderFormat,
          listener);
      OutputStream outputStream = abfsStore
          .openFileForWrite(qualifiedPath, statistics, false, tracingContext);
      return new FSDataOutputStream(outputStream, statistics);
    } catch (AzureBlobFileSystemException ex) {
      checkException(f, ex);
      return null;
    }
  }

  public boolean rename(final Path src, final Path dst) throws IOException {
    LOG.debug("AzureBlobFileSystem.rename src: {} dst: {}", src, dst);
    statIncrement(CALL_RENAME);

    trailingPeriodCheck(dst);

    Path parentFolder = src.getParent();
    if (parentFolder == null) {
      return false;
    }
    Path qualifiedSrcPath = makeQualified(src);
    Path qualifiedDstPath = makeQualified(dst);

    TracingContext tracingContext = new TracingContext(clientCorrelationId,
        fileSystemId, FSOperationType.RENAME, true, tracingHeaderFormat,
        listener);
    // rename under same folder;
    if (makeQualified(parentFolder).equals(qualifiedDstPath)) {
      return tryGetFileStatus(qualifiedSrcPath, tracingContext) != null;
    }

    FileStatus dstFileStatus = null;
    if (qualifiedSrcPath.equals(qualifiedDstPath)) {
      // rename to itself
      // - if it doesn't exist, return false
      // - if it is file, return true
      // - if it is dir, return false.
      dstFileStatus = tryGetFileStatus(qualifiedDstPath, tracingContext);
      if (dstFileStatus == null) {
        return false;
      }
      return dstFileStatus.isDirectory() ? false : true;
    }

    // Non-HNS account need to check dst status on driver side.
    if (!getIsNamespaceEnabled(tracingContext) && dstFileStatus == null) {
      dstFileStatus = tryGetFileStatus(qualifiedDstPath, tracingContext);
    }

    try {
      String sourceFileName = src.getName();
      Path adjustedDst = dst;

      if (dstFileStatus != null) {
        if (!dstFileStatus.isDirectory()) {
          return qualifiedSrcPath.equals(qualifiedDstPath);
        }
        adjustedDst = new Path(dst, sourceFileName);
      }

      qualifiedDstPath = makeQualified(adjustedDst);

      abfsStore.rename(qualifiedSrcPath, qualifiedDstPath, tracingContext, null);
      return true;
    } catch (AzureBlobFileSystemException ex) {
      LOG.debug("Rename operation failed. ", ex);
      checkException(
          src,
          ex,
          AzureServiceErrorCode.PATH_ALREADY_EXISTS,
          AzureServiceErrorCode.INVALID_RENAME_SOURCE_PATH,
          AzureServiceErrorCode.SOURCE_PATH_NOT_FOUND,
          AzureServiceErrorCode.INVALID_SOURCE_OR_DESTINATION_RESOURCE_TYPE,
          AzureServiceErrorCode.RENAME_DESTINATION_PARENT_PATH_NOT_FOUND,
          AzureServiceErrorCode.INTERNAL_OPERATION_ABORT);
      return false;
    }

  }

  /**
   * Private method to create resilient commit support.
   * @return a new instance
   * @param path destination path
   * @throws IOException problem probing store capabilities
   * @throws UnsupportedOperationException if the store lacks this support
   */
  @InterfaceAudience.Private
  public ResilientCommitByRename createResilientCommitSupport(final Path path)
      throws IOException {

    if (!hasPathCapability(path,
        CommonPathCapabilities.ETAGS_PRESERVED_IN_RENAME)) {
      throw new UnsupportedOperationException(
          "Resilient commit support not available for " + path);
    }
    return new ResilientCommitByRenameImpl();
  }

  /**
   * Resilient commit support.
   * Provided as a nested class to avoid contaminating the
   * FS instance with too many private methods which end up
   * being used widely (as has happened to the S3A FS)
   */
  public class ResilientCommitByRenameImpl implements ResilientCommitByRename {

    /**
     * Perform the rename.
     * This will be rate limited, as well as able to recover
     * from rename errors if the etag was passed in.
     * @param source path to source file
     * @param dest destination of rename.
     * @param sourceEtag etag of source file. may be null or empty
     * @return the outcome of the operation
     * @throws IOException any rename failure which was not recovered from.
     */
    public Pair<Boolean, Duration> commitSingleFileByRename(
        final Path source,
        final Path dest,
        @Nullable final String sourceEtag) throws IOException {

      LOG.debug("renameFileWithEtag source: {} dest: {} etag {}", source, dest, sourceEtag);
      statIncrement(CALL_RENAME);

      trailingPeriodCheck(dest);
      Path qualifiedSrcPath = makeQualified(source);
      Path qualifiedDstPath = makeQualified(dest);

      TracingContext tracingContext = new TracingContext(clientCorrelationId,
          fileSystemId, FSOperationType.RENAME, true, tracingHeaderFormat,
          listener);

      if (qualifiedSrcPath.equals(qualifiedDstPath)) {
        // rename to itself is forbidden
        throw new PathIOException(qualifiedSrcPath.toString(), "cannot rename object onto self");
      }

      // acquire one IO permit
      final Duration waitTime = rateLimiting.acquire(1);

      try {
        final boolean recovered = abfsStore.rename(qualifiedSrcPath,
            qualifiedDstPath, tracingContext, sourceEtag);
        return Pair.of(recovered, waitTime);
      } catch (AzureBlobFileSystemException ex) {
        LOG.debug("Rename operation failed. ", ex);
        checkException(source, ex);
        // never reached
        return null;
      }

    }
  }

  @Override
  public boolean delete(final Path f, final boolean recursive) throws IOException {
    LOG.debug(
        "AzureBlobFileSystem.delete path: {} recursive: {}", f.toString(), recursive);
    statIncrement(CALL_DELETE);
    Path qualifiedPath = makeQualified(f);

    if (f.isRoot()) {
      if (!recursive) {
        return false;
      }

      return deleteRoot();
    }

    try {
      TracingContext tracingContext = new TracingContext(clientCorrelationId,
          fileSystemId, FSOperationType.DELETE, tracingHeaderFormat,
          listener);
      abfsStore.delete(qualifiedPath, recursive, tracingContext);
      return true;
    } catch (AzureBlobFileSystemException ex) {
      checkException(f, ex, AzureServiceErrorCode.PATH_NOT_FOUND);
      return false;
    }

  }

  @Override
  public FileStatus[] listStatus(final Path f) throws IOException {
    LOG.debug(
        "AzureBlobFileSystem.listStatus path: {}", f.toString());
    statIncrement(CALL_LIST_STATUS);
    Path qualifiedPath = makeQualified(f);

    try {
      TracingContext tracingContext = new TracingContext(clientCorrelationId,
          fileSystemId, FSOperationType.LISTSTATUS, true, tracingHeaderFormat,
          listener);
      FileStatus[] result = abfsStore.listStatus(qualifiedPath, tracingContext);
      return result;
    } catch (AzureBlobFileSystemException ex) {
      checkException(f, ex);
      return null;
    }
  }

  /**
   * Increment of an Abfs statistic.
   *
   * @param statistic AbfsStatistic that needs increment.
   */
  private void statIncrement(AbfsStatistic statistic) {
    incrementStatistic(statistic);
  }

  /**
   * Method for incrementing AbfsStatistic by a long value.
   *
   * @param statistic the Statistic to be incremented.
   */
  private void incrementStatistic(AbfsStatistic statistic) {
    if (abfsCounters != null) {
      abfsCounters.incrementCounter(statistic, 1);
    }
  }

  /**
   * Performs a check for (.) until root in the path to throw an exception.
   * The purpose is to differentiate between dir/dir1 and dir/dir1.
   * Without the exception the behavior seen is dir1. will appear
   * to be present without it's actual creation as dir/dir1 and dir/dir1. are
   * treated as identical.
   * @param path the path to be checked for trailing period (.)
   * @throws IllegalArgumentException if the path has a trailing period (.)
   */
  private void trailingPeriodCheck(Path path) throws IllegalArgumentException {
    while (!path.isRoot()) {
      String pathToString = path.toString();
      if (pathToString.length() != 0) {
        if (pathToString.charAt(pathToString.length() - 1) == '.') {
          throw new IllegalArgumentException(
              "ABFS does not allow files or directories to end with a dot.");
        }
        path = path.getParent();
      } else {
        break;
      }
    }
  }

  @Override
  public boolean mkdirs(final Path f, final FsPermission permission) throws IOException {
    LOG.debug(
        "AzureBlobFileSystem.mkdirs path: {} permissions: {}", f, permission);
    statIncrement(CALL_MKDIRS);
    trailingPeriodCheck(f);

    final Path parentFolder = f.getParent();
    if (parentFolder == null) {
      // Cannot create root
      return true;
    }

    Path qualifiedPath = makeQualified(f);

    try {
      TracingContext tracingContext = new TracingContext(clientCorrelationId,
          fileSystemId, FSOperationType.MKDIR, false, tracingHeaderFormat,
          listener);
      abfsStore.createDirectory(qualifiedPath,
          permission == null ? FsPermission.getDirDefault() : permission,
          FsPermission.getUMask(getConf()), tracingContext);
      statIncrement(DIRECTORIES_CREATED);
      return true;
    } catch (AzureBlobFileSystemException ex) {
      checkException(f, ex);
      return true;
    }
  }

  @Override
  public synchronized void close() throws IOException {
    if (isClosed) {
      return;
    }
    if (abfsStore.getClient().isMetricCollectionEnabled()) {
      TracingContext tracingMetricContext = new TracingContext(
              clientCorrelationId,
              fileSystemId, FSOperationType.GET_ATTR, true,
              tracingHeaderFormat,
              listener, abfsCounters.toString());
      try {
        getAbfsClient().getMetricCall(tracingMetricContext);
      } catch (IOException e) {
        throw new IOException(e);
      }
    }
    // does all the delete-on-exit calls, and may be slow.
    super.close();
    LOG.debug("AzureBlobFileSystem.close");
    if (getConf() != null) {
      String iostatisticsLoggingLevel =
          getConf().getTrimmed(IOSTATISTICS_LOGGING_LEVEL,
              IOSTATISTICS_LOGGING_LEVEL_DEFAULT);
      logIOStatisticsAtLevel(LOG, iostatisticsLoggingLevel, getIOStatistics());
    }
    IOUtils.cleanupWithLogger(LOG, abfsStore, delegationTokenManager);
    this.isClosed = true;
    if (LOG.isDebugEnabled()) {
      LOG.debug("Closing Abfs: {}", toString());
    }
  }

  @Override
  public FileStatus getFileStatus(final Path f) throws IOException {
    TracingContext tracingContext = new TracingContext(clientCorrelationId,
        fileSystemId, FSOperationType.GET_FILESTATUS, tracingHeaderFormat,
        listener);
    return getFileStatus(f, tracingContext);
  }

  private FileStatus getFileStatus(final Path path,
      TracingContext tracingContext) throws IOException {
    LOG.debug("AzureBlobFileSystem.getFileStatus path: {}", path);
    statIncrement(CALL_GET_FILE_STATUS);
    Path qualifiedPath = makeQualified(path);

    try {
      return abfsStore.getFileStatus(qualifiedPath, tracingContext);
    } catch (AzureBlobFileSystemException ex) {
      checkException(path, ex);
      return null;
    }
  }

  /**
   * Break the current lease on an ABFS file if it exists. A lease that is broken cannot be
   * renewed. A new lease may be obtained on the file immediately.
   *
   * @param f file name
   * @throws IOException on any exception while breaking the lease
   */
  public void breakLease(final Path f) throws IOException {
    LOG.debug("AzureBlobFileSystem.breakLease path: {}", f);

    Path qualifiedPath = makeQualified(f);

    try (DurationInfo ignored = new DurationInfo(LOG, false, "Break lease for %s",
        qualifiedPath)) {
      TracingContext tracingContext = new TracingContext(clientCorrelationId,
          fileSystemId, FSOperationType.BREAK_LEASE, tracingHeaderFormat,
          listener);
      abfsStore.breakLease(qualifiedPath, tracingContext);
    } catch (AzureBlobFileSystemException ex) {
      checkException(f, ex);
    }
  }

  /**
   * Qualify a path to one which uses this FileSystem and, if relative,
   * made absolute.
   * @param path to qualify.
   * @return this path if it contains a scheme and authority and is absolute, or
   * a new path that includes a path and authority and is fully qualified
   * @see Path#makeQualified(URI, Path)
   * @throws IllegalArgumentException if the path has a schema/URI different
   * from this FileSystem.
   */
  @Override
  public Path makeQualified(Path path) {
    // To support format: abfs://{dfs.nameservices}/file/path,
    // path need to be first converted to URI, then get the raw path string,
    // during which {dfs.nameservices} will be omitted.
    if (path != null) {
      String uriPath = path.toUri().getPath();
      path = uriPath.isEmpty() ? path : new Path(uriPath);
    }
    return super.makeQualified(path);
  }

  @Override
  public Path getWorkingDirectory() {
    return this.workingDir;
  }

  @Override
  public void setWorkingDirectory(final Path newDir) {
    if (newDir.isAbsolute()) {
      this.workingDir = newDir;
    } else {
      this.workingDir = new Path(workingDir, newDir);
    }
  }

  @Override
  public String getScheme() {
    return FileSystemUriSchemes.ABFS_SCHEME;
  }

  @Override
  public Path getHomeDirectory() {
    return makeQualified(new Path(
        FileSystemConfigurations.USER_HOME_DIRECTORY_PREFIX
            + "/" + abfsStore.getUser()));
  }

  /**
   * Return an array containing hostnames, offset and size of
   * portions of the given file. For ABFS we'll just lie and give
   * fake hosts to make sure we get many splits in MR jobs.
   */
  @Override
  public BlockLocation[] getFileBlockLocations(FileStatus file,
      long start, long len) {
    if (file == null) {
      return null;
    }

    if ((start < 0) || (len < 0)) {
      throw new IllegalArgumentException("Invalid start or len parameter");
    }

    if (file.getLen() < start) {
      return new BlockLocation[0];
    }
    final String blobLocationHost = abfsStore.getAbfsConfiguration().getAzureBlockLocationHost();

    final String[] name = {blobLocationHost};
    final String[] host = {blobLocationHost};
    long blockSize = file.getBlockSize();
    if (blockSize <= 0) {
      throw new IllegalArgumentException(
          "The block size for the given file is not a positive number: "
              + blockSize);
    }
    int numberOfLocations = (int) (len / blockSize)
        + ((len % blockSize == 0) ? 0 : 1);
    BlockLocation[] locations = new BlockLocation[numberOfLocations];
    for (int i = 0; i < locations.length; i++) {
      long currentOffset = start + (i * blockSize);
      long currentLength = Math.min(blockSize, start + len - currentOffset);
      locations[i] = new BlockLocation(name, host, currentOffset, currentLength);
    }

    return locations;
  }

  @Override
  protected void finalize() throws Throwable {
    LOG.debug("finalize() called.");
    close();
    super.finalize();
  }

  /**
   * Get the username of the FS.
   * @return the short name of the user who instantiated the FS
   */
  public String getOwnerUser() {
    return abfsStore.getUser();
  }

  /**
   * Get the group name of the owner of the FS.
   * @return primary group name
   */
  public String getOwnerUserPrimaryGroup() {
    return abfsStore.getPrimaryGroup();
  }

  private boolean deleteRoot() throws IOException {
    LOG.debug("Deleting root content");

    final ExecutorService executorService = Executors.newFixedThreadPool(10);

    try {
      final FileStatus[] ls = listStatus(makeQualified(new Path(File.separator)));
      final ArrayList<Future> deleteTasks = new ArrayList<>();
      for (final FileStatus fs : ls) {
        final Future deleteTask = executorService.submit(new Callable<Void>() {
          @Override
          public Void call() throws Exception {
            delete(fs.getPath(), fs.isDirectory());
            if (fs.isDirectory()) {
              statIncrement(DIRECTORIES_DELETED);
            } else {
              statIncrement(FILES_DELETED);
            }
            return null;
          }
        });
        deleteTasks.add(deleteTask);
      }

      for (final Future deleteTask : deleteTasks) {
        execute("deleteRoot", new Callable<Void>() {
          @Override
          public Void call() throws Exception {
            deleteTask.get();
            return null;
          }
        });
      }
    } finally {
      executorService.shutdownNow();
    }

    return true;
  }

  /**
   * Set owner of a path (i.e. a file or a directory).
   * The parameters owner and group cannot both be null.
   *
   * @param path  The path
   * @param owner If it is null, the original username remains unchanged.
   * @param group If it is null, the original groupname remains unchanged.
   */
  @Override
  public void setOwner(final Path path, final String owner, final String group)
      throws IOException {
    LOG.debug(
        "AzureBlobFileSystem.setOwner path: {}", path);
    TracingContext tracingContext = new TracingContext(clientCorrelationId,
        fileSystemId, FSOperationType.SET_OWNER, true, tracingHeaderFormat,
        listener);

    if (!getIsNamespaceEnabled(tracingContext)) {
      super.setOwner(path, owner, group);
      return;
    }

    if ((owner == null || owner.isEmpty()) && (group == null || group.isEmpty())) {
      throw new IllegalArgumentException("A valid owner or group must be specified.");
    }

    Path qualifiedPath = makeQualified(path);

    try {
      abfsStore.setOwner(qualifiedPath,
          owner,
          group,
          tracingContext);
    } catch (AzureBlobFileSystemException ex) {
      checkException(path, ex);
    }
  }

  /**
   * Set the value of an attribute for a non-root path.
   *
   * @param path The path on which to set the attribute
   * @param name The attribute to set
   * @param value The byte value of the attribute to set (encoded in latin-1)
   * @param flag The mode in which to set the attribute
   * @throws IOException If there was an issue setting the attribute on Azure
   * @throws IllegalArgumentException If name is null or empty or if value is null
   */
  @Override
  public void setXAttr(final Path path,
      final String name,
      final byte[] value,
      final EnumSet<XAttrSetFlag> flag)
      throws IOException {
    LOG.debug("AzureBlobFileSystem.setXAttr path: {}", path);

    if (name == null || name.isEmpty() || value == null) {
      throw new IllegalArgumentException("A valid name and value must be specified.");
    }

    Path qualifiedPath = makeQualified(path);

    try {
      TracingContext tracingContext = new TracingContext(clientCorrelationId,
          fileSystemId, FSOperationType.SET_ATTR, true, tracingHeaderFormat,
          listener);
      Hashtable<String, String> properties = abfsStore
          .getPathStatus(qualifiedPath, tracingContext);
      String xAttrName = ensureValidAttributeName(name);
      boolean xAttrExists = properties.containsKey(xAttrName);
      XAttrSetFlag.validate(name, xAttrExists, flag);

      String xAttrValue = abfsStore.decodeAttribute(value);
      properties.put(xAttrName, xAttrValue);
      abfsStore.setPathProperties(qualifiedPath, properties, tracingContext);
    } catch (AzureBlobFileSystemException ex) {
      checkException(path, ex);
    }
  }

  /**
   * Get the value of an attribute for a non-root path.
   *
   * @param path The path on which to get the attribute
   * @param name The attribute to get
   * @return The bytes of the attribute's value (encoded in latin-1)
   *         or null if the attribute does not exist
   * @throws IOException If there was an issue getting the attribute from Azure
   * @throws IllegalArgumentException If name is null or empty
   */
  @Override
  public byte[] getXAttr(final Path path, final String name)
      throws IOException {
    LOG.debug("AzureBlobFileSystem.getXAttr path: {}", path);

    if (name == null || name.isEmpty()) {
      throw new IllegalArgumentException("A valid name must be specified.");
    }

    Path qualifiedPath = makeQualified(path);

    byte[] value = null;
    try {
      TracingContext tracingContext = new TracingContext(clientCorrelationId,
          fileSystemId, FSOperationType.GET_ATTR, true, tracingHeaderFormat,
          listener);
      Hashtable<String, String> properties = abfsStore
          .getPathStatus(qualifiedPath, tracingContext);
      String xAttrName = ensureValidAttributeName(name);
      if (properties.containsKey(xAttrName)) {
        String xAttrValue = properties.get(xAttrName);
        value = abfsStore.encodeAttribute(xAttrValue);
      }
    } catch (AzureBlobFileSystemException ex) {
      checkException(path, ex);
    }
    return value;
  }

  private static String ensureValidAttributeName(String attribute) {
    // to avoid HTTP 400 Bad Request, InvalidPropertyName
    return attribute.replace('.', '_');
  }

  /**
   * Set permission of a path.
   *
   * @param path       The path
   * @param permission Access permission
   */
  @Override
  public void setPermission(final Path path, final FsPermission permission)
      throws IOException {
    LOG.debug("AzureBlobFileSystem.setPermission path: {}", path);
    TracingContext tracingContext = new TracingContext(clientCorrelationId,
        fileSystemId, FSOperationType.SET_PERMISSION, true, tracingHeaderFormat, listener);

    if (!getIsNamespaceEnabled(tracingContext)) {
      super.setPermission(path, permission);
      return;
    }

    if (permission == null) {
      throw new IllegalArgumentException("The permission can't be null");
    }

    Path qualifiedPath = makeQualified(path);

    try {
      abfsStore.setPermission(qualifiedPath, permission, tracingContext);
    } catch (AzureBlobFileSystemException ex) {
      checkException(path, ex);
    }
  }

  /**
   * Modifies ACL entries of files and directories.  This method can add new ACL
   * entries or modify the permissions on existing ACL entries.  All existing
   * ACL entries that are not specified in this call are retained without
   * changes.  (Modifications are merged into the current ACL.)
   *
   * @param path    Path to modify
   * @param aclSpec List of AbfsAclEntry describing modifications
   * @throws IOException if an ACL could not be modified
   */
  @Override
  public void modifyAclEntries(final Path path, final List<AclEntry> aclSpec)
      throws IOException {
    LOG.debug("AzureBlobFileSystem.modifyAclEntries path: {}", path);
    TracingContext tracingContext = new TracingContext(clientCorrelationId,
        fileSystemId, FSOperationType.MODIFY_ACL, true, tracingHeaderFormat,
        listener);

    if (!getIsNamespaceEnabled(tracingContext)) {
      throw new UnsupportedOperationException(
          "modifyAclEntries is only supported by storage accounts with the "
              + "hierarchical namespace enabled.");
    }

    if (aclSpec == null || aclSpec.isEmpty()) {
      throw new IllegalArgumentException("The value of the aclSpec parameter is invalid.");
    }

    Path qualifiedPath = makeQualified(path);

    try {
      abfsStore.modifyAclEntries(qualifiedPath, aclSpec, tracingContext);
    } catch (AzureBlobFileSystemException ex) {
      checkException(path, ex);
    }
  }

  /**
   * Removes ACL entries from files and directories.  Other ACL entries are
   * retained.
   *
   * @param path    Path to modify
   * @param aclSpec List of AclEntry describing entries to remove
   * @throws IOException if an ACL could not be modified
   */
  @Override
  public void removeAclEntries(final Path path, final List<AclEntry> aclSpec)
      throws IOException {
    LOG.debug("AzureBlobFileSystem.removeAclEntries path: {}", path);
    TracingContext tracingContext = new TracingContext(clientCorrelationId,
        fileSystemId, FSOperationType.REMOVE_ACL_ENTRIES, true,
        tracingHeaderFormat, listener);

    if (!getIsNamespaceEnabled(tracingContext)) {
      throw new UnsupportedOperationException(
          "removeAclEntries is only supported by storage accounts with the "
              + "hierarchical namespace enabled.");
    }

    if (aclSpec == null || aclSpec.isEmpty()) {
      throw new IllegalArgumentException("The aclSpec argument is invalid.");
    }

    Path qualifiedPath = makeQualified(path);

    try {
      abfsStore.removeAclEntries(qualifiedPath, aclSpec, tracingContext);
    } catch (AzureBlobFileSystemException ex) {
      checkException(path, ex);
    }
  }

  /**
   * Removes all default ACL entries from files and directories.
   *
   * @param path Path to modify
   * @throws IOException if an ACL could not be modified
   */
  @Override
  public void removeDefaultAcl(final Path path) throws IOException {
    LOG.debug("AzureBlobFileSystem.removeDefaultAcl path: {}", path);
    TracingContext tracingContext = new TracingContext(clientCorrelationId,
        fileSystemId, FSOperationType.REMOVE_DEFAULT_ACL, true,
        tracingHeaderFormat, listener);

    if (!getIsNamespaceEnabled(tracingContext)) {
      throw new UnsupportedOperationException(
          "removeDefaultAcl is only supported by storage accounts with the "
              + "hierarchical namespace enabled.");
    }

    Path qualifiedPath = makeQualified(path);

    try {
      abfsStore.removeDefaultAcl(qualifiedPath, tracingContext);
    } catch (AzureBlobFileSystemException ex) {
      checkException(path, ex);
    }
  }

  /**
   * Removes all but the base ACL entries of files and directories.  The entries
   * for user, group, and others are retained for compatibility with permission
   * bits.
   *
   * @param path Path to modify
   * @throws IOException if an ACL could not be removed
   */
  @Override
  public void removeAcl(final Path path) throws IOException {
    LOG.debug("AzureBlobFileSystem.removeAcl path: {}", path);
    TracingContext tracingContext = new TracingContext(clientCorrelationId,
        fileSystemId, FSOperationType.REMOVE_ACL, true, tracingHeaderFormat,
        listener);

    if (!getIsNamespaceEnabled(tracingContext)) {
      throw new UnsupportedOperationException(
          "removeAcl is only supported by storage accounts with the "
              + "hierarchical namespace enabled.");
    }

    Path qualifiedPath = makeQualified(path);

    try {
      abfsStore.removeAcl(qualifiedPath, tracingContext);
    } catch (AzureBlobFileSystemException ex) {
      checkException(path, ex);
    }
  }

  /**
   * Fully replaces ACL of files and directories, discarding all existing
   * entries.
   *
   * @param path    Path to modify
   * @param aclSpec List of AclEntry describing modifications, must include
   *                entries for user, group, and others for compatibility with
   *                permission bits.
   * @throws IOException if an ACL could not be modified
   */
  @Override
  public void setAcl(final Path path, final List<AclEntry> aclSpec)
      throws IOException {
    LOG.debug("AzureBlobFileSystem.setAcl path: {}", path);
    TracingContext tracingContext = new TracingContext(clientCorrelationId,
        fileSystemId, FSOperationType.SET_ACL, true, tracingHeaderFormat,
        listener);

    if (!getIsNamespaceEnabled(tracingContext)) {
      throw new UnsupportedOperationException(
          "setAcl is only supported by storage accounts with the hierarchical "
              + "namespace enabled.");
    }

    if (aclSpec == null || aclSpec.size() == 0) {
      throw new IllegalArgumentException("The aclSpec argument is invalid.");
    }

    Path qualifiedPath = makeQualified(path);

    try {
      abfsStore.setAcl(qualifiedPath, aclSpec, tracingContext);
    } catch (AzureBlobFileSystemException ex) {
      checkException(path, ex);
    }
  }

  /**
   * Gets the ACL of a file or directory.
   *
   * @param path Path to get
   * @return AbfsAclStatus describing the ACL of the file or directory
   * @throws IOException if an ACL could not be read
   */
  @Override
  public AclStatus getAclStatus(final Path path) throws IOException {
    LOG.debug("AzureBlobFileSystem.getAclStatus path: {}", path);
    TracingContext tracingContext = new TracingContext(clientCorrelationId,
        fileSystemId, FSOperationType.GET_ACL_STATUS, true, tracingHeaderFormat, listener);

    if (!getIsNamespaceEnabled(tracingContext)) {
      throw new UnsupportedOperationException(
          "getAclStatus is only supported by storage account with the "
              + "hierarchical namespace enabled.");
    }

    Path qualifiedPath = makeQualified(path);

    try {
      return abfsStore.getAclStatus(qualifiedPath, tracingContext);
    } catch (AzureBlobFileSystemException ex) {
      checkException(path, ex);
      return null;
    }
  }

  /**
   * Checks if the user can access a path.  The mode specifies which access
   * checks to perform.  If the requested permissions are granted, then the
   * method returns normally.  If access is denied, then the method throws an
   * {@link AccessControlException}.
   *
   * @param path Path to check
   * @param mode type of access to check
   * @throws AccessControlException        if access is denied
   * @throws java.io.FileNotFoundException if the path does not exist
   * @throws IOException                   see specific implementation
   */
  @Override
  public void access(final Path path, final FsAction mode) throws IOException {
    LOG.debug("AzureBlobFileSystem.access path : {}, mode : {}", path, mode);
    Path qualifiedPath = makeQualified(path);
    try {
      TracingContext tracingContext = new TracingContext(clientCorrelationId,
          fileSystemId, FSOperationType.ACCESS, tracingHeaderFormat,
          listener);
      this.abfsStore.access(qualifiedPath, mode, tracingContext);
    } catch (AzureBlobFileSystemException ex) {
      checkCheckAccessException(path, ex);
    }
  }

  /**
   * Incrementing exists() calls from superclass for statistic collection.
   * @param f source path.
   * @return true if the path exists.
   * @throws IOException if some issue in checking path.
   */
  @Override
  public boolean exists(Path f) throws IOException {
    statIncrement(CALL_EXIST);
    return super.exists(f);
  }

  @Override
  public RemoteIterator<FileStatus> listStatusIterator(Path path)
      throws IOException {
    LOG.debug("AzureBlobFileSystem.listStatusIterator path : {}", path);
    if (abfsStore.getAbfsConfiguration().enableAbfsListIterator()) {
      TracingContext tracingContext = new TracingContext(clientCorrelationId,
          fileSystemId, FSOperationType.LISTSTATUS, true, tracingHeaderFormat, listener);
      AbfsListStatusRemoteIterator abfsLsItr =
          new AbfsListStatusRemoteIterator(path, abfsStore,
              tracingContext);
      return RemoteIterators.typeCastingRemoteIterator(abfsLsItr);
    } else {
      return super.listStatusIterator(path);
    }
  }

  /**
   * Incremental listing of located status entries,
   * preserving etags.
   * @param path path to list
   * @param filter a path filter
   * @return iterator of results.
   * @throws FileNotFoundException source path not found.
   * @throws IOException other values.
   */
  @Override
  protected RemoteIterator<LocatedFileStatus> listLocatedStatus(
      final Path path,
      final PathFilter filter)
      throws FileNotFoundException, IOException {

    LOG.debug("AzureBlobFileSystem.listStatusIterator path : {}", path);
    // get a paged iterator over the source data, filtering out non-matching
    // entries.
    final RemoteIterator<FileStatus> sourceEntries = filteringRemoteIterator(
        listStatusIterator(path),
        (st) -> filter.accept(st.getPath()));
    // and then map that to a remote iterator of located file status
    // entries, propagating any etags.
    return mappingRemoteIterator(sourceEntries,
        st -> new AbfsLocatedFileStatus(st,
            st.isFile()
                ? getFileBlockLocations(st, 0, st.getLen())
                : null));
  }

  private FileStatus tryGetFileStatus(final Path f, TracingContext tracingContext) {
    try {
      return getFileStatus(f, tracingContext);
    } catch (IOException ex) {
      LOG.debug("File not found {}", f);
      statIncrement(ERROR_IGNORED);
      return null;
    }
  }

  private boolean fileSystemExists() throws IOException {
    LOG.debug(
        "AzureBlobFileSystem.fileSystemExists uri: {}", uri);
    try {
      TracingContext tracingContext = new TracingContext(clientCorrelationId,
          fileSystemId, FSOperationType.TEST_OP, tracingHeaderFormat, listener);
      abfsStore.getFilesystemProperties(tracingContext);
    } catch (AzureBlobFileSystemException ex) {
      try {
        checkException(null, ex);
        // Because HEAD request won't contain message body,
        // there is not way to get the storage error code
        // workaround here is to check its status code.
      } catch (FileNotFoundException e) {
        statIncrement(ERROR_IGNORED);
        return false;
      }
    }
    return true;
  }

  private void createFileSystem(TracingContext tracingContext) throws IOException {
    LOG.debug(
        "AzureBlobFileSystem.createFileSystem uri: {}", uri);
    try {
      abfsStore.createFilesystem(tracingContext);
    } catch (AzureBlobFileSystemException ex) {
      checkException(null, ex);
    }
  }

  private URI ensureAuthority(URI uri, final Configuration conf) {

    Preconditions.checkNotNull(uri, "uri");

    if (uri.getAuthority() == null) {
      final URI defaultUri = FileSystem.getDefaultUri(conf);

      if (defaultUri != null && isAbfsScheme(defaultUri.getScheme())) {
        try {
          // Reconstruct the URI with the authority from the default URI.
          uri = new URI(
              uri.getScheme(),
              defaultUri.getAuthority(),
              uri.getPath(),
              uri.getQuery(),
              uri.getFragment());
        } catch (URISyntaxException e) {
          // This should never happen.
          throw new IllegalArgumentException(new InvalidUriException(uri.toString()));
        }
      }
    }

    if (uri.getAuthority() == null) {
      throw new IllegalArgumentException(new InvalidUriAuthorityException(uri.toString()));
    }

    return uri;
  }

  private boolean isAbfsScheme(final String scheme) {
    if (scheme == null) {
      return false;
    }

    if (scheme.equals(FileSystemUriSchemes.ABFS_SCHEME)
        || scheme.equals(FileSystemUriSchemes.ABFS_SECURE_SCHEME)) {
      return true;
    }

    return false;
  }

  @VisibleForTesting
  <T> FileSystemOperation<T> execute(
      final String scopeDescription,
      final Callable<T> callableFileOperation) throws IOException {
    return execute(scopeDescription, callableFileOperation, null);
  }

  @VisibleForTesting
  <T> FileSystemOperation<T> execute(
      final String scopeDescription,
      final Callable<T> callableFileOperation,
      T defaultResultValue) throws IOException {

    try {
      final T executionResult = callableFileOperation.call();
      return new FileSystemOperation<>(executionResult, null);
    } catch (AbfsRestOperationException abfsRestOperationException) {
      return new FileSystemOperation<>(defaultResultValue, abfsRestOperationException);
    } catch (AzureBlobFileSystemException azureBlobFileSystemException) {
      throw new IOException(azureBlobFileSystemException);
    } catch (Exception exception) {
      if (exception instanceof ExecutionException) {
        exception = (Exception) getRootCause(exception);
      }
      final FileSystemOperationUnhandledException fileSystemOperationUnhandledException
          = new FileSystemOperationUnhandledException(exception);
      throw new IOException(fileSystemOperationUnhandledException);
    }
  }

  private void checkCheckAccessException(final Path path,
      final AzureBlobFileSystemException exception) throws IOException {
    if (exception instanceof AbfsRestOperationException) {
      AbfsRestOperationException ere = (AbfsRestOperationException) exception;
      if (ere.getStatusCode() == HttpURLConnection.HTTP_FORBIDDEN) {
        throw (IOException) new AccessControlException(ere.getMessage())
            .initCause(exception);
      }
    }
    checkException(path, exception);
  }

  /**
   * Given a path and exception, choose which IOException subclass
   * to create.
   * Will return if and only iff the error code is in the list of allowed
   * error codes.
   * @param path path of operation triggering exception; may be null
   * @param exception the exception caught
   * @param allowedErrorCodesList varargs list of error codes.
   * @throws IOException if the exception error code is not on the allowed list.
   */
  @VisibleForTesting
  public static void checkException(final Path path,
      final AzureBlobFileSystemException exception,
      final AzureServiceErrorCode... allowedErrorCodesList) throws IOException {
    if (exception instanceof AbfsRestOperationException) {
      AbfsRestOperationException ere = (AbfsRestOperationException) exception;

      if (ArrayUtils.contains(allowedErrorCodesList, ere.getErrorCode())) {
        return;
      }
      //AbfsRestOperationException.getMessage() contains full error info including path/uri.
      String message = ere.getMessage();

      switch (ere.getStatusCode()) {
      case HttpURLConnection.HTTP_NOT_FOUND:
        throw (IOException) new FileNotFoundException(message)
            .initCause(exception);
      case HTTP_CONFLICT:
        throw (IOException) new FileAlreadyExistsException(message)
            .initCause(exception);
      case HttpURLConnection.HTTP_FORBIDDEN:
      case HttpURLConnection.HTTP_UNAUTHORIZED:
        throw (IOException) new AccessDeniedException(message)
            .initCause(exception);
      default:
        throw ere;
      }
    } else if (exception instanceof SASTokenProviderException) {
      throw exception;
    } else {
      if (path == null) {
        throw exception;
      }
      // record info of path
      throw new PathIOException(path.toString(), exception);
    }
  }

  /**
   * Gets the root cause of a provided {@link Throwable}.  If there is no cause for the
   * {@link Throwable} provided into this function, the original {@link Throwable} is returned.
   *
   * @param throwable starting {@link Throwable}
   * @return root cause {@link Throwable}
   */
  private Throwable getRootCause(Throwable throwable) {
    if (throwable == null) {
      throw new IllegalArgumentException("throwable can not be null");
    }

    Throwable result = throwable;
    while (result.getCause() != null) {
      result = result.getCause();
    }

    return result;
  }

  /**
   * Get a delegation token from remote service endpoint if
   * 'fs.azure.enable.kerberos.support' is set to 'true', and
   * 'fs.azure.enable.delegation.token' is set to 'true'.
   * @param renewer the account name that is allowed to renew the token.
   * @return delegation token
   * @throws IOException thrown when getting the current user.
   */
  @Override
  public synchronized Token<?> getDelegationToken(final String renewer) throws IOException {
    statIncrement(CALL_GET_DELEGATION_TOKEN);
    return this.delegationTokenEnabled ? this.delegationTokenManager.getDelegationToken(renewer)
        : super.getDelegationToken(renewer);
  }

  /**
   * If Delegation tokens are enabled, the canonical service name of
   * this filesystem is the filesystem URI.
   * @return either the filesystem URI as a string, or null.
   */
  @Override
  public String getCanonicalServiceName() {
    String name = null;
    if (delegationTokenManager != null) {
      name = delegationTokenManager.getCanonicalServiceName();
    }
    return name != null ? name : super.getCanonicalServiceName();
  }

  @VisibleForTesting
  FileSystem.Statistics getFsStatistics() {
    return this.statistics;
  }

  @VisibleForTesting
  void setListenerOperation(FSOperationType operation) {
    listener.setOperation(operation);
  }

  @VisibleForTesting
  static class FileSystemOperation<T> {
    private final T result;
    private final AbfsRestOperationException exception;

    FileSystemOperation(final T result, final AbfsRestOperationException exception) {
      this.result = result;
      this.exception = exception;
    }

    public boolean failed() {
      return this.exception != null;
    }
  }

  @VisibleForTesting
  public AzureBlobFileSystemStore getAbfsStore() {
    return abfsStore;
  }

  @VisibleForTesting
  AbfsClient getAbfsClient() {
    return abfsStore.getClient();
  }

  /**
   * Get any Delegation Token manager created by the filesystem.
   * @return the DT manager or null.
   */
  @VisibleForTesting
  AbfsDelegationTokenManager getDelegationTokenManager() {
    return delegationTokenManager;
  }

  @VisibleForTesting
  boolean getIsNamespaceEnabled(TracingContext tracingContext)
      throws AzureBlobFileSystemException {
    return abfsStore.getIsNamespaceEnabled(tracingContext);
  }

  /**
   * Returns the counter() map in IOStatistics containing all the counters
   * and their values.
   *
   * @return Map of IOStatistics counters.
   */
  @VisibleForTesting
  Map<String, Long> getInstrumentationMap() {
    return abfsCounters.toMap();
  }

  @VisibleForTesting
  String getFileSystemId() {
    return fileSystemId;
  }

  @VisibleForTesting
  String getClientCorrelationId() {
    return clientCorrelationId;
  }

  @Override
  public boolean hasPathCapability(final Path path, final String capability)
      throws IOException {
    // qualify the path to make sure that it refers to the current FS.
    final Path p = makeQualified(path);
    switch (validatePathCapabilityArgs(p, capability)) {
    case CommonPathCapabilities.FS_PERMISSIONS:
    case CommonPathCapabilities.FS_APPEND:
    case CommonPathCapabilities.ETAGS_AVAILABLE:
      return true;

    case CommonPathCapabilities.ETAGS_PRESERVED_IN_RENAME:
    case CommonPathCapabilities.FS_ACLS:
      return getIsNamespaceEnabled(
          new TracingContext(clientCorrelationId, fileSystemId,
              FSOperationType.HAS_PATH_CAPABILITY, tracingHeaderFormat,
              listener));

      // probe for presence of the HADOOP-18546 readahead fix.
    case CAPABILITY_SAFE_READAHEAD:
      return true;

    default:
      return super.hasPathCapability(p, capability);
    }
  }

  /**
   * Getter for IOStatistic instance in AzureBlobFilesystem.
   *
   * @return the IOStatistic instance from abfsCounters.
   */
  @Override
  public IOStatistics getIOStatistics() {
    return abfsCounters != null ? abfsCounters.getIOStatistics() : null;
  }
}
<|MERGE_RESOLUTION|>--- conflicted
+++ resolved
@@ -223,11 +223,13 @@
       }
     }
 
-<<<<<<< HEAD
-    // Validate the service type configured in the URI is valid for account type used.
+    /*
+     * Validate the service type configured in the URI is valid for account type used.
+     * HNS Account Cannot have Blob Endpoint URI.
+     */
     abfsStore.validateConfiguredServiceType(new TracingContext(clientCorrelationId,
         fileSystemId, FSOperationType.INIT, tracingHeaderFormat, listener));
-=======
+
     /*
      * Non-hierarchical-namespace account can not have a customer-provided-key(CPK).
      * Fail initialization of filesystem if the configs are provided. CPK is of
@@ -247,7 +249,6 @@
       throw new PathIOException(uri.getPath(),
           CPK_IN_NON_HNS_ACCOUNT_ERROR_MESSAGE);
     }
->>>>>>> 2e1deee8
 
     LOG.trace("Initiate check for delegation token manager");
     if (UserGroupInformation.isSecurityEnabled()) {
