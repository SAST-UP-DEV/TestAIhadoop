/**
 * Licensed to the Apache Software Foundation (ASF) under one
 * or more contributor license agreements.  See the NOTICE file
 * distributed with this work for additional information
 * regarding copyright ownership.  The ASF licenses this file
 * to you under the Apache License, Version 2.0 (the
 * "License"); you may not use this file except in compliance
 * with the License.  You may obtain a copy of the License at
 *
 *     http://www.apache.org/licenses/LICENSE-2.0
 *
 * Unless required by applicable law or agreed to in writing, software
 * distributed under the License is distributed on an "AS IS" BASIS,
 * WITHOUT WARRANTIES OR CONDITIONS OF ANY KIND, either express or implied.
 * See the License for the specific language governing permissions and
 * limitations under the License.
 */

package org.apache.hadoop.fs.azurebfs;

import java.io.File;
import java.io.FileNotFoundException;
import java.io.IOException;
import java.io.InputStream;
import java.io.OutputStream;
import java.net.HttpURLConnection;
import java.net.URI;
import java.net.URISyntaxException;
import java.nio.file.AccessDeniedException;
import java.time.Duration;
import java.util.Hashtable;
import java.util.List;
import java.util.ArrayList;
import java.util.EnumSet;
import java.util.Map;
import java.util.Optional;
import java.util.UUID;
import java.util.concurrent.Callable;
import java.util.concurrent.CompletableFuture;
import java.util.concurrent.ExecutionException;
import java.util.concurrent.ExecutorService;
import java.util.concurrent.Executors;
import java.util.concurrent.Future;
import javax.annotation.Nullable;

import org.apache.hadoop.classification.VisibleForTesting;
import org.apache.hadoop.fs.impl.BackReference;
import org.apache.hadoop.security.ProviderUtils;
import org.apache.hadoop.util.Preconditions;
import org.slf4j.Logger;
import org.slf4j.LoggerFactory;
import org.apache.commons.lang3.ArrayUtils;
import org.apache.commons.lang3.tuple.Pair;
import org.apache.hadoop.classification.InterfaceAudience;
import org.apache.hadoop.fs.azurebfs.commit.ResilientCommitByRename;
import org.apache.hadoop.fs.azurebfs.services.AbfsClient;
import org.apache.hadoop.fs.azurebfs.services.AbfsListStatusRemoteIterator;
import org.apache.hadoop.fs.RemoteIterator;
import org.apache.hadoop.classification.InterfaceStability;
import org.apache.hadoop.conf.Configuration;
import org.apache.hadoop.fs.BlockLocation;
import org.apache.hadoop.fs.CommonPathCapabilities;
import org.apache.hadoop.fs.CreateFlag;
import org.apache.hadoop.fs.FSDataInputStream;
import org.apache.hadoop.fs.FSDataOutputStream;
import org.apache.hadoop.fs.FileAlreadyExistsException;
import org.apache.hadoop.fs.FileStatus;
import org.apache.hadoop.fs.FileSystem;
import org.apache.hadoop.fs.LocatedFileStatus;
import org.apache.hadoop.fs.Path;
import org.apache.hadoop.fs.PathIOException;
import org.apache.hadoop.fs.PathFilter;
import org.apache.hadoop.fs.XAttrSetFlag;
import org.apache.hadoop.fs.azurebfs.constants.AbfsHttpConstants;
import org.apache.hadoop.fs.azurebfs.constants.FileSystemConfigurations;
import org.apache.hadoop.fs.azurebfs.constants.FileSystemUriSchemes;
import org.apache.hadoop.fs.azurebfs.constants.FSOperationType;
import org.apache.hadoop.fs.azurebfs.contracts.exceptions.AbfsRestOperationException;
import org.apache.hadoop.fs.azurebfs.contracts.exceptions.AzureBlobFileSystemException;
import org.apache.hadoop.fs.azurebfs.contracts.exceptions.FileSystemOperationUnhandledException;
import org.apache.hadoop.fs.azurebfs.contracts.exceptions.InvalidUriAuthorityException;
import org.apache.hadoop.fs.azurebfs.contracts.exceptions.InvalidUriException;
import org.apache.hadoop.fs.azurebfs.contracts.exceptions.SASTokenProviderException;
import org.apache.hadoop.fs.azurebfs.contracts.services.AzureServiceErrorCode;
import org.apache.hadoop.fs.azurebfs.security.AbfsDelegationTokenManager;
import org.apache.hadoop.fs.azurebfs.services.AbfsCounters;
import org.apache.hadoop.fs.azurebfs.services.AbfsLocatedFileStatus;
import org.apache.hadoop.fs.azurebfs.utils.Listener;
import org.apache.hadoop.fs.azurebfs.utils.TracingContext;
import org.apache.hadoop.fs.azurebfs.utils.TracingHeaderFormat;
import org.apache.hadoop.fs.impl.AbstractFSBuilderImpl;
import org.apache.hadoop.fs.impl.OpenFileParameters;
import org.apache.hadoop.fs.permission.AclEntry;
import org.apache.hadoop.fs.permission.AclStatus;
import org.apache.hadoop.fs.permission.FsAction;
import org.apache.hadoop.fs.permission.FsPermission;
import org.apache.hadoop.fs.statistics.IOStatistics;
import org.apache.hadoop.fs.statistics.IOStatisticsSource;
import org.apache.hadoop.fs.store.DataBlocks;
import org.apache.hadoop.io.IOUtils;
import org.apache.hadoop.security.AccessControlException;
import org.apache.hadoop.security.token.Token;
import org.apache.hadoop.security.UserGroupInformation;
import org.apache.hadoop.util.RateLimiting;
import org.apache.hadoop.util.RateLimitingFactory;
import org.apache.hadoop.util.functional.RemoteIterators;
import org.apache.hadoop.util.DurationInfo;
import org.apache.hadoop.util.LambdaUtils;
import org.apache.hadoop.util.Progressable;

import static java.net.HttpURLConnection.HTTP_CONFLICT;
import static org.apache.hadoop.fs.CommonConfigurationKeys.IOSTATISTICS_LOGGING_LEVEL;
import static org.apache.hadoop.fs.CommonConfigurationKeys.IOSTATISTICS_LOGGING_LEVEL_DEFAULT;
import static org.apache.hadoop.fs.Options.OpenFileOptions.FS_OPTION_OPENFILE_STANDARD_OPTIONS;
import static org.apache.hadoop.fs.azurebfs.AbfsStatistic.*;
import static org.apache.hadoop.fs.azurebfs.constants.ConfigurationKeys.DATA_BLOCKS_BUFFER;
import static org.apache.hadoop.fs.azurebfs.constants.ConfigurationKeys.FS_AZURE_BLOCK_UPLOAD_ACTIVE_BLOCKS;
import static org.apache.hadoop.fs.azurebfs.constants.ConfigurationKeys.FS_AZURE_BLOCK_UPLOAD_BUFFER_DIR;
import static org.apache.hadoop.fs.azurebfs.constants.FileSystemConfigurations.BLOCK_UPLOAD_ACTIVE_BLOCKS_DEFAULT;
import static org.apache.hadoop.fs.azurebfs.constants.FileSystemConfigurations.DATA_BLOCKS_BUFFER_DEFAULT;
import static org.apache.hadoop.fs.azurebfs.constants.InternalConstants.CAPABILITY_SAFE_READAHEAD;
import static org.apache.hadoop.fs.azurebfs.services.AbfsErrors.ERR_CREATE_ON_ROOT;
import static org.apache.hadoop.fs.impl.PathCapabilitiesSupport.validatePathCapabilityArgs;
import static org.apache.hadoop.fs.statistics.IOStatisticsLogging.logIOStatisticsAtLevel;
import static org.apache.hadoop.util.functional.RemoteIterators.filteringRemoteIterator;
import static org.apache.hadoop.util.functional.RemoteIterators.mappingRemoteIterator;

/**
 * A {@link org.apache.hadoop.fs.FileSystem} for reading and writing files stored on <a
 * href="http://store.azure.com/">Windows Azure</a>
 */
@InterfaceStability.Evolving
public class AzureBlobFileSystem extends FileSystem
    implements IOStatisticsSource {
  public static final Logger LOG = LoggerFactory.getLogger(AzureBlobFileSystem.class);
  private URI uri;
  private Path workingDir;
  private AzureBlobFileSystemStore abfsStore;
  private boolean isClosed;
  private final String fileSystemId = UUID.randomUUID().toString();

  private boolean delegationTokenEnabled = false;
  private AbfsDelegationTokenManager delegationTokenManager;
  private AbfsCounters abfsCounters;
  private String clientCorrelationId;
  private TracingHeaderFormat tracingHeaderFormat;
  private Listener listener;

  /** Name of blockFactory to be used by AbfsOutputStream. */
  private String blockOutputBuffer;
  /** BlockFactory instance to be used. */
  private DataBlocks.BlockFactory blockFactory;
  /** Maximum Active blocks per OutputStream. */
  private int blockOutputActiveBlocks;

  /** Rate limiting for operations which use it to throttle their IO. */
  private RateLimiting rateLimiting;

  /** Storing full path uri for better logging. */
  private URI fullPathUri;

  @Override
  public void initialize(URI uri, Configuration configuration)
      throws IOException {
    configuration = ProviderUtils.excludeIncompatibleCredentialProviders(
        configuration, AzureBlobFileSystem.class);
    uri = ensureAuthority(uri, configuration);
    super.initialize(uri, configuration);
    setConf(configuration);

    LOG.debug("Initializing AzureBlobFileSystem for {}", uri);
    this.fullPathUri = uri;
    this.uri = URI.create(uri.getScheme() + "://" + uri.getAuthority());
    abfsCounters = new AbfsCountersImpl(uri);
    // name of the blockFactory to be used.
    this.blockOutputBuffer = configuration.getTrimmed(DATA_BLOCKS_BUFFER,
        DATA_BLOCKS_BUFFER_DEFAULT);
    // blockFactory used for this FS instance.
    this.blockFactory =
        DataBlocks.createFactory(FS_AZURE_BLOCK_UPLOAD_BUFFER_DIR,
            configuration, blockOutputBuffer);
    this.blockOutputActiveBlocks =
        configuration.getInt(FS_AZURE_BLOCK_UPLOAD_ACTIVE_BLOCKS,
            BLOCK_UPLOAD_ACTIVE_BLOCKS_DEFAULT);
    if (blockOutputActiveBlocks < 1) {
      blockOutputActiveBlocks = 1;
    }

    // AzureBlobFileSystemStore with params in builder.
    AzureBlobFileSystemStore.AzureBlobFileSystemStoreBuilder
        systemStoreBuilder =
        new AzureBlobFileSystemStore.AzureBlobFileSystemStoreBuilder()
            .withUri(uri)
            .withSecureScheme(this.isSecureScheme())
            .withConfiguration(configuration)
            .withAbfsCounters(abfsCounters)
            .withBlockFactory(blockFactory)
            .withBlockOutputActiveBlocks(blockOutputActiveBlocks)
            .withBackReference(new BackReference(this))
            .build();

    this.abfsStore = new AzureBlobFileSystemStore(systemStoreBuilder);
    LOG.trace("AzureBlobFileSystemStore init complete");

    final AbfsConfiguration abfsConfiguration = abfsStore
        .getAbfsConfiguration();
    clientCorrelationId = TracingContext.validateClientCorrelationID(
        abfsConfiguration.getClientCorrelationId());
    tracingHeaderFormat = abfsConfiguration.getTracingHeaderFormat();
    this.setWorkingDirectory(this.getHomeDirectory());

    TracingContext tracingContext = new TracingContext(clientCorrelationId,
            fileSystemId, FSOperationType.CREATE_FILESYSTEM, tracingHeaderFormat, listener);
    if (abfsConfiguration.getCreateRemoteFileSystemDuringInitialization()) {
      if (this.tryGetFileStatus(new Path(AbfsHttpConstants.ROOT_PATH), tracingContext) == null) {
        try {
          this.createFileSystem(tracingContext);
        } catch (AzureBlobFileSystemException ex) {
          checkException(null, ex, AzureServiceErrorCode.FILE_SYSTEM_ALREADY_EXISTS);
        }
      }
    }

    LOG.trace("Initiate check for delegation token manager");
    if (UserGroupInformation.isSecurityEnabled()) {
      this.delegationTokenEnabled = abfsConfiguration.isDelegationTokenManagerEnabled();

      if (this.delegationTokenEnabled) {
        LOG.debug("Initializing DelegationTokenManager for {}", uri);
        this.delegationTokenManager = abfsConfiguration.getDelegationTokenManager();
        delegationTokenManager.bind(getUri(), configuration);
        LOG.debug("Created DelegationTokenManager {}", delegationTokenManager);
      }
    }

    rateLimiting = RateLimitingFactory.create(abfsConfiguration.getRateLimit());
    LOG.debug("Initializing AzureBlobFileSystem for {} complete", uri);
  }

  @Override
  public String toString() {
    final StringBuilder sb = new StringBuilder(
        "AzureBlobFileSystem{");
    sb.append("uri=").append(fullPathUri);
    sb.append(", user='").append(abfsStore.getUser()).append('\'');
    sb.append(", primaryUserGroup='").append(abfsStore.getPrimaryGroup()).append('\'');
    sb.append("[" + CAPABILITY_SAFE_READAHEAD + "]");
    sb.append('}');
    return sb.toString();
  }

  public boolean isSecureScheme() {
    return false;
  }

  @Override
  public URI getUri() {
    return this.uri;
  }

  public void registerListener(Listener listener1) {
    listener = listener1;
  }

  @Override
  public FSDataInputStream open(final Path path, final int bufferSize) throws IOException {
    LOG.debug("AzureBlobFileSystem.open path: {} bufferSize: {}", path, bufferSize);
    // bufferSize is unused.
    return open(path, Optional.empty());
  }

  private FSDataInputStream open(final Path path,
      final Optional<OpenFileParameters> parameters) throws IOException {
    statIncrement(CALL_OPEN);
    Path qualifiedPath = makeQualified(path);

    try {
      TracingContext tracingContext = new TracingContext(clientCorrelationId,
          fileSystemId, FSOperationType.OPEN, tracingHeaderFormat, listener);
      InputStream inputStream = getAbfsStore()
          .openFileForRead(qualifiedPath, parameters, statistics, tracingContext);
      return new FSDataInputStream(inputStream);
    } catch (AzureBlobFileSystemException ex) {
      checkException(path, ex);
      return null;
    }
  }

  /**
   * Takes config and other options through
   * {@link org.apache.hadoop.fs.impl.OpenFileParameters}. Ensure that
   * FileStatus entered is up-to-date, as it will be used to create the
   * InputStream (with info such as contentLength, eTag)
   * @param path The location of file to be opened
   * @param parameters OpenFileParameters instance; can hold FileStatus,
   *                   Configuration, bufferSize and mandatoryKeys
   */
  @Override
  protected CompletableFuture<FSDataInputStream> openFileWithOptions(
      final Path path, final OpenFileParameters parameters) throws IOException {
    LOG.debug("AzureBlobFileSystem.openFileWithOptions path: {}", path);
    AbstractFSBuilderImpl.rejectUnknownMandatoryKeys(
        parameters.getMandatoryKeys(),
        FS_OPTION_OPENFILE_STANDARD_OPTIONS,
        "for " + path);
    return LambdaUtils.eval(
        new CompletableFuture<>(), () ->
            open(path, Optional.of(parameters)));
  }

  @Override
  public FSDataOutputStream create(final Path f,
      final FsPermission permission,
      final boolean overwrite,
      final int bufferSize,
      final short replication,
      final long blockSize,
      final Progressable progress) throws IOException {
    LOG.debug("AzureBlobFileSystem.create path: {} permission: {} overwrite: {} bufferSize: {}",
        f,
        permission,
        overwrite,
        blockSize);

    statIncrement(CALL_CREATE);
    trailingPeriodCheck(f);
    if (f.isRoot()) {
      throw new AbfsRestOperationException(HTTP_CONFLICT,
          AzureServiceErrorCode.PATH_CONFLICT.getErrorCode(),
          ERR_CREATE_ON_ROOT,
          null);
    }

    Path qualifiedPath = makeQualified(f);

    try {
      TracingContext tracingContext = new TracingContext(clientCorrelationId,
          fileSystemId, FSOperationType.CREATE, overwrite, tracingHeaderFormat, listener);
      OutputStream outputStream = getAbfsStore().createFile(qualifiedPath, statistics, overwrite,
          permission == null ? FsPermission.getFileDefault() : permission,
          FsPermission.getUMask(getConf()), tracingContext);
      statIncrement(FILES_CREATED);
      return new FSDataOutputStream(outputStream, statistics);
    } catch (AzureBlobFileSystemException ex) {
      checkException(f, ex);
      return null;
    }
  }

  @Override
  @SuppressWarnings("deprecation")
  public FSDataOutputStream createNonRecursive(final Path f, final FsPermission permission,
      final boolean overwrite, final int bufferSize, final short replication, final long blockSize,
      final Progressable progress) throws IOException {

    statIncrement(CALL_CREATE_NON_RECURSIVE);
    if (f.isRoot()) {
      throw new AbfsRestOperationException(HTTP_CONFLICT,
          AzureServiceErrorCode.PATH_CONFLICT.getErrorCode(),
          ERR_CREATE_ON_ROOT,
          null);
    }
    final Path parent = f.getParent();
    TracingContext tracingContext = new TracingContext(clientCorrelationId,
        fileSystemId, FSOperationType.CREATE_NON_RECURSIVE, tracingHeaderFormat,
        listener);
    final FileStatus parentFileStatus = tryGetFileStatus(parent, tracingContext);

    if (parentFileStatus == null) {
      throw new FileNotFoundException("Cannot create file "
          + f.getName() + " because parent folder does not exist.");
    }

    return create(f, permission, overwrite, bufferSize, replication, blockSize, progress);
  }

  @Override
  @SuppressWarnings("deprecation")
  public FSDataOutputStream createNonRecursive(final Path f,
      final FsPermission permission,
      final EnumSet<CreateFlag> flags,
      final int bufferSize,
      final short replication,
      final long blockSize,
      final Progressable progress) throws IOException {

    // Check if file should be appended or overwritten. Assume that the file
    // is overwritten on if the CREATE and OVERWRITE create flags are set.
    final EnumSet<CreateFlag> createflags =
        EnumSet.of(CreateFlag.CREATE, CreateFlag.OVERWRITE);
    final boolean overwrite = flags.containsAll(createflags);

    // Delegate the create non-recursive call.
    return this.createNonRecursive(f, permission, overwrite,
        bufferSize, replication, blockSize, progress);
  }

  @Override
  @SuppressWarnings("deprecation")
  public FSDataOutputStream createNonRecursive(final Path f,
      final boolean overwrite, final int bufferSize, final short replication, final long blockSize,
      final Progressable progress) throws IOException {
    return this.createNonRecursive(f, FsPermission.getFileDefault(),
        overwrite, bufferSize, replication, blockSize, progress);
  }

  @Override
  public FSDataOutputStream append(final Path f, final int bufferSize, final Progressable progress)
      throws IOException {
    LOG.debug(
        "AzureBlobFileSystem.append path: {} bufferSize: {}",
        f.toString(),
        bufferSize);
    statIncrement(CALL_APPEND);
    Path qualifiedPath = makeQualified(f);

    try {
      TracingContext tracingContext = new TracingContext(clientCorrelationId,
          fileSystemId, FSOperationType.APPEND, tracingHeaderFormat,
          listener);
      OutputStream outputStream = abfsStore
          .openFileForWrite(qualifiedPath, statistics, false, tracingContext);
      return new FSDataOutputStream(outputStream, statistics);
    } catch (AzureBlobFileSystemException ex) {
      checkException(f, ex);
      return null;
    }
  }

  public boolean rename(final Path src, final Path dst) throws IOException {
    LOG.debug("AzureBlobFileSystem.rename src: {} dst: {}", src, dst);
    statIncrement(CALL_RENAME);

    trailingPeriodCheck(dst);

    Path parentFolder = src.getParent();
    if (parentFolder == null) {
      return false;
    }
    Path qualifiedSrcPath = makeQualified(src);
    Path qualifiedDstPath = makeQualified(dst);

    TracingContext tracingContext = new TracingContext(clientCorrelationId,
        fileSystemId, FSOperationType.RENAME, true, tracingHeaderFormat,
        listener);
    // rename under same folder;
    if (makeQualified(parentFolder).equals(qualifiedDstPath)) {
      return tryGetFileStatus(qualifiedSrcPath, tracingContext) != null;
    }

    FileStatus dstFileStatus = null;
    if (qualifiedSrcPath.equals(qualifiedDstPath)) {
      // rename to itself
      // - if it doesn't exist, return false
      // - if it is file, return true
      // - if it is dir, return false.
      dstFileStatus = tryGetFileStatus(qualifiedDstPath, tracingContext);
      if (dstFileStatus == null) {
        return false;
      }
      return dstFileStatus.isDirectory() ? false : true;
    }

    // Non-HNS account need to check dst status on driver side.
    if (!getIsNamespaceEnabled(tracingContext) && dstFileStatus == null) {
      dstFileStatus = tryGetFileStatus(qualifiedDstPath, tracingContext);
    }

    try {
      String sourceFileName = src.getName();
      Path adjustedDst = dst;

      if (dstFileStatus != null) {
        if (!dstFileStatus.isDirectory()) {
          return qualifiedSrcPath.equals(qualifiedDstPath);
        }
        adjustedDst = new Path(dst, sourceFileName);
      }

      qualifiedDstPath = makeQualified(adjustedDst);

      abfsStore.rename(qualifiedSrcPath, qualifiedDstPath, tracingContext, null);
      return true;
    } catch (AzureBlobFileSystemException ex) {
      LOG.debug("Rename operation failed. ", ex);
      checkException(
          src,
          ex,
          AzureServiceErrorCode.PATH_ALREADY_EXISTS,
          AzureServiceErrorCode.INVALID_RENAME_SOURCE_PATH,
          AzureServiceErrorCode.SOURCE_PATH_NOT_FOUND,
          AzureServiceErrorCode.INVALID_SOURCE_OR_DESTINATION_RESOURCE_TYPE,
          AzureServiceErrorCode.RENAME_DESTINATION_PARENT_PATH_NOT_FOUND,
          AzureServiceErrorCode.INTERNAL_OPERATION_ABORT);
      return false;
    }

  }

  /**
   * Private method to create resilient commit support.
   * @return a new instance
   * @param path destination path
   * @throws IOException problem probing store capabilities
   * @throws UnsupportedOperationException if the store lacks this support
   */
  @InterfaceAudience.Private
  public ResilientCommitByRename createResilientCommitSupport(final Path path)
      throws IOException {

    if (!hasPathCapability(path,
        CommonPathCapabilities.ETAGS_PRESERVED_IN_RENAME)) {
      throw new UnsupportedOperationException(
          "Resilient commit support not available for " + path);
    }
    return new ResilientCommitByRenameImpl();
  }

  /**
   * Resilient commit support.
   * Provided as a nested class to avoid contaminating the
   * FS instance with too many private methods which end up
   * being used widely (as has happened to the S3A FS)
   */
  public class ResilientCommitByRenameImpl implements ResilientCommitByRename {

    /**
     * Perform the rename.
     * This will be rate limited, as well as able to recover
     * from rename errors if the etag was passed in.
     * @param source path to source file
     * @param dest destination of rename.
     * @param sourceEtag etag of source file. may be null or empty
     * @return the outcome of the operation
     * @throws IOException any rename failure which was not recovered from.
     */
    public Pair<Boolean, Duration> commitSingleFileByRename(
        final Path source,
        final Path dest,
        @Nullable final String sourceEtag) throws IOException {

      LOG.debug("renameFileWithEtag source: {} dest: {} etag {}", source, dest, sourceEtag);
      statIncrement(CALL_RENAME);

      trailingPeriodCheck(dest);
      Path qualifiedSrcPath = makeQualified(source);
      Path qualifiedDstPath = makeQualified(dest);

      TracingContext tracingContext = new TracingContext(clientCorrelationId,
          fileSystemId, FSOperationType.RENAME, true, tracingHeaderFormat,
          listener);

      if (qualifiedSrcPath.equals(qualifiedDstPath)) {
        // rename to itself is forbidden
        throw new PathIOException(qualifiedSrcPath.toString(), "cannot rename object onto self");
      }

      // acquire one IO permit
      final Duration waitTime = rateLimiting.acquire(1);

      try {
        final boolean recovered = abfsStore.rename(qualifiedSrcPath,
            qualifiedDstPath, tracingContext, sourceEtag);
        return Pair.of(recovered, waitTime);
      } catch (AzureBlobFileSystemException ex) {
        LOG.debug("Rename operation failed. ", ex);
        checkException(source, ex);
        // never reached
        return null;
      }

    }
  }

  @Override
  public boolean delete(final Path f, final boolean recursive) throws IOException {
    LOG.debug(
        "AzureBlobFileSystem.delete path: {} recursive: {}", f.toString(), recursive);
    statIncrement(CALL_DELETE);
    Path qualifiedPath = makeQualified(f);

    if (f.isRoot()) {
      if (!recursive) {
        return false;
      }

      return deleteRoot();
    }

    try {
      TracingContext tracingContext = new TracingContext(clientCorrelationId,
          fileSystemId, FSOperationType.DELETE, tracingHeaderFormat,
          listener);
      abfsStore.delete(qualifiedPath, recursive, tracingContext);
      return true;
    } catch (AzureBlobFileSystemException ex) {
      checkException(f, ex, AzureServiceErrorCode.PATH_NOT_FOUND);
      return false;
    }

  }

  @Override
  public FileStatus[] listStatus(final Path f) throws IOException {
    LOG.debug(
        "AzureBlobFileSystem.listStatus path: {}", f.toString());
    statIncrement(CALL_LIST_STATUS);
    Path qualifiedPath = makeQualified(f);

    try {
      TracingContext tracingContext = new TracingContext(clientCorrelationId,
          fileSystemId, FSOperationType.LISTSTATUS, true, tracingHeaderFormat,
          listener);
      FileStatus[] result = abfsStore.listStatus(qualifiedPath, tracingContext);
      return result;
    } catch (AzureBlobFileSystemException ex) {
      checkException(f, ex);
      return null;
    }
  }

  /**
   * Increment of an Abfs statistic.
   *
   * @param statistic AbfsStatistic that needs increment.
   */
  private void statIncrement(AbfsStatistic statistic) {
    incrementStatistic(statistic);
  }

  /**
   * Method for incrementing AbfsStatistic by a long value.
   *
   * @param statistic the Statistic to be incremented.
   */
  private void incrementStatistic(AbfsStatistic statistic) {
    if (abfsCounters != null) {
      abfsCounters.incrementCounter(statistic, 1);
    }
  }

  /**
   * Performs a check for (.) until root in the path to throw an exception.
   * The purpose is to differentiate between dir/dir1 and dir/dir1.
   * Without the exception the behavior seen is dir1. will appear
   * to be present without it's actual creation as dir/dir1 and dir/dir1. are
   * treated as identical.
   * @param path the path to be checked for trailing period (.)
   * @throws IllegalArgumentException if the path has a trailing period (.)
   */
  private void trailingPeriodCheck(Path path) throws IllegalArgumentException {
    while (!path.isRoot()) {
      String pathToString = path.toString();
      if (pathToString.length() != 0) {
        if (pathToString.charAt(pathToString.length() - 1) == '.') {
          throw new IllegalArgumentException(
              "ABFS does not allow files or directories to end with a dot.");
        }
        path = path.getParent();
      } else {
        break;
      }
    }
  }

  @Override
  public boolean mkdirs(final Path f, final FsPermission permission) throws IOException {
    LOG.debug(
        "AzureBlobFileSystem.mkdirs path: {} permissions: {}", f, permission);
    statIncrement(CALL_MKDIRS);
    trailingPeriodCheck(f);

    final Path parentFolder = f.getParent();
    if (parentFolder == null) {
      // Cannot create root
      return true;
    }

    Path qualifiedPath = makeQualified(f);

    try {
      TracingContext tracingContext = new TracingContext(clientCorrelationId,
          fileSystemId, FSOperationType.MKDIR, false, tracingHeaderFormat,
          listener);
      abfsStore.createDirectory(qualifiedPath,
          permission == null ? FsPermission.getDirDefault() : permission,
          FsPermission.getUMask(getConf()), tracingContext);
      statIncrement(DIRECTORIES_CREATED);
      return true;
    } catch (AzureBlobFileSystemException ex) {
      checkException(f, ex);
      return true;
    }
  }

  @Override
  public synchronized void close() throws IOException {
    if (isClosed) {
      return;
    }
    if (abfsStore.getClient().isMetricCollectionEnabled()) {
      TracingContext tracingMetricContext = new TracingContext(
              clientCorrelationId,
              fileSystemId, FSOperationType.GET_ATTR, true,
              tracingHeaderFormat,
              listener, abfsCounters.toString());
      try {
        getAbfsClient().getMetricCall(tracingMetricContext);
      } catch (IOException e) {
        throw new IOException(e);
      }
    }
    // does all the delete-on-exit calls, and may be slow.
    super.close();
    LOG.debug("AzureBlobFileSystem.close");
    if (getConf() != null) {
      String iostatisticsLoggingLevel =
          getConf().getTrimmed(IOSTATISTICS_LOGGING_LEVEL,
              IOSTATISTICS_LOGGING_LEVEL_DEFAULT);
      logIOStatisticsAtLevel(LOG, iostatisticsLoggingLevel, getIOStatistics());
    }
    IOUtils.cleanupWithLogger(LOG, abfsStore, delegationTokenManager);
    this.isClosed = true;
    if (LOG.isDebugEnabled()) {
      LOG.debug("Closing Abfs: {}", toString());
    }
  }

  @Override
  public FileStatus getFileStatus(final Path f) throws IOException {
    TracingContext tracingContext = new TracingContext(clientCorrelationId,
        fileSystemId, FSOperationType.GET_FILESTATUS, tracingHeaderFormat,
        listener);
    return getFileStatus(f, tracingContext);
  }

  private FileStatus getFileStatus(final Path path,
      TracingContext tracingContext) throws IOException {
    LOG.debug("AzureBlobFileSystem.getFileStatus path: {}", path);
    statIncrement(CALL_GET_FILE_STATUS);
    Path qualifiedPath = makeQualified(path);

    try {
      return abfsStore.getFileStatus(qualifiedPath, tracingContext);
    } catch (AzureBlobFileSystemException ex) {
      checkException(path, ex);
      return null;
    }
  }

  /**
   * Break the current lease on an ABFS file if it exists. A lease that is broken cannot be
   * renewed. A new lease may be obtained on the file immediately.
   *
   * @param f file name
   * @throws IOException on any exception while breaking the lease
   */
  public void breakLease(final Path f) throws IOException {
    LOG.debug("AzureBlobFileSystem.breakLease path: {}", f);

    Path qualifiedPath = makeQualified(f);

    try (DurationInfo ignored = new DurationInfo(LOG, false, "Break lease for %s",
        qualifiedPath)) {
      TracingContext tracingContext = new TracingContext(clientCorrelationId,
          fileSystemId, FSOperationType.BREAK_LEASE, tracingHeaderFormat,
          listener);
      abfsStore.breakLease(qualifiedPath, tracingContext);
    } catch (AzureBlobFileSystemException ex) {
      checkException(f, ex);
    }
  }

  /**
   * Qualify a path to one which uses this FileSystem and, if relative,
   * made absolute.
   * @param path to qualify.
   * @return this path if it contains a scheme and authority and is absolute, or
   * a new path that includes a path and authority and is fully qualified
   * @see Path#makeQualified(URI, Path)
   * @throws IllegalArgumentException if the path has a schema/URI different
   * from this FileSystem.
   */
  @Override
  public Path makeQualified(Path path) {
    // To support format: abfs://{dfs.nameservices}/file/path,
    // path need to be first converted to URI, then get the raw path string,
    // during which {dfs.nameservices} will be omitted.
    if (path != null) {
      String uriPath = path.toUri().getPath();
      path = uriPath.isEmpty() ? path : new Path(uriPath);
    }
    return super.makeQualified(path);
  }

  @Override
  public Path getWorkingDirectory() {
    return this.workingDir;
  }

  @Override
  public void setWorkingDirectory(final Path newDir) {
    if (newDir.isAbsolute()) {
      this.workingDir = newDir;
    } else {
      this.workingDir = new Path(workingDir, newDir);
    }
  }

  @Override
  public String getScheme() {
    return FileSystemUriSchemes.ABFS_SCHEME;
  }

  @Override
  public Path getHomeDirectory() {
    return makeQualified(new Path(
        FileSystemConfigurations.USER_HOME_DIRECTORY_PREFIX
            + "/" + abfsStore.getUser()));
  }

  /**
   * Return an array containing hostnames, offset and size of
   * portions of the given file. For ABFS we'll just lie and give
   * fake hosts to make sure we get many splits in MR jobs.
   */
  @Override
  public BlockLocation[] getFileBlockLocations(FileStatus file,
      long start, long len) {
    if (file == null) {
      return null;
    }

    if ((start < 0) || (len < 0)) {
      throw new IllegalArgumentException("Invalid start or len parameter");
    }

    if (file.getLen() < start) {
      return new BlockLocation[0];
    }
    final String blobLocationHost = abfsStore.getAbfsConfiguration().getAzureBlockLocationHost();

    final String[] name = {blobLocationHost};
    final String[] host = {blobLocationHost};
    long blockSize = file.getBlockSize();
    if (blockSize <= 0) {
      throw new IllegalArgumentException(
          "The block size for the given file is not a positive number: "
              + blockSize);
    }
    int numberOfLocations = (int) (len / blockSize)
        + ((len % blockSize == 0) ? 0 : 1);
    BlockLocation[] locations = new BlockLocation[numberOfLocations];
    for (int i = 0; i < locations.length; i++) {
      long currentOffset = start + (i * blockSize);
      long currentLength = Math.min(blockSize, start + len - currentOffset);
      locations[i] = new BlockLocation(name, host, currentOffset, currentLength);
    }

    return locations;
  }

  @Override
  protected void finalize() throws Throwable {
    LOG.debug("finalize() called.");
    close();
    super.finalize();
  }

  /**
   * Get the username of the FS.
   * @return the short name of the user who instantiated the FS
   */
  public String getOwnerUser() {
    return abfsStore.getUser();
  }

  /**
   * Get the group name of the owner of the FS.
   * @return primary group name
   */
  public String getOwnerUserPrimaryGroup() {
    return abfsStore.getPrimaryGroup();
  }

  private boolean deleteRoot() throws IOException {
    LOG.debug("Deleting root content");

    final ExecutorService executorService = Executors.newFixedThreadPool(10);

    try {
      final FileStatus[] ls = listStatus(makeQualified(new Path(File.separator)));
      final ArrayList<Future> deleteTasks = new ArrayList<>();
      for (final FileStatus fs : ls) {
        final Future deleteTask = executorService.submit(new Callable<Void>() {
          @Override
          public Void call() throws Exception {
            delete(fs.getPath(), fs.isDirectory());
            if (fs.isDirectory()) {
              statIncrement(DIRECTORIES_DELETED);
            } else {
              statIncrement(FILES_DELETED);
            }
            return null;
          }
        });
        deleteTasks.add(deleteTask);
      }

      for (final Future deleteTask : deleteTasks) {
        execute("deleteRoot", new Callable<Void>() {
          @Override
          public Void call() throws Exception {
            deleteTask.get();
            return null;
          }
        });
      }
    } finally {
      executorService.shutdownNow();
    }

    return true;
  }

  /**
   * Set owner of a path (i.e. a file or a directory).
   * The parameters owner and group cannot both be null.
   *
   * @param path  The path
   * @param owner If it is null, the original username remains unchanged.
   * @param group If it is null, the original groupname remains unchanged.
   */
  @Override
  public void setOwner(final Path path, final String owner, final String group)
      throws IOException {
    LOG.debug(
        "AzureBlobFileSystem.setOwner path: {}", path);
    TracingContext tracingContext = new TracingContext(clientCorrelationId,
        fileSystemId, FSOperationType.SET_OWNER, true, tracingHeaderFormat,
        listener);

    if (!getIsNamespaceEnabled(tracingContext)) {
      super.setOwner(path, owner, group);
      return;
    }

    if ((owner == null || owner.isEmpty()) && (group == null || group.isEmpty())) {
      throw new IllegalArgumentException("A valid owner or group must be specified.");
    }

    Path qualifiedPath = makeQualified(path);

    try {
      abfsStore.setOwner(qualifiedPath,
          owner,
          group,
          tracingContext);
    } catch (AzureBlobFileSystemException ex) {
      checkException(path, ex);
    }
  }

  /**
   * Set the value of an attribute for a non-root path.
   *
   * @param path The path on which to set the attribute
   * @param name The attribute to set
   * @param value The byte value of the attribute to set (encoded in latin-1)
   * @param flag The mode in which to set the attribute
   * @throws IOException If there was an issue setting the attribute on Azure
   * @throws IllegalArgumentException If name is null or empty or if value is null
   */
  @Override
  public void setXAttr(final Path path,
      final String name,
      final byte[] value,
      final EnumSet<XAttrSetFlag> flag)
      throws IOException {
    LOG.debug("AzureBlobFileSystem.setXAttr path: {}", path);

    if (name == null || name.isEmpty() || value == null) {
      throw new IllegalArgumentException("A valid name and value must be specified.");
    }

    Path qualifiedPath = makeQualified(path);

    try {
      TracingContext tracingContext = new TracingContext(clientCorrelationId,
          fileSystemId, FSOperationType.SET_ATTR, true, tracingHeaderFormat,
          listener);
      Hashtable<String, String> properties = abfsStore
          .getPathStatus(qualifiedPath, tracingContext);
      String xAttrName = ensureValidAttributeName(name);
      boolean xAttrExists = properties.containsKey(xAttrName);
      XAttrSetFlag.validate(name, xAttrExists, flag);

      String xAttrValue = abfsStore.decodeAttribute(value);
      properties.put(xAttrName, xAttrValue);
      abfsStore.setPathProperties(qualifiedPath, properties, tracingContext);
    } catch (AzureBlobFileSystemException ex) {
      checkException(path, ex);
    }
  }

  /**
   * Get the value of an attribute for a non-root path.
   *
   * @param path The path on which to get the attribute
   * @param name The attribute to get
   * @return The bytes of the attribute's value (encoded in latin-1)
   *         or null if the attribute does not exist
   * @throws IOException If there was an issue getting the attribute from Azure
   * @throws IllegalArgumentException If name is null or empty
   */
  @Override
  public byte[] getXAttr(final Path path, final String name)
      throws IOException {
    LOG.debug("AzureBlobFileSystem.getXAttr path: {}", path);

    if (name == null || name.isEmpty()) {
      throw new IllegalArgumentException("A valid name must be specified.");
    }

    Path qualifiedPath = makeQualified(path);

    byte[] value = null;
    try {
      TracingContext tracingContext = new TracingContext(clientCorrelationId,
          fileSystemId, FSOperationType.GET_ATTR, true, tracingHeaderFormat,
          listener);
      Hashtable<String, String> properties = abfsStore
          .getPathStatus(qualifiedPath, tracingContext);
      String xAttrName = ensureValidAttributeName(name);
      if (properties.containsKey(xAttrName)) {
        String xAttrValue = properties.get(xAttrName);
        value = abfsStore.encodeAttribute(xAttrValue);
      }
    } catch (AzureBlobFileSystemException ex) {
      checkException(path, ex);
    }
    return value;
  }

  private static String ensureValidAttributeName(String attribute) {
    // to avoid HTTP 400 Bad Request, InvalidPropertyName
    return attribute.replace('.', '_');
  }

  /**
   * Set permission of a path.
   *
   * @param path       The path
   * @param permission Access permission
   */
  @Override
  public void setPermission(final Path path, final FsPermission permission)
      throws IOException {
    LOG.debug("AzureBlobFileSystem.setPermission path: {}", path);
    TracingContext tracingContext = new TracingContext(clientCorrelationId,
        fileSystemId, FSOperationType.SET_PERMISSION, true, tracingHeaderFormat, listener);

    if (!getIsNamespaceEnabled(tracingContext)) {
      super.setPermission(path, permission);
      return;
    }

    if (permission == null) {
      throw new IllegalArgumentException("The permission can't be null");
    }

    Path qualifiedPath = makeQualified(path);

    try {
      abfsStore.setPermission(qualifiedPath, permission, tracingContext);
    } catch (AzureBlobFileSystemException ex) {
      checkException(path, ex);
    }
  }

  /**
   * Modifies ACL entries of files and directories.  This method can add new ACL
   * entries or modify the permissions on existing ACL entries.  All existing
   * ACL entries that are not specified in this call are retained without
   * changes.  (Modifications are merged into the current ACL.)
   *
   * @param path    Path to modify
   * @param aclSpec List of AbfsAclEntry describing modifications
   * @throws IOException if an ACL could not be modified
   */
  @Override
  public void modifyAclEntries(final Path path, final List<AclEntry> aclSpec)
      throws IOException {
    LOG.debug("AzureBlobFileSystem.modifyAclEntries path: {}", path);
    TracingContext tracingContext = new TracingContext(clientCorrelationId,
        fileSystemId, FSOperationType.MODIFY_ACL, true, tracingHeaderFormat,
        listener);

    if (!getIsNamespaceEnabled(tracingContext)) {
      throw new UnsupportedOperationException(
          "modifyAclEntries is only supported by storage accounts with the "
              + "hierarchical namespace enabled.");
    }

    if (aclSpec == null || aclSpec.isEmpty()) {
      throw new IllegalArgumentException("The value of the aclSpec parameter is invalid.");
    }

    Path qualifiedPath = makeQualified(path);

    try {
      abfsStore.modifyAclEntries(qualifiedPath, aclSpec, tracingContext);
    } catch (AzureBlobFileSystemException ex) {
      checkException(path, ex);
    }
  }

  /**
   * Removes ACL entries from files and directories.  Other ACL entries are
   * retained.
   *
   * @param path    Path to modify
   * @param aclSpec List of AclEntry describing entries to remove
   * @throws IOException if an ACL could not be modified
   */
  @Override
  public void removeAclEntries(final Path path, final List<AclEntry> aclSpec)
      throws IOException {
    LOG.debug("AzureBlobFileSystem.removeAclEntries path: {}", path);
    TracingContext tracingContext = new TracingContext(clientCorrelationId,
        fileSystemId, FSOperationType.REMOVE_ACL_ENTRIES, true,
        tracingHeaderFormat, listener);

    if (!getIsNamespaceEnabled(tracingContext)) {
      throw new UnsupportedOperationException(
          "removeAclEntries is only supported by storage accounts with the "
              + "hierarchical namespace enabled.");
    }

    if (aclSpec == null || aclSpec.isEmpty()) {
      throw new IllegalArgumentException("The aclSpec argument is invalid.");
    }

    Path qualifiedPath = makeQualified(path);

    try {
      abfsStore.removeAclEntries(qualifiedPath, aclSpec, tracingContext);
    } catch (AzureBlobFileSystemException ex) {
      checkException(path, ex);
    }
  }

  /**
   * Removes all default ACL entries from files and directories.
   *
   * @param path Path to modify
   * @throws IOException if an ACL could not be modified
   */
  @Override
  public void removeDefaultAcl(final Path path) throws IOException {
    LOG.debug("AzureBlobFileSystem.removeDefaultAcl path: {}", path);
    TracingContext tracingContext = new TracingContext(clientCorrelationId,
        fileSystemId, FSOperationType.REMOVE_DEFAULT_ACL, true,
        tracingHeaderFormat, listener);

    if (!getIsNamespaceEnabled(tracingContext)) {
      throw new UnsupportedOperationException(
          "removeDefaultAcl is only supported by storage accounts with the "
              + "hierarchical namespace enabled.");
    }

    Path qualifiedPath = makeQualified(path);

    try {
      abfsStore.removeDefaultAcl(qualifiedPath, tracingContext);
    } catch (AzureBlobFileSystemException ex) {
      checkException(path, ex);
    }
  }

  /**
   * Removes all but the base ACL entries of files and directories.  The entries
   * for user, group, and others are retained for compatibility with permission
   * bits.
   *
   * @param path Path to modify
   * @throws IOException if an ACL could not be removed
   */
  @Override
  public void removeAcl(final Path path) throws IOException {
    LOG.debug("AzureBlobFileSystem.removeAcl path: {}", path);
    TracingContext tracingContext = new TracingContext(clientCorrelationId,
        fileSystemId, FSOperationType.REMOVE_ACL, true, tracingHeaderFormat,
        listener);

    if (!getIsNamespaceEnabled(tracingContext)) {
      throw new UnsupportedOperationException(
          "removeAcl is only supported by storage accounts with the "
              + "hierarchical namespace enabled.");
    }

    Path qualifiedPath = makeQualified(path);

    try {
      abfsStore.removeAcl(qualifiedPath, tracingContext);
    } catch (AzureBlobFileSystemException ex) {
      checkException(path, ex);
    }
  }

  /**
   * Fully replaces ACL of files and directories, discarding all existing
   * entries.
   *
   * @param path    Path to modify
   * @param aclSpec List of AclEntry describing modifications, must include
   *                entries for user, group, and others for compatibility with
   *                permission bits.
   * @throws IOException if an ACL could not be modified
   */
  @Override
  public void setAcl(final Path path, final List<AclEntry> aclSpec)
      throws IOException {
    LOG.debug("AzureBlobFileSystem.setAcl path: {}", path);
    TracingContext tracingContext = new TracingContext(clientCorrelationId,
        fileSystemId, FSOperationType.SET_ACL, true, tracingHeaderFormat,
        listener);

    if (!getIsNamespaceEnabled(tracingContext)) {
      throw new UnsupportedOperationException(
          "setAcl is only supported by storage accounts with the hierarchical "
              + "namespace enabled.");
    }

    if (aclSpec == null || aclSpec.size() == 0) {
      throw new IllegalArgumentException("The aclSpec argument is invalid.");
    }

    Path qualifiedPath = makeQualified(path);

    try {
      abfsStore.setAcl(qualifiedPath, aclSpec, tracingContext);
    } catch (AzureBlobFileSystemException ex) {
      checkException(path, ex);
    }
  }

  /**
   * Gets the ACL of a file or directory.
   *
   * @param path Path to get
   * @return AbfsAclStatus describing the ACL of the file or directory
   * @throws IOException if an ACL could not be read
   */
  @Override
  public AclStatus getAclStatus(final Path path) throws IOException {
    LOG.debug("AzureBlobFileSystem.getAclStatus path: {}", path);
    TracingContext tracingContext = new TracingContext(clientCorrelationId,
        fileSystemId, FSOperationType.GET_ACL_STATUS, true, tracingHeaderFormat, listener);

    if (!getIsNamespaceEnabled(tracingContext)) {
      throw new UnsupportedOperationException(
          "getAclStatus is only supported by storage account with the "
              + "hierarchical namespace enabled.");
    }

    Path qualifiedPath = makeQualified(path);

    try {
      return abfsStore.getAclStatus(qualifiedPath, tracingContext);
    } catch (AzureBlobFileSystemException ex) {
      checkException(path, ex);
      return null;
    }
  }

  /**
   * Checks if the user can access a path.  The mode specifies which access
   * checks to perform.  If the requested permissions are granted, then the
   * method returns normally.  If access is denied, then the method throws an
   * {@link AccessControlException}.
   *
   * @param path Path to check
   * @param mode type of access to check
   * @throws AccessControlException        if access is denied
   * @throws java.io.FileNotFoundException if the path does not exist
   * @throws IOException                   see specific implementation
   */
  @Override
  public void access(final Path path, final FsAction mode) throws IOException {
    LOG.debug("AzureBlobFileSystem.access path : {}, mode : {}", path, mode);
    Path qualifiedPath = makeQualified(path);
    try {
      TracingContext tracingContext = new TracingContext(clientCorrelationId,
          fileSystemId, FSOperationType.ACCESS, tracingHeaderFormat,
          listener);
      this.abfsStore.access(qualifiedPath, mode, tracingContext);
    } catch (AzureBlobFileSystemException ex) {
      checkCheckAccessException(path, ex);
    }
  }

  /**
   * Incrementing exists() calls from superclass for statistic collection.
   * @param f source path.
   * @return true if the path exists.
<<<<<<< HEAD
   * @throws IOException if operation fails
=======
   * @throws IOException if some issue in checking path.
>>>>>>> 167d4c84
   */
  @Override
  public boolean exists(Path f) throws IOException {
    statIncrement(CALL_EXIST);
    return super.exists(f);
  }

  @Override
  public RemoteIterator<FileStatus> listStatusIterator(Path path)
      throws IOException {
    LOG.debug("AzureBlobFileSystem.listStatusIterator path : {}", path);
    if (abfsStore.getAbfsConfiguration().enableAbfsListIterator()) {
      TracingContext tracingContext = new TracingContext(clientCorrelationId,
          fileSystemId, FSOperationType.LISTSTATUS, true, tracingHeaderFormat, listener);
      AbfsListStatusRemoteIterator abfsLsItr =
          new AbfsListStatusRemoteIterator(path, abfsStore,
              tracingContext);
      return RemoteIterators.typeCastingRemoteIterator(abfsLsItr);
    } else {
      return super.listStatusIterator(path);
    }
  }

  /**
   * Incremental listing of located status entries,
   * preserving etags.
   * @param path path to list
   * @param filter a path filter
   * @return iterator of results.
   * @throws FileNotFoundException source path not found.
   * @throws IOException other values.
   */
  @Override
  protected RemoteIterator<LocatedFileStatus> listLocatedStatus(
      final Path path,
      final PathFilter filter)
      throws FileNotFoundException, IOException {

    LOG.debug("AzureBlobFileSystem.listStatusIterator path : {}", path);
    // get a paged iterator over the source data, filtering out non-matching
    // entries.
    final RemoteIterator<FileStatus> sourceEntries = filteringRemoteIterator(
        listStatusIterator(path),
        (st) -> filter.accept(st.getPath()));
    // and then map that to a remote iterator of located file status
    // entries, propagating any etags.
    return mappingRemoteIterator(sourceEntries,
        st -> new AbfsLocatedFileStatus(st,
            st.isFile()
                ? getFileBlockLocations(st, 0, st.getLen())
                : null));
  }

  private FileStatus tryGetFileStatus(final Path f, TracingContext tracingContext) {
    try {
      return getFileStatus(f, tracingContext);
    } catch (IOException ex) {
      LOG.debug("File not found {}", f);
      statIncrement(ERROR_IGNORED);
      return null;
    }
  }

  private boolean fileSystemExists() throws IOException {
    LOG.debug(
        "AzureBlobFileSystem.fileSystemExists uri: {}", uri);
    try {
      TracingContext tracingContext = new TracingContext(clientCorrelationId,
          fileSystemId, FSOperationType.TEST_OP, tracingHeaderFormat, listener);
      abfsStore.getFilesystemProperties(tracingContext);
    } catch (AzureBlobFileSystemException ex) {
      try {
        checkException(null, ex);
        // Because HEAD request won't contain message body,
        // there is not way to get the storage error code
        // workaround here is to check its status code.
      } catch (FileNotFoundException e) {
        statIncrement(ERROR_IGNORED);
        return false;
      }
    }
    return true;
  }

  private void createFileSystem(TracingContext tracingContext) throws IOException {
    LOG.debug(
        "AzureBlobFileSystem.createFileSystem uri: {}", uri);
    try {
      abfsStore.createFilesystem(tracingContext);
    } catch (AzureBlobFileSystemException ex) {
      checkException(null, ex);
    }
  }

  private URI ensureAuthority(URI uri, final Configuration conf) {

    Preconditions.checkNotNull(uri, "uri");

    if (uri.getAuthority() == null) {
      final URI defaultUri = FileSystem.getDefaultUri(conf);

      if (defaultUri != null && isAbfsScheme(defaultUri.getScheme())) {
        try {
          // Reconstruct the URI with the authority from the default URI.
          uri = new URI(
              uri.getScheme(),
              defaultUri.getAuthority(),
              uri.getPath(),
              uri.getQuery(),
              uri.getFragment());
        } catch (URISyntaxException e) {
          // This should never happen.
          throw new IllegalArgumentException(new InvalidUriException(uri.toString()));
        }
      }
    }

    if (uri.getAuthority() == null) {
      throw new IllegalArgumentException(new InvalidUriAuthorityException(uri.toString()));
    }

    return uri;
  }

  private boolean isAbfsScheme(final String scheme) {
    if (scheme == null) {
      return false;
    }

    if (scheme.equals(FileSystemUriSchemes.ABFS_SCHEME)
        || scheme.equals(FileSystemUriSchemes.ABFS_SECURE_SCHEME)) {
      return true;
    }

    return false;
  }

  @VisibleForTesting
  <T> FileSystemOperation<T> execute(
      final String scopeDescription,
      final Callable<T> callableFileOperation) throws IOException {
    return execute(scopeDescription, callableFileOperation, null);
  }

  @VisibleForTesting
  <T> FileSystemOperation<T> execute(
      final String scopeDescription,
      final Callable<T> callableFileOperation,
      T defaultResultValue) throws IOException {

    try {
      final T executionResult = callableFileOperation.call();
      return new FileSystemOperation<>(executionResult, null);
    } catch (AbfsRestOperationException abfsRestOperationException) {
      return new FileSystemOperation<>(defaultResultValue, abfsRestOperationException);
    } catch (AzureBlobFileSystemException azureBlobFileSystemException) {
      throw new IOException(azureBlobFileSystemException);
    } catch (Exception exception) {
      if (exception instanceof ExecutionException) {
        exception = (Exception) getRootCause(exception);
      }
      final FileSystemOperationUnhandledException fileSystemOperationUnhandledException
          = new FileSystemOperationUnhandledException(exception);
      throw new IOException(fileSystemOperationUnhandledException);
    }
  }

  private void checkCheckAccessException(final Path path,
      final AzureBlobFileSystemException exception) throws IOException {
    if (exception instanceof AbfsRestOperationException) {
      AbfsRestOperationException ere = (AbfsRestOperationException) exception;
      if (ere.getStatusCode() == HttpURLConnection.HTTP_FORBIDDEN) {
        throw (IOException) new AccessControlException(ere.getMessage())
            .initCause(exception);
      }
    }
    checkException(path, exception);
  }

  /**
   * Given a path and exception, choose which IOException subclass
   * to create.
   * Will return if and only iff the error code is in the list of allowed
   * error codes.
   * @param path path of operation triggering exception; may be null
   * @param exception the exception caught
   * @param allowedErrorCodesList varargs list of error codes.
   * @throws IOException if the exception error code is not on the allowed list.
   */
  @VisibleForTesting
  public static void checkException(final Path path,
      final AzureBlobFileSystemException exception,
      final AzureServiceErrorCode... allowedErrorCodesList) throws IOException {
    if (exception instanceof AbfsRestOperationException) {
      AbfsRestOperationException ere = (AbfsRestOperationException) exception;

      if (ArrayUtils.contains(allowedErrorCodesList, ere.getErrorCode())) {
        return;
      }
      //AbfsRestOperationException.getMessage() contains full error info including path/uri.
      String message = ere.getMessage();

      switch (ere.getStatusCode()) {
      case HttpURLConnection.HTTP_NOT_FOUND:
        throw (IOException) new FileNotFoundException(message)
            .initCause(exception);
      case HTTP_CONFLICT:
        throw (IOException) new FileAlreadyExistsException(message)
            .initCause(exception);
      case HttpURLConnection.HTTP_FORBIDDEN:
      case HttpURLConnection.HTTP_UNAUTHORIZED:
        throw (IOException) new AccessDeniedException(message)
            .initCause(exception);
      default:
        throw ere;
      }
    } else if (exception instanceof SASTokenProviderException) {
      throw exception;
    } else {
      if (path == null) {
        throw exception;
      }
      // record info of path
      throw new PathIOException(path.toString(), exception);
    }
  }

  /**
   * Gets the root cause of a provided {@link Throwable}.  If there is no cause for the
   * {@link Throwable} provided into this function, the original {@link Throwable} is returned.
   *
   * @param throwable starting {@link Throwable}
   * @return root cause {@link Throwable}
   */
  private Throwable getRootCause(Throwable throwable) {
    if (throwable == null) {
      throw new IllegalArgumentException("throwable can not be null");
    }

    Throwable result = throwable;
    while (result.getCause() != null) {
      result = result.getCause();
    }

    return result;
  }

  /**
   * Get a delegation token from remote service endpoint if
   * 'fs.azure.enable.kerberos.support' is set to 'true', and
   * 'fs.azure.enable.delegation.token' is set to 'true'.
   * @param renewer the account name that is allowed to renew the token.
   * @return delegation token
   * @throws IOException thrown when getting the current user.
   */
  @Override
  public synchronized Token<?> getDelegationToken(final String renewer) throws IOException {
    statIncrement(CALL_GET_DELEGATION_TOKEN);
    return this.delegationTokenEnabled ? this.delegationTokenManager.getDelegationToken(renewer)
        : super.getDelegationToken(renewer);
  }

  /**
   * If Delegation tokens are enabled, the canonical service name of
   * this filesystem is the filesystem URI.
   * @return either the filesystem URI as a string, or null.
   */
  @Override
  public String getCanonicalServiceName() {
    String name = null;
    if (delegationTokenManager != null) {
      name = delegationTokenManager.getCanonicalServiceName();
    }
    return name != null ? name : super.getCanonicalServiceName();
  }

  @VisibleForTesting
  FileSystem.Statistics getFsStatistics() {
    return this.statistics;
  }

  @VisibleForTesting
  void setListenerOperation(FSOperationType operation) {
    listener.setOperation(operation);
  }

  @VisibleForTesting
  static class FileSystemOperation<T> {
    private final T result;
    private final AbfsRestOperationException exception;

    FileSystemOperation(final T result, final AbfsRestOperationException exception) {
      this.result = result;
      this.exception = exception;
    }

    public boolean failed() {
      return this.exception != null;
    }
  }

  @VisibleForTesting
  public AzureBlobFileSystemStore getAbfsStore() {
    return abfsStore;
  }

  @VisibleForTesting
  AbfsClient getAbfsClient() {
    return abfsStore.getClient();
  }

  /**
   * Get any Delegation Token manager created by the filesystem.
   * @return the DT manager or null.
   */
  @VisibleForTesting
  AbfsDelegationTokenManager getDelegationTokenManager() {
    return delegationTokenManager;
  }

  @VisibleForTesting
  boolean getIsNamespaceEnabled(TracingContext tracingContext)
      throws AzureBlobFileSystemException {
    return abfsStore.getIsNamespaceEnabled(tracingContext);
  }

  /**
   * Returns the counter() map in IOStatistics containing all the counters
   * and their values.
   *
   * @return Map of IOStatistics counters.
   */
  @VisibleForTesting
  Map<String, Long> getInstrumentationMap() {
    return abfsCounters.toMap();
  }

  @VisibleForTesting
  String getFileSystemId() {
    return fileSystemId;
  }

  @VisibleForTesting
  String getClientCorrelationId() {
    return clientCorrelationId;
  }

  @Override
  public boolean hasPathCapability(final Path path, final String capability)
      throws IOException {
    // qualify the path to make sure that it refers to the current FS.
    final Path p = makeQualified(path);
    switch (validatePathCapabilityArgs(p, capability)) {
    case CommonPathCapabilities.FS_PERMISSIONS:
    case CommonPathCapabilities.FS_APPEND:
    case CommonPathCapabilities.ETAGS_AVAILABLE:
      return true;

    case CommonPathCapabilities.ETAGS_PRESERVED_IN_RENAME:
    case CommonPathCapabilities.FS_ACLS:
      return getIsNamespaceEnabled(
          new TracingContext(clientCorrelationId, fileSystemId,
              FSOperationType.HAS_PATH_CAPABILITY, tracingHeaderFormat,
              listener));

      // probe for presence of the HADOOP-18546 readahead fix.
    case CAPABILITY_SAFE_READAHEAD:
      return true;

    default:
      return super.hasPathCapability(p, capability);
    }
  }

  /**
   * Getter for IOStatistic instance in AzureBlobFilesystem.
   *
   * @return the IOStatistic instance from abfsCounters.
   */
  @Override
  public IOStatistics getIOStatistics() {
    return abfsCounters != null ? abfsCounters.getIOStatistics() : null;
  }
}
<|MERGE_RESOLUTION|>--- conflicted
+++ resolved
@@ -1304,11 +1304,7 @@
    * Incrementing exists() calls from superclass for statistic collection.
    * @param f source path.
    * @return true if the path exists.
-<<<<<<< HEAD
-   * @throws IOException if operation fails
-=======
    * @throws IOException if some issue in checking path.
->>>>>>> 167d4c84
    */
   @Override
   public boolean exists(Path f) throws IOException {
