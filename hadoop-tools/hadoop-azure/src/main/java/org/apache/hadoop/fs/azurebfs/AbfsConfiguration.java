/**
 * Licensed to the Apache Software Foundation (ASF) under one
 * or more contributor license agreements.  See the NOTICE file
 * distributed with this work for additional information
 * regarding copyright ownership.  The ASF licenses this file
 * to you under the Apache License, Version 2.0 (the
 * "License"); you may not use this file except in compliance
 * with the License.  You may obtain a copy of the License at
 *
 *     http://www.apache.org/licenses/LICENSE-2.0
 *
 * Unless required by applicable law or agreed to in writing, software
 * distributed under the License is distributed on an "AS IS" BASIS,
 * WITHOUT WARRANTIES OR CONDITIONS OF ANY KIND, either express or implied.
 * See the License for the specific language governing permissions and
 * limitations under the License.
 */

package org.apache.hadoop.fs.azurebfs;

import java.io.IOException;
import java.lang.reflect.Field;
import java.lang.reflect.InvocationTargetException;
import java.util.Map;

import com.google.common.annotations.VisibleForTesting;

import org.apache.commons.lang3.StringUtils;
import org.apache.hadoop.classification.InterfaceAudience;
import org.apache.hadoop.classification.InterfaceStability;
import org.apache.hadoop.conf.Configuration;
import org.apache.hadoop.fs.azurebfs.constants.AuthConfigurations;
import org.apache.hadoop.fs.azurebfs.contracts.annotations.ConfigurationValidationAnnotations.IntegerConfigurationValidatorAnnotation;
import org.apache.hadoop.fs.azurebfs.contracts.annotations.ConfigurationValidationAnnotations.LongConfigurationValidatorAnnotation;
import org.apache.hadoop.fs.azurebfs.contracts.annotations.ConfigurationValidationAnnotations.StringConfigurationValidatorAnnotation;
import org.apache.hadoop.fs.azurebfs.contracts.annotations.ConfigurationValidationAnnotations.Base64StringConfigurationValidatorAnnotation;
import org.apache.hadoop.fs.azurebfs.contracts.annotations.ConfigurationValidationAnnotations.BooleanConfigurationValidatorAnnotation;
import org.apache.hadoop.fs.azurebfs.contracts.exceptions.AzureBlobFileSystemException;
import org.apache.hadoop.fs.azurebfs.contracts.exceptions.ConfigurationPropertyNotFoundException;
import org.apache.hadoop.fs.azurebfs.contracts.exceptions.InvalidConfigurationValueException;
import org.apache.hadoop.fs.azurebfs.contracts.exceptions.KeyProviderException;
import org.apache.hadoop.fs.azurebfs.contracts.exceptions.TokenAccessProviderException;
import org.apache.hadoop.fs.azurebfs.diagnostics.Base64StringConfigurationBasicValidator;
import org.apache.hadoop.fs.azurebfs.diagnostics.BooleanConfigurationBasicValidator;
import org.apache.hadoop.fs.azurebfs.diagnostics.IntegerConfigurationBasicValidator;
import org.apache.hadoop.fs.azurebfs.diagnostics.LongConfigurationBasicValidator;
import org.apache.hadoop.fs.azurebfs.diagnostics.StringConfigurationBasicValidator;
import org.apache.hadoop.fs.azurebfs.extensions.AbfsAuthorizationException;
import org.apache.hadoop.fs.azurebfs.extensions.AbfsAuthorizer;
import org.apache.hadoop.fs.azurebfs.extensions.CustomTokenProviderAdaptee;
import org.apache.hadoop.fs.azurebfs.oauth2.AccessTokenProvider;
import org.apache.hadoop.fs.azurebfs.oauth2.ClientCredsTokenProvider;
import org.apache.hadoop.fs.azurebfs.oauth2.CustomTokenProviderAdapter;
import org.apache.hadoop.fs.azurebfs.oauth2.MsiTokenProvider;
import org.apache.hadoop.fs.azurebfs.oauth2.RefreshTokenBasedTokenProvider;
import org.apache.hadoop.fs.azurebfs.oauth2.UserPasswordTokenProvider;
import org.apache.hadoop.fs.azurebfs.security.AbfsDelegationTokenManager;
import org.apache.hadoop.fs.azurebfs.services.AuthType;
import org.apache.hadoop.fs.azurebfs.services.KeyProvider;
import org.apache.hadoop.fs.azurebfs.services.SimpleKeyProvider;
import org.apache.hadoop.security.ssl.DelegatingSSLSocketFactory;
import org.apache.hadoop.security.ProviderUtils;
import org.apache.hadoop.util.ReflectionUtils;

import static org.apache.hadoop.fs.azurebfs.constants.ConfigurationKeys.*;
import static org.apache.hadoop.fs.azurebfs.constants.FileSystemConfigurations.*;

/**
 * Configuration for Azure Blob FileSystem.
 */
@InterfaceAudience.Private
@InterfaceStability.Evolving
public class AbfsConfiguration{
  private final Configuration rawConfig;
  private final String accountName;
  private final boolean isSecure;

  @IntegerConfigurationValidatorAnnotation(ConfigurationKey = AZURE_WRITE_BUFFER_SIZE,
      MinValue = MIN_BUFFER_SIZE,
      MaxValue = MAX_BUFFER_SIZE,
      DefaultValue = DEFAULT_WRITE_BUFFER_SIZE)
  private int writeBufferSize;

  @IntegerConfigurationValidatorAnnotation(ConfigurationKey = AZURE_READ_BUFFER_SIZE,
      MinValue = MIN_BUFFER_SIZE,
      MaxValue = MAX_BUFFER_SIZE,
      DefaultValue = DEFAULT_READ_BUFFER_SIZE)
  private int readBufferSize;

  @IntegerConfigurationValidatorAnnotation(ConfigurationKey = AZURE_MIN_BACKOFF_INTERVAL,
      DefaultValue = DEFAULT_MIN_BACKOFF_INTERVAL)
  private int minBackoffInterval;

  @IntegerConfigurationValidatorAnnotation(ConfigurationKey = AZURE_MAX_BACKOFF_INTERVAL,
      DefaultValue = DEFAULT_MAX_BACKOFF_INTERVAL)
  private int maxBackoffInterval;

  @IntegerConfigurationValidatorAnnotation(ConfigurationKey = AZURE_BACKOFF_INTERVAL,
      DefaultValue = DEFAULT_BACKOFF_INTERVAL)
  private int backoffInterval;

  @IntegerConfigurationValidatorAnnotation(ConfigurationKey = AZURE_MAX_IO_RETRIES,
      MinValue = 0,
      DefaultValue = DEFAULT_MAX_RETRY_ATTEMPTS)
  private int maxIoRetries;

  @LongConfigurationValidatorAnnotation(ConfigurationKey = AZURE_BLOCK_SIZE_PROPERTY_NAME,
      MinValue = 0,
      MaxValue = MAX_AZURE_BLOCK_SIZE,
      DefaultValue = MAX_AZURE_BLOCK_SIZE)
  private long azureBlockSize;

  @StringConfigurationValidatorAnnotation(ConfigurationKey = AZURE_BLOCK_LOCATION_HOST_PROPERTY_NAME,
      DefaultValue = AZURE_BLOCK_LOCATION_HOST_DEFAULT)
  private String azureBlockLocationHost;

  @IntegerConfigurationValidatorAnnotation(ConfigurationKey = AZURE_CONCURRENT_CONNECTION_VALUE_OUT,
      MinValue = 1,
      DefaultValue = MAX_CONCURRENT_WRITE_THREADS)
  private int maxConcurrentWriteThreads;

  @IntegerConfigurationValidatorAnnotation(ConfigurationKey = AZURE_CONCURRENT_CONNECTION_VALUE_IN,
      MinValue = 1,
      DefaultValue = MAX_CONCURRENT_READ_THREADS)
  private int maxConcurrentReadThreads;

  @BooleanConfigurationValidatorAnnotation(ConfigurationKey = AZURE_TOLERATE_CONCURRENT_APPEND,
      DefaultValue = DEFAULT_READ_TOLERATE_CONCURRENT_APPEND)
  private boolean tolerateOobAppends;

  @StringConfigurationValidatorAnnotation(ConfigurationKey = FS_AZURE_ATOMIC_RENAME_KEY,
      DefaultValue = DEFAULT_FS_AZURE_ATOMIC_RENAME_DIRECTORIES)
  private String azureAtomicDirs;

  @BooleanConfigurationValidatorAnnotation(ConfigurationKey = AZURE_CREATE_REMOTE_FILESYSTEM_DURING_INITIALIZATION,
      DefaultValue = DEFAULT_AZURE_CREATE_REMOTE_FILESYSTEM_DURING_INITIALIZATION)
  private boolean createRemoteFileSystemDuringInitialization;

  @BooleanConfigurationValidatorAnnotation(ConfigurationKey = AZURE_SKIP_USER_GROUP_METADATA_DURING_INITIALIZATION,
      DefaultValue = DEFAULT_AZURE_SKIP_USER_GROUP_METADATA_DURING_INITIALIZATION)
  private boolean skipUserGroupMetadataDuringInitialization;

  @IntegerConfigurationValidatorAnnotation(ConfigurationKey = FS_AZURE_READ_AHEAD_QUEUE_DEPTH,
      DefaultValue = DEFAULT_READ_AHEAD_QUEUE_DEPTH)
  private int readAheadQueueDepth;

  @BooleanConfigurationValidatorAnnotation(ConfigurationKey = FS_AZURE_ENABLE_FLUSH,
      DefaultValue = DEFAULT_ENABLE_FLUSH)
  private boolean enableFlush;

  @BooleanConfigurationValidatorAnnotation(ConfigurationKey = FS_AZURE_DISABLE_OUTPUTSTREAM_FLUSH,
      DefaultValue = DEFAULT_DISABLE_OUTPUTSTREAM_FLUSH)
  private boolean disableOutputStreamFlush;

  @BooleanConfigurationValidatorAnnotation(ConfigurationKey = FS_AZURE_ENABLE_AUTOTHROTTLING,
      DefaultValue = DEFAULT_ENABLE_AUTOTHROTTLING)
  private boolean enableAutoThrottling;

  @StringConfigurationValidatorAnnotation(ConfigurationKey = FS_AZURE_USER_AGENT_PREFIX_KEY,
      DefaultValue = "")
  private String userAgentId;

  @BooleanConfigurationValidatorAnnotation(ConfigurationKey = FS_AZURE_ENABLE_DELEGATION_TOKEN,
      DefaultValue = DEFAULT_ENABLE_DELEGATION_TOKEN)
  private boolean enableDelegationToken;

  @StringConfigurationValidatorAnnotation(ConfigurationKey = ABFS_EXTERNAL_AUTHORIZATION_CLASS,
      DefaultValue = "")
  private String abfsExternalAuthorizationClass;

  @BooleanConfigurationValidatorAnnotation(ConfigurationKey = FS_AZURE_ALWAYS_USE_HTTPS,
          DefaultValue = DEFAULT_ENABLE_HTTPS)
  private boolean alwaysUseHttps;

  @BooleanConfigurationValidatorAnnotation(ConfigurationKey = FS_AZURE_USE_UPN,
      DefaultValue = DEFAULT_USE_UPN)
  private boolean useUpn;

  private Map<String, String> storageAccountKeys;

  public AbfsConfiguration(final Configuration rawConfig, String accountName)
      throws IllegalAccessException, InvalidConfigurationValueException, IOException {
    this.rawConfig = ProviderUtils.excludeIncompatibleCredentialProviders(
        rawConfig, AzureBlobFileSystem.class);
    this.accountName = accountName;
    this.isSecure = getBoolean(FS_AZURE_SECURE_MODE, false);

    validateStorageAccountKeys();
    Field[] fields = this.getClass().getDeclaredFields();
    for (Field field : fields) {
      field.setAccessible(true);
      if (field.isAnnotationPresent(IntegerConfigurationValidatorAnnotation.class)) {
        field.set(this, validateInt(field));
      } else if (field.isAnnotationPresent(LongConfigurationValidatorAnnotation.class)) {
        field.set(this, validateLong(field));
      } else if (field.isAnnotationPresent(StringConfigurationValidatorAnnotation.class)) {
        field.set(this, validateString(field));
      } else if (field.isAnnotationPresent(Base64StringConfigurationValidatorAnnotation.class)) {
        field.set(this, validateBase64String(field));
      } else if (field.isAnnotationPresent(BooleanConfigurationValidatorAnnotation.class)) {
        field.set(this, validateBoolean(field));
      }
    }
  }

  /**
   * Appends an account name to a configuration key yielding the
   * account-specific form.
   * @param key Account-agnostic configuration key
   * @return Account-specific configuration key
   */
  public String accountConf(String key) {
    return key + "." + accountName;
  }

  /**
   * Returns the account-specific value if it exists, then looks for an
   * account-agnostic value.
   * @param key Account-agnostic configuration key
   * @return value if one exists, else null
   */
  public String get(String key) {
    return rawConfig.get(accountConf(key), rawConfig.get(key));
  }

  /**
   * Returns the account-specific value if it exists, then looks for an
   * account-agnostic value.
   * @param key Account-agnostic configuration key
   * @return value if one exists, else the default value
   */
  public String getString(String key, String defaultValue) {
    return rawConfig.get(accountConf(key), rawConfig.get(key, defaultValue));
  }

  /**
   * Returns the account-specific value if it exists, then looks for an
   * account-agnostic value, and finally tries the default value.
   * @param key Account-agnostic configuration key
   * @param defaultValue Value returned if none is configured
   * @return value if one exists, else the default value
   */
  public boolean getBoolean(String key, boolean defaultValue) {
    return rawConfig.getBoolean(accountConf(key), rawConfig.getBoolean(key, defaultValue));
  }

  /**
   * Returns the account-specific value if it exists, then looks for an
   * account-agnostic value, and finally tries the default value.
   * @param key Account-agnostic configuration key
   * @param defaultValue Value returned if none is configured
   * @return value if one exists, else the default value
   */
  public long getLong(String key, long defaultValue) {
    return rawConfig.getLong(accountConf(key), rawConfig.getLong(key, defaultValue));
  }

  /**
   * Returns the account-specific password in string form if it exists, then
   * looks for an account-agnostic value.
   * @param key Account-agnostic configuration key
   * @return value in String form if one exists, else null
   * @throws IOException
   */
  public String getPasswordString(String key) throws IOException {
    char[] passchars = rawConfig.getPassword(accountConf(key));
    if (passchars == null) {
      passchars = rawConfig.getPassword(key);
    }
    if (passchars != null) {
      return new String(passchars);
    }
    return null;
  }

  /**
   * Returns the account-specific Class if it exists, then looks for an
   * account-agnostic value, and finally tries the default value.
   * @param name Account-agnostic configuration key
   * @param defaultValue Class returned if none is configured
   * @param xface Interface shared by all possible values
   * @return Highest-precedence Class object that was found
   */
  public <U> Class<? extends U> getClass(String name, Class<? extends U> defaultValue, Class<U> xface) {
    return rawConfig.getClass(accountConf(name),
        rawConfig.getClass(name, defaultValue, xface),
        xface);
  }

  /**
   * Returns the account-specific password in string form if it exists, then
   * looks for an account-agnostic value.
   * @param name Account-agnostic configuration key
   * @param defaultValue Value returned if none is configured
   * @return value in String form if one exists, else null
   */
  public <T extends Enum<T>> T getEnum(String name, T defaultValue) {
    return rawConfig.getEnum(accountConf(name),
        rawConfig.getEnum(name, defaultValue));
  }

  /**
   * Unsets parameter in the underlying Configuration object.
   * Provided only as a convenience; does not add any account logic.
   * @param key Configuration key
   */
  public void unset(String key) {
    rawConfig.unset(key);
  }

  /**
   * Sets String in the underlying Configuration object.
   * Provided only as a convenience; does not add any account logic.
   * @param key Configuration key
   * @param value Configuration value
   */
  public void set(String key, String value) {
    rawConfig.set(key, value);
  }

  /**
   * Sets boolean in the underlying Configuration object.
   * Provided only as a convenience; does not add any account logic.
   * @param key Configuration key
   * @param value Configuration value
   */
  public void setBoolean(String key, boolean value) {
    rawConfig.setBoolean(key, value);
  }

  public boolean isSecureMode() {
    return isSecure;
  }

  public String getStorageAccountKey() throws AzureBlobFileSystemException {
    String key;
    String keyProviderClass = get(AZURE_KEY_ACCOUNT_KEYPROVIDER);
    KeyProvider keyProvider;

    if (keyProviderClass == null) {
      // No key provider was provided so use the provided key as is.
      keyProvider = new SimpleKeyProvider();
    } else {
      // create an instance of the key provider class and verify it
      // implements KeyProvider
      Object keyProviderObject;
      try {
        Class<?> clazz = rawConfig.getClassByName(keyProviderClass);
        keyProviderObject = clazz.newInstance();
      } catch (Exception e) {
        throw new KeyProviderException("Unable to load key provider class.", e);
      }
      if (!(keyProviderObject instanceof KeyProvider)) {
        throw new KeyProviderException(keyProviderClass
                + " specified in config is not a valid KeyProvider class.");
      }
      keyProvider = (KeyProvider) keyProviderObject;
    }
    key = keyProvider.getStorageAccountKey(accountName, rawConfig);

    if (key == null) {
      throw new ConfigurationPropertyNotFoundException(accountName);
    }

    return key;
  }

  public Configuration getRawConfiguration() {
    return this.rawConfig;
  }

  public int getWriteBufferSize() {
    return this.writeBufferSize;
  }

  public int getReadBufferSize() {
    return this.readBufferSize;
  }

  public int getMinBackoffIntervalMilliseconds() {
    return this.minBackoffInterval;
  }

  public int getMaxBackoffIntervalMilliseconds() {
    return this.maxBackoffInterval;
  }

  public int getBackoffIntervalMilliseconds() {
    return this.backoffInterval;
  }

  public int getMaxIoRetries() {
    return this.maxIoRetries;
  }

  public long getAzureBlockSize() {
    return this.azureBlockSize;
  }

  public String getAzureBlockLocationHost() {
    return this.azureBlockLocationHost;
  }

  public int getMaxConcurrentWriteThreads() {
    return this.maxConcurrentWriteThreads;
  }

  public int getMaxConcurrentReadThreads() {
    return this.maxConcurrentReadThreads;
  }

  public boolean getTolerateOobAppends() {
    return this.tolerateOobAppends;
  }

  public String getAzureAtomicRenameDirs() {
    return this.azureAtomicDirs;
  }

  public boolean getCreateRemoteFileSystemDuringInitialization() {
    return this.createRemoteFileSystemDuringInitialization;
  }

  public boolean getSkipUserGroupMetadataDuringInitialization() {
    return this.skipUserGroupMetadataDuringInitialization;
  }

  public int getReadAheadQueueDepth() {
    return this.readAheadQueueDepth;
  }

  public boolean isFlushEnabled() {
    return this.enableFlush;
  }

  public boolean isOutputStreamFlushDisabled() {
    return this.disableOutputStreamFlush;
  }

  public boolean isAutoThrottlingEnabled() {
    return this.enableAutoThrottling;
  }

  public String getCustomUserAgentPrefix() {
    return this.userAgentId;
  }

  public DelegatingSSLSocketFactory.SSLChannelMode getPreferredSSLFactoryOption() {
    return getEnum(FS_AZURE_SSL_CHANNEL_MODE_KEY, DEFAULT_FS_AZURE_SSL_CHANNEL_MODE);
  }

  public AuthType getAuthType(String accountName) {
    return getEnum(FS_AZURE_ACCOUNT_AUTH_TYPE_PROPERTY_NAME, AuthType.SharedKey);
  }

  public boolean isDelegationTokenManagerEnabled() {
    return enableDelegationToken;
  }

  public AbfsDelegationTokenManager getDelegationTokenManager() throws IOException {
    return new AbfsDelegationTokenManager(getRawConfiguration());
  }

  public boolean isHttpsAlwaysUsed() {
    return this.alwaysUseHttps;
  }

  public boolean isUpnUsed() {
    return this.useUpn;
  }

  public AccessTokenProvider getTokenProvider() throws TokenAccessProviderException {
    AuthType authType = getEnum(FS_AZURE_ACCOUNT_AUTH_TYPE_PROPERTY_NAME, AuthType.SharedKey);
    if (authType == AuthType.OAuth) {
      try {
        Class<? extends AccessTokenProvider> tokenProviderClass =
                getClass(FS_AZURE_ACCOUNT_TOKEN_PROVIDER_TYPE_PROPERTY_NAME, null,
                        AccessTokenProvider.class);
        AccessTokenProvider tokenProvider = null;
        if (tokenProviderClass == ClientCredsTokenProvider.class) {
          String authEndpoint = getPasswordString(FS_AZURE_ACCOUNT_OAUTH_CLIENT_ENDPOINT);
          String clientId = getPasswordString(FS_AZURE_ACCOUNT_OAUTH_CLIENT_ID);
          String clientSecret = getPasswordString(FS_AZURE_ACCOUNT_OAUTH_CLIENT_SECRET);
          tokenProvider = new ClientCredsTokenProvider(authEndpoint, clientId, clientSecret);
        } else if (tokenProviderClass == UserPasswordTokenProvider.class) {
          String authEndpoint = getPasswordString(FS_AZURE_ACCOUNT_OAUTH_CLIENT_ENDPOINT);
          String username = getPasswordString(FS_AZURE_ACCOUNT_OAUTH_USER_NAME);
          String password = getPasswordString(FS_AZURE_ACCOUNT_OAUTH_USER_PASSWORD);
          tokenProvider = new UserPasswordTokenProvider(authEndpoint, username, password);
        } else if (tokenProviderClass == MsiTokenProvider.class) {
          String authEndpoint = getTrimmedPasswordString(
              FS_AZURE_ACCOUNT_OAUTH_MSI_ENDPOINT,
              AuthConfigurations.DEFAULT_FS_AZURE_ACCOUNT_OAUTH_MSI_ENDPOINT);
          String tenantGuid = getPasswordString(FS_AZURE_ACCOUNT_OAUTH_MSI_TENANT);
          String clientId = getPasswordString(FS_AZURE_ACCOUNT_OAUTH_CLIENT_ID);
          String authority = getTrimmedPasswordString(
              FS_AZURE_ACCOUNT_OAUTH_MSI_AUTHORITY,
              AuthConfigurations.DEFAULT_FS_AZURE_ACCOUNT_OAUTH_MSI_AUTHORITY);
          tokenProvider = new MsiTokenProvider(authEndpoint, tenantGuid,
              clientId, authority);
        } else if (tokenProviderClass == RefreshTokenBasedTokenProvider.class) {
          String authEndpoint = getTrimmedPasswordString(
              FS_AZURE_ACCOUNT_OAUTH_REFRESH_TOKEN_ENDPOINT,
              AuthConfigurations.DEFAULT_FS_AZURE_ACCOUNT_OAUTH_REFRESH_TOKEN_ENDPOINT);
          String refreshToken = getPasswordString(FS_AZURE_ACCOUNT_OAUTH_REFRESH_TOKEN);
          String clientId = getPasswordString(FS_AZURE_ACCOUNT_OAUTH_CLIENT_ID);
          tokenProvider = new RefreshTokenBasedTokenProvider(authEndpoint,
              clientId, refreshToken);
        } else {
          throw new IllegalArgumentException("Failed to initialize " + tokenProviderClass);
        }
        return tokenProvider;
      } catch(IllegalArgumentException e) {
        throw e;
      } catch (Exception e) {
        throw new TokenAccessProviderException("Unable to load key provider class.", e);
      }

    } else if (authType == AuthType.Custom) {
      try {
        String configKey = FS_AZURE_ACCOUNT_TOKEN_PROVIDER_TYPE_PROPERTY_NAME;
        Class<? extends CustomTokenProviderAdaptee> customTokenProviderClass =
                getClass(configKey, null, CustomTokenProviderAdaptee.class);
        if (customTokenProviderClass == null) {
          throw new IllegalArgumentException(
                  String.format("The configuration value for \"%s\" is invalid.", configKey));
        }
        CustomTokenProviderAdaptee azureTokenProvider = ReflectionUtils
                .newInstance(customTokenProviderClass, rawConfig);
        if (azureTokenProvider == null) {
          throw new IllegalArgumentException("Failed to initialize " + customTokenProviderClass);
        }
        azureTokenProvider.initialize(rawConfig, accountName);
        return new CustomTokenProviderAdapter(azureTokenProvider);
      } catch(IllegalArgumentException e) {
        throw e;
      } catch (Exception e) {
        throw new TokenAccessProviderException("Unable to load custom token provider class: " + e, e);
      }

    } else {
      throw new TokenAccessProviderException(String.format(
              "Invalid auth type: %s is being used, expecting OAuth", authType));
    }
  }

  public String getAbfsExternalAuthorizationClass() {
    return this.abfsExternalAuthorizationClass;
  }

  public AbfsAuthorizer getAbfsAuthorizer() throws IOException {
    String authClassName = getAbfsExternalAuthorizationClass();
    AbfsAuthorizer authorizer = null;

    try {
      if (authClassName != null && !authClassName.isEmpty()) {
        @SuppressWarnings("unchecked")
        Class<AbfsAuthorizer> authClass = (Class<AbfsAuthorizer>) rawConfig.getClassByName(authClassName);
        authorizer = authClass.getConstructor(new Class[] {Configuration.class}).newInstance(rawConfig);
        authorizer.init();
      }
    } catch (
        IllegalAccessException
        | InstantiationException
        | ClassNotFoundException
        | IllegalArgumentException
        | InvocationTargetException
        | NoSuchMethodException
        | SecurityException
        | AbfsAuthorizationException e) {
      throw new IOException(e);
    }
    return authorizer;
  }

  void validateStorageAccountKeys() throws InvalidConfigurationValueException {
    Base64StringConfigurationBasicValidator validator = new Base64StringConfigurationBasicValidator(
        FS_AZURE_ACCOUNT_KEY_PROPERTY_NAME, "", true);
    this.storageAccountKeys = rawConfig.getValByRegex(FS_AZURE_ACCOUNT_KEY_PROPERTY_NAME_REGX);

    for (Map.Entry<String, String> account : storageAccountKeys.entrySet()) {
      validator.validate(account.getValue());
    }
  }

  int validateInt(Field field) throws IllegalAccessException, InvalidConfigurationValueException {
    IntegerConfigurationValidatorAnnotation validator = field.getAnnotation(IntegerConfigurationValidatorAnnotation.class);
    String value = get(validator.ConfigurationKey());

    // validate
    return new IntegerConfigurationBasicValidator(
        validator.MinValue(),
        validator.MaxValue(),
        validator.DefaultValue(),
        validator.ConfigurationKey(),
        validator.ThrowIfInvalid()).validate(value);
  }

  long validateLong(Field field) throws IllegalAccessException, InvalidConfigurationValueException {
    LongConfigurationValidatorAnnotation validator = field.getAnnotation(LongConfigurationValidatorAnnotation.class);
    String value = rawConfig.get(validator.ConfigurationKey());

    // validate
    return new LongConfigurationBasicValidator(
        validator.MinValue(),
        validator.MaxValue(),
        validator.DefaultValue(),
        validator.ConfigurationKey(),
        validator.ThrowIfInvalid()).validate(value);
  }

  String validateString(Field field) throws IllegalAccessException, InvalidConfigurationValueException {
    StringConfigurationValidatorAnnotation validator = field.getAnnotation(StringConfigurationValidatorAnnotation.class);
    String value = rawConfig.get(validator.ConfigurationKey());

    // validate
    return new StringConfigurationBasicValidator(
        validator.ConfigurationKey(),
        validator.DefaultValue(),
        validator.ThrowIfInvalid()).validate(value);
  }

  String validateBase64String(Field field) throws IllegalAccessException, InvalidConfigurationValueException {
    Base64StringConfigurationValidatorAnnotation validator = field.getAnnotation((Base64StringConfigurationValidatorAnnotation.class));
    String value = rawConfig.get(validator.ConfigurationKey());

    // validate
    return new Base64StringConfigurationBasicValidator(
        validator.ConfigurationKey(),
        validator.DefaultValue(),
        validator.ThrowIfInvalid()).validate(value);
  }

  boolean validateBoolean(Field field) throws IllegalAccessException, InvalidConfigurationValueException {
    BooleanConfigurationValidatorAnnotation validator = field.getAnnotation(BooleanConfigurationValidatorAnnotation.class);
    String value = rawConfig.get(validator.ConfigurationKey());

    // validate
    return new BooleanConfigurationBasicValidator(
        validator.ConfigurationKey(),
        validator.DefaultValue(),
        validator.ThrowIfInvalid()).validate(value);
  }

  @VisibleForTesting
  void setReadBufferSize(int bufferSize) {
    this.readBufferSize = bufferSize;
  }

  @VisibleForTesting
  void setWriteBufferSize(int bufferSize) {
    this.writeBufferSize = bufferSize;
  }

  @VisibleForTesting
  void setEnableFlush(boolean enableFlush) {
    this.enableFlush = enableFlush;
  }

<<<<<<< HEAD
  private String getTrimmedPasswordString(String key, String defaultValue) throws IOException {
    String value = getPasswordString(key);
    if (StringUtils.isBlank(value)) {
      value = defaultValue;
    }
    return value.trim();
  }
=======
  @VisibleForTesting
  void setDisableOutputStreamFlush(boolean disableOutputStreamFlush) {
    this.disableOutputStreamFlush = disableOutputStreamFlush;
  }

>>>>>>> 98ca07eb
}<|MERGE_RESOLUTION|>--- conflicted
+++ resolved
@@ -657,7 +657,11 @@
     this.enableFlush = enableFlush;
   }
 
-<<<<<<< HEAD
+  @VisibleForTesting
+  void setDisableOutputStreamFlush(boolean disableOutputStreamFlush) {
+    this.disableOutputStreamFlush = disableOutputStreamFlush;
+  }
+
   private String getTrimmedPasswordString(String key, String defaultValue) throws IOException {
     String value = getPasswordString(key);
     if (StringUtils.isBlank(value)) {
@@ -665,11 +669,5 @@
     }
     return value.trim();
   }
-=======
-  @VisibleForTesting
-  void setDisableOutputStreamFlush(boolean disableOutputStreamFlush) {
-    this.disableOutputStreamFlush = disableOutputStreamFlush;
-  }
-
->>>>>>> 98ca07eb
+
 }