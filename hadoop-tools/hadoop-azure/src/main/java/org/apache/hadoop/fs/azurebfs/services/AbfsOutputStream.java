/**
 * Licensed to the Apache Software Foundation (ASF) under one
 * or more contributor license agreements.  See the NOTICE file
 * distributed with this work for additional information
 * regarding copyright ownership.  The ASF licenses this file
 * to you under the Apache License, Version 2.0 (the
 * "License"); you may not use this file except in compliance
 * with the License.  You may obtain a copy of the License at
 *
 *     http://www.apache.org/licenses/LICENSE-2.0
 *
 * Unless required by applicable law or agreed to in writing, software
 * distributed under the License is distributed on an "AS IS" BASIS,
 * WITHOUT WARRANTIES OR CONDITIONS OF ANY KIND, either express or implied.
 * See the License for the specific language governing permissions and
 * limitations under the License.
 */

package org.apache.hadoop.fs.azurebfs.services;

import java.io.FileNotFoundException;
import java.io.IOException;
import java.io.OutputStream;
import java.net.HttpURLConnection;
import java.util.Locale;
import java.util.concurrent.ConcurrentLinkedDeque;
import java.util.concurrent.ExecutionException;
import java.util.concurrent.Executors;
import java.util.concurrent.LinkedBlockingQueue;
import java.util.concurrent.ThreadFactory;
import java.util.concurrent.ThreadPoolExecutor;
import java.util.concurrent.Callable;
import java.util.concurrent.Future;
import java.util.concurrent.TimeUnit;

import com.google.common.annotations.VisibleForTesting;
import com.google.common.base.Preconditions;
import org.slf4j.Logger;
import org.slf4j.LoggerFactory;

import org.apache.hadoop.fs.azurebfs.contracts.exceptions.AbfsRestOperationException;
import org.apache.hadoop.fs.azurebfs.contracts.exceptions.AzureBlobFileSystemException;
<<<<<<< HEAD
=======
import org.apache.hadoop.fs.azurebfs.utils.CachedSASToken;
import org.apache.hadoop.io.ElasticByteBufferPool;
>>>>>>> d60496e6
import org.apache.hadoop.fs.FileSystem.Statistics;
import org.apache.hadoop.fs.FSExceptionMessages;
import org.apache.hadoop.fs.StreamCapabilities;
import org.apache.hadoop.fs.Syncable;

import static org.apache.hadoop.io.IOUtils.wrapException;

/**
 * The BlobFsOutputStream for Rest AbfsClient.
 */
public class AbfsOutputStream extends OutputStream implements Syncable, StreamCapabilities {

  private final AbfsClient client;
  private final String path;
  private long position;
  private boolean closed;
  private boolean supportFlush;
  private boolean disableOutputStreamFlush;
  private volatile IOException lastError;

  private long lastFlushOffset;
  private long lastTotalAppendOffset = 0;

  private static int bufferSize;
  private byte[] buffer;
  private int bufferIndex;

  private final ConcurrentLinkedDeque<WriteOperation> writeOperations = new ConcurrentLinkedDeque<>();
  private static ThreadPoolExecutor threadExecutor;

  // SAS tokens can be re-used until they expire
  private CachedSASToken cachedSasToken;

  /**
   * Pool storing buffers with the size of the Azure block ready for
   * reuse. The pool allows reusing the blocks instead of allocating new
   * blocks. After the data is sent to the service, the buffer is returned
   * back to the queue
   */
  private static AbfsByteBufferPool byteBufferPool;

  private static volatile Boolean isFirstObj = true;

  private final Statistics statistics;
  private final AbfsOutputStreamStatistics outputStreamStatistics;

  private static final Logger LOG =
      LoggerFactory.getLogger(AbfsOutputStream.class);

  public AbfsOutputStream(
          final AbfsClient client,
          final Statistics statistics,
          final String path,
          final long position,
          AbfsOutputStreamContext abfsOutputStreamContext) {
    this.client = client;
    this.statistics = statistics;
    this.path = path;
    this.position = position;
    this.closed = false;
    this.supportFlush = abfsOutputStreamContext.isEnableFlush();
    this.disableOutputStreamFlush = abfsOutputStreamContext
            .isDisableOutputStreamFlush();
    this.lastError = null;
    this.lastFlushOffset = 0;
    this.bufferIndex = 0;
    this.outputStreamStatistics = abfsOutputStreamContext.getStreamStatistics();

    init(abfsOutputStreamContext);
    buffer = new byte[bufferSize];
  }

  private void init(final AbfsOutputStreamContext abfsOutputStreamContext) {
    if (isCommonPoolsInitialised()) {
      return;
    }

    initWriteBufferPool(abfsOutputStreamContext);

<<<<<<< HEAD
    ThreadFactory daemonThreadFactory = new ThreadFactory() {
      @Override
      public Thread newThread(Runnable runnable) {
        Thread daemonThread = Executors.defaultThreadFactory()
            .newThread(runnable);
        daemonThread.setDaemon(true);
        return daemonThread;
      }
    };
    int maxConcurrentThreadCount =
        abfsOutputStreamContext.getWriteConcurrencyFactor() * Runtime.getRuntime()
            .availableProcessors();
    threadExecutor = new ThreadPoolExecutor(maxConcurrentThreadCount,
        maxConcurrentThreadCount, 10L, TimeUnit.SECONDS,
        new LinkedBlockingQueue<>(), daemonThreadFactory);
  }

  private boolean isCommonPoolsInitialised() {
    if (threadExecutor != null) {
      return true;
    }

    boolean isFirstObjTemp = isFirstObj;
    if (isFirstObjTemp) {
      synchronized (AbfsOutputStream.class) {
        isFirstObjTemp = isFirstObj;
        if (isFirstObjTemp) {
          isFirstObj = false;
          return false;
        }
      }
    }
    return true;
  }

  @VisibleForTesting
  public static synchronized void initWriteBufferPool(AbfsOutputStreamContext abfsosContext) {
    bufferSize = abfsosContext.getWriteBufferSize();
    int corePoolSize =
        1 + (abfsosContext.getWriteConcurrencyFactor() * Runtime.getRuntime()
            .availableProcessors());
    byteBufferPool = new AbfsByteBufferPool(bufferSize, corePoolSize,
        abfsosContext.getMaxWriteMemoryUsagePercentage());
=======
    this.threadExecutor
        = new ThreadPoolExecutor(maxConcurrentRequestCount,
        maxConcurrentRequestCount,
        10L,
        TimeUnit.SECONDS,
        new LinkedBlockingQueue<>());
    this.completionService = new ExecutorCompletionService<>(this.threadExecutor);
    this.cachedSasToken = new CachedSASToken(
        abfsOutputStreamContext.getSasTokenRenewPeriodForStreamsInSeconds());
>>>>>>> d60496e6
  }

  /**
   * Query the stream for a specific capability.
   *
   * @param capability string to query the stream support for.
   * @return true for hsync and hflush.
   */
  @Override
  public boolean hasCapability(String capability) {
    switch (capability.toLowerCase(Locale.ENGLISH)) {
      case StreamCapabilities.HSYNC:
      case StreamCapabilities.HFLUSH:
        return supportFlush;
      default:
        return false;
    }
  }

  /**
   * Writes the specified byte to this output stream. The general contract for
   * write is that one byte is written to the output stream. The byte to be
   * written is the eight low-order bits of the argument b. The 24 high-order
   * bits of b are ignored.
   *
   * @param byteVal the byteValue to write.
   * @throws IOException if an I/O error occurs. In particular, an IOException may be
   *                     thrown if the output stream has been closed.
   */
  @Override
  public void write(final int byteVal) throws IOException {
    write(new byte[]{(byte) (byteVal & 0xFF)});
  }

  /**
   * Writes length bytes from the specified byte array starting at off to
   * this output stream.
   *
   * @param data   the byte array to write.
   * @param off the start off in the data.
   * @param length the number of bytes to write.
   * @throws IOException if an I/O error occurs. In particular, an IOException may be
   *                     thrown if the output stream has been closed.
   */
  @Override
  public synchronized void write(final byte[] data, final int off, final int length)
      throws IOException {
    maybeThrowLastError();

    Preconditions.checkArgument(data != null, "null data");

    if (off < 0 || length < 0 || length > data.length - off) {
      throw new IndexOutOfBoundsException();
    }

    int currentOffset = off;
    int writableBytes = bufferSize - bufferIndex;
    int numberOfBytesToWrite = length;

    while (numberOfBytesToWrite > 0) {
      if (writableBytes <= numberOfBytesToWrite) {
        System.arraycopy(data, currentOffset, buffer, bufferIndex, writableBytes);
        bufferIndex += writableBytes;
        writeCurrentBufferToService();
        currentOffset += writableBytes;
        numberOfBytesToWrite = numberOfBytesToWrite - writableBytes;
      } else {
        System.arraycopy(data, currentOffset, buffer, bufferIndex, numberOfBytesToWrite);
        bufferIndex += numberOfBytesToWrite;
        numberOfBytesToWrite = 0;
      }

      writableBytes = bufferSize - bufferIndex;
    }
    incrementWriteOps();
  }

  /**
   * Increment Write Operations.
   */
  private void incrementWriteOps() {
    if (statistics != null) {
      statistics.incrementWriteOps(1);
    }
  }

  /**
   * Throw the last error recorded if not null.
   * After the stream is closed, this is always set to
   * an exception, so acts as a guard against method invocation once
   * closed.
   * @throws IOException if lastError is set
   */
  private void maybeThrowLastError() throws IOException {
    if (lastError != null) {
      throw lastError;
    }
  }

  /**
   * Flushes this output stream and forces any buffered output bytes to be
   * written out. If any data remains in the payload it is committed to the
   * service. Data is queued for writing and forced out to the service
   * before the call returns.
   */
  @Override
  public void flush() throws IOException {
    if (!disableOutputStreamFlush) {
      flushInternalAsync();
    }
  }

  /** Similar to posix fsync, flush out the data in client's user buffer
   * all the way to the disk device (but the disk may have it in its cache).
   * @throws IOException if error occurs
   */
  @Override
  public void hsync() throws IOException {
    if (supportFlush) {
      flushInternal(false);
    }
  }

  /** Flush out the data in client's user buffer. After the return of
   * this call, new readers will see the data.
   * @throws IOException if any error occurs
   */
  @Override
  public void hflush() throws IOException {
    if (supportFlush) {
      flushInternal(false);
    }
  }

  /**
   * Force all data in the output stream to be written to Azure storage.
   * Wait to return until this is complete. Close the access to the stream and
   * shutdown the upload thread pool.
   * If the blob was created, its lease will be released.
   * Any error encountered caught in threads and stored will be rethrown here
   * after cleanup.
   */
  @Override
  public synchronized void close() throws IOException {
    if (closed) {
      return;
    }

    try {
      flushInternal(true);
    } catch (IOException e) {
      // Problems surface in try-with-resources clauses if
      // the exception thrown in a close == the one already thrown
      // -so we wrap any exception with a new one.
      // See HADOOP-16785
      throw wrapException(path, e.getMessage(), e);
    } finally {
      lastError = new IOException(FSExceptionMessages.STREAM_IS_CLOSED);
      buffer = null;
      bufferIndex = 0;
      closed = true;
      writeOperations.clear();
    }
    if (LOG.isDebugEnabled()) {
      LOG.debug("Closing AbfsOutputStream ", toString());
    }
  }

  private synchronized void flushInternal(boolean isClose) throws IOException {
    maybeThrowLastError();
    writeCurrentBufferToService();
    flushWrittenBytesToService(isClose);
  }

  private synchronized void flushInternalAsync() throws IOException {
    maybeThrowLastError();
    writeCurrentBufferToService();
    flushWrittenBytesToServiceAsync();
  }

  private synchronized void writeCurrentBufferToService() throws IOException {
    if (bufferIndex == 0) {
      return;
    }
    outputStreamStatistics.writeCurrentBuffer();

    final byte[] bytes = buffer;
    final int bytesLength = bufferIndex;
    outputStreamStatistics.bytesToUpload(bytesLength);
    buffer = byteBufferPool.get();
    bufferIndex = 0;
    final long offset = position;
    position += bytesLength;

    final Future<Void> job = threadExecutor.submit(new Callable<Void>() {
      @Override
      public Void call() throws Exception {
        AbfsPerfTracker tracker = client.getAbfsPerfTracker();
        try (AbfsPerfInfo perfInfo = new AbfsPerfInfo(tracker,
                "writeCurrentBufferToService", "append")) {
          AbfsRestOperation op = client.append(path, offset, bytes, 0,
                  bytesLength, cachedSasToken.get());
          cachedSasToken.update(op.getSasToken());
          perfInfo.registerResult(op.getResult());
          byteBufferPool.release(bytes);
          perfInfo.registerSuccess(true);
          return null;
        }
      }
    });

    if (job.isCancelled()) {
      outputStreamStatistics.uploadFailed(bytesLength);
    } else {
      outputStreamStatistics.uploadSuccessful(bytesLength);
    }
    writeOperations.add(new WriteOperation(job, offset, bytesLength));

    // Try to shrink the queue
    shrinkWriteOperationQueue();
  }

  private synchronized void flushWrittenBytesToService(boolean isClose) throws IOException {
    for (WriteOperation writeOperation : writeOperations) {
      try {
        writeOperation.task.get();
      } catch (Exception ex) {
        if (ex.getCause() instanceof AbfsRestOperationException) {
          if (((AbfsRestOperationException) ex.getCause()).getStatusCode() == HttpURLConnection.HTTP_NOT_FOUND) {
            throw new FileNotFoundException(ex.getMessage());
          }
        }

        if (ex.getCause() instanceof AzureBlobFileSystemException) {
          ex = (AzureBlobFileSystemException) ex.getCause();
        }
        lastError = new IOException(ex);
        throw lastError;
      }
    }
    flushWrittenBytesToServiceInternal(position, false, isClose);
  }

  private synchronized void flushWrittenBytesToServiceAsync() throws IOException {
    shrinkWriteOperationQueue();

    if (this.lastTotalAppendOffset > this.lastFlushOffset) {
      this.flushWrittenBytesToServiceInternal(this.lastTotalAppendOffset, true,
        false/*Async flush on close not permitted*/);
    }
  }

  private synchronized void flushWrittenBytesToServiceInternal(final long offset,
      final boolean retainUncommitedData, final boolean isClose) throws IOException {
    AbfsPerfTracker tracker = client.getAbfsPerfTracker();
    try (AbfsPerfInfo perfInfo = new AbfsPerfInfo(tracker,
            "flushWrittenBytesToServiceInternal", "flush")) {
      AbfsRestOperation op = client.flush(path, offset, retainUncommitedData, isClose, cachedSasToken.get());
      cachedSasToken.update(op.getSasToken());
      perfInfo.registerResult(op.getResult()).registerSuccess(true);
    } catch (AzureBlobFileSystemException ex) {
      if (ex instanceof AbfsRestOperationException) {
        if (((AbfsRestOperationException) ex).getStatusCode() == HttpURLConnection.HTTP_NOT_FOUND) {
          throw new FileNotFoundException(ex.getMessage());
        }
      }
      throw new IOException(ex);
    }
    this.lastFlushOffset = offset;
  }

  /**
   * Try to remove the completed write operations from the beginning of write
   * operation FIFO queue.
   */
  private synchronized void shrinkWriteOperationQueue() throws IOException {
    try {
      while (writeOperations.peek() != null && writeOperations.peek().task.isDone()) {
        writeOperations.peek().task.get();
        lastTotalAppendOffset += writeOperations.peek().length;
        writeOperations.remove();
        // Incrementing statistics to indicate queue has been shrunk.
        outputStreamStatistics.queueShrunk();
      }
    } catch (Exception e) {
      if (e.getCause() instanceof AzureBlobFileSystemException) {
        lastError = (AzureBlobFileSystemException) e.getCause();
      } else {
        lastError = new IOException(e);
      }
      throw lastError;
    }
  }

  private static class WriteOperation {
    private final Future<Void> task;
    private final long startOffset;
    private final long length;

    WriteOperation(final Future<Void> task, final long startOffset, final long length) {
      Preconditions.checkNotNull(task, "task");
      Preconditions.checkArgument(startOffset >= 0, "startOffset");
      Preconditions.checkArgument(length >= 0, "length");

      this.task = task;
      this.startOffset = startOffset;
      this.length = length;
    }
  }

  @VisibleForTesting
  public synchronized void waitForPendingUploads()
      throws ExecutionException, InterruptedException {
    writeOperations.getFirst().task.get();
  }

  /**
   * Getter method for AbfsOutputStream statistics.
   *
   * @return statistics for AbfsOutputStream.
   */
  @VisibleForTesting
  public AbfsOutputStreamStatistics getOutputStreamStatistics() {
    return outputStreamStatistics;
  }

  /**
   * Getter to get the size of the task queue.
   *
   * @return the number of writeOperations in AbfsOutputStream.
   */
  @VisibleForTesting
  public int getWriteOperationsSize() {
    return writeOperations.size();
  }

  /**
   * Appending AbfsOutputStream statistics to base toString().
   *
   * @return String with AbfsOutputStream statistics.
   */
  @Override
  public String toString() {
    final StringBuilder sb = new StringBuilder(super.toString());
    sb.append("AbfsOuputStream@").append(this.hashCode()).append("){");
    sb.append(outputStreamStatistics.toString());
    sb.append("}");
    return sb.toString();
  }
}<|MERGE_RESOLUTION|>--- conflicted
+++ resolved
@@ -40,11 +40,7 @@
 
 import org.apache.hadoop.fs.azurebfs.contracts.exceptions.AbfsRestOperationException;
 import org.apache.hadoop.fs.azurebfs.contracts.exceptions.AzureBlobFileSystemException;
-<<<<<<< HEAD
-=======
 import org.apache.hadoop.fs.azurebfs.utils.CachedSASToken;
-import org.apache.hadoop.io.ElasticByteBufferPool;
->>>>>>> d60496e6
 import org.apache.hadoop.fs.FileSystem.Statistics;
 import org.apache.hadoop.fs.FSExceptionMessages;
 import org.apache.hadoop.fs.StreamCapabilities;
@@ -112,6 +108,8 @@
     this.lastFlushOffset = 0;
     this.bufferIndex = 0;
     this.outputStreamStatistics = abfsOutputStreamContext.getStreamStatistics();
+    this.cachedSasToken = new CachedSASToken(
+        abfsOutputStreamContext.getSasTokenRenewPeriodForStreamsInSeconds());
 
     init(abfsOutputStreamContext);
     buffer = new byte[bufferSize];
@@ -124,7 +122,6 @@
 
     initWriteBufferPool(abfsOutputStreamContext);
 
-<<<<<<< HEAD
     ThreadFactory daemonThreadFactory = new ThreadFactory() {
       @Override
       public Thread newThread(Runnable runnable) {
@@ -168,17 +165,6 @@
             .availableProcessors());
     byteBufferPool = new AbfsByteBufferPool(bufferSize, corePoolSize,
         abfsosContext.getMaxWriteMemoryUsagePercentage());
-=======
-    this.threadExecutor
-        = new ThreadPoolExecutor(maxConcurrentRequestCount,
-        maxConcurrentRequestCount,
-        10L,
-        TimeUnit.SECONDS,
-        new LinkedBlockingQueue<>());
-    this.completionService = new ExecutorCompletionService<>(this.threadExecutor);
-    this.cachedSasToken = new CachedSASToken(
-        abfsOutputStreamContext.getSasTokenRenewPeriodForStreamsInSeconds());
->>>>>>> d60496e6
   }
 
   /**
