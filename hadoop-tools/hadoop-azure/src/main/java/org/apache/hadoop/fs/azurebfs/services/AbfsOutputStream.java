--- conflicted
+++ resolved
@@ -94,12 +94,7 @@
   private final int maxRequestsThatCanBeQueued;
 
   private ConcurrentLinkedDeque<WriteOperation> writeOperations;
-<<<<<<< HEAD
-  private final ThreadPoolExecutor threadExecutor;
-  private final ExecutorCompletionService<Void> completionService;
   private final EncryptionAdapter encryptionAdapter;
-=======
->>>>>>> 65d9523a
 
   // SAS tokens can be re-used until they expire
   private CachedSASToken cachedSasToken;
@@ -336,9 +331,9 @@
              */
             AppendRequestParameters reqParams = new AppendRequestParameters(
                 offset, 0, bytesLength, mode, false, leaseId);
-            AbfsRestOperation op =
-                client.append(path, blockUploadData.toByteArray(), reqParams,
-                    cachedSasToken.get(), new TracingContext(tracingContext));
+            AbfsRestOperation op = client.append(path,
+                blockUploadData.toByteArray(), reqParams, cachedSasToken.get(),
+                encryptionAdapter, new TracingContext(tracingContext));
             cachedSasToken.update(op.getSasToken());
             perfInfo.registerResult(op.getResult());
             perfInfo.registerSuccess(true);
@@ -582,14 +577,9 @@
         "writeCurrentBufferToService", "append")) {
       AppendRequestParameters reqParams = new AppendRequestParameters(offset, 0,
           bytesLength, APPEND_MODE, true, leaseId);
-<<<<<<< HEAD
-      AbfsRestOperation op = client.append(path, bytes, reqParams,
-          cachedSasToken.get(), encryptionAdapter,
+      AbfsRestOperation op = client.append(path, uploadData.toByteArray(),
+          reqParams, cachedSasToken.get(), encryptionAdapter,
           new TracingContext(tracingContext));
-=======
-      AbfsRestOperation op = client.append(path, uploadData.toByteArray(), reqParams,
-          cachedSasToken.get(), new TracingContext(tracingContext));
->>>>>>> 65d9523a
       cachedSasToken.update(op.getSasToken());
       outputStreamStatistics.uploadSuccessful(bytesLength);
 
@@ -597,92 +587,10 @@
       perfInfo.registerSuccess(true);
       return;
     } catch (Exception ex) {
-<<<<<<< HEAD
-      if (ex instanceof AbfsRestOperationException) {
-        if (((AbfsRestOperationException) ex).getStatusCode() == HttpURLConnection.HTTP_NOT_FOUND) {
-          throw new FileNotFoundException(ex.getMessage());
-        }
-      }
-      if (ex instanceof AzureBlobFileSystemException) {
-        ex = (AzureBlobFileSystemException) ex;
-      }
-      lastError = new IOException(ex);
-      throw lastError;
-    }
-  }
-
-  private synchronized void writeCurrentBufferToService() throws IOException {
-    writeCurrentBufferToService(false, false);
-  }
-
-  private synchronized void writeCurrentBufferToService(boolean isFlush, boolean isClose) throws IOException {
-    if (this.isAppendBlob) {
-      writeAppendBlobCurrentBufferToService();
-      return;
-    }
-
-    if (bufferIndex == 0) {
-      return;
-    }
-    numOfAppendsToServerSinceLastFlush++;
-
-    final byte[] bytes = buffer;
-    final int bytesLength = bufferIndex;
-    if (outputStreamStatistics != null) {
-      outputStreamStatistics.writeCurrentBuffer();
-      outputStreamStatistics.bytesToUpload(bytesLength);
-    }
-    buffer = byteBufferPool.getBuffer(false, bufferSize).array();
-    bufferIndex = 0;
-    final long offset = position;
-    position += bytesLength;
-
-    if (threadExecutor.getQueue().size() >= maxRequestsThatCanBeQueued) {
-      //Tracking time spent on waiting for task to complete.
-      if (outputStreamStatistics != null) {
-        try (DurationTracker ignored = outputStreamStatistics.timeSpentTaskWait()) {
-          waitForTaskToComplete();
-        }
-      } else {
-        waitForTaskToComplete();
-      }
-    }
-    final Future<Void> job = completionService.submit(() -> {
-      AbfsPerfTracker tracker = client.getAbfsPerfTracker();
-          try (AbfsPerfInfo perfInfo = new AbfsPerfInfo(tracker,
-              "writeCurrentBufferToService", "append")) {
-            AppendRequestParameters.Mode
-                mode = APPEND_MODE;
-            if (isFlush & isClose) {
-              mode = FLUSH_CLOSE_MODE;
-            } else if (isFlush) {
-              mode = FLUSH_MODE;
-            }
-            AppendRequestParameters reqParams = new AppendRequestParameters(
-                offset, 0, bytesLength, mode, false, leaseId);
-            AbfsRestOperation op = client.append(path, bytes, reqParams,
-                cachedSasToken.get(), encryptionAdapter,
-                new TracingContext(tracingContext));
-            cachedSasToken.update(op.getSasToken());
-            perfInfo.registerResult(op.getResult());
-            byteBufferPool.putBuffer(ByteBuffer.wrap(bytes));
-            perfInfo.registerSuccess(true);
-            return null;
-          }
-        });
-
-    if (outputStreamStatistics != null) {
-      if (job.isCancelled()) {
-        outputStreamStatistics.uploadFailed(bytesLength);
-      } else {
-        outputStreamStatistics.uploadSuccessful(bytesLength);
-      }
-=======
       outputStreamStatistics.uploadFailed(bytesLength);
       failureWhileSubmit(ex);
     } finally {
       IOUtils.close(uploadData);
->>>>>>> 65d9523a
     }
   }
 
