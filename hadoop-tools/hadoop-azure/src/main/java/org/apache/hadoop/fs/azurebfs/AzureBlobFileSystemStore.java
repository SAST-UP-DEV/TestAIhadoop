--- conflicted
+++ resolved
@@ -726,17 +726,11 @@
       perfInfo.registerSuccess(true);
 
       // Add statistics for InputStream
-<<<<<<< HEAD
       return createAbfsInputStreamInstance(client, statistics,
               relativePath, contentLength,
-              populateAbfsInputStreamContext(options),
-              eTag, tracingContext);
-=======
-      return new AbfsInputStream(client, statistics, relativePath,
-          contentLength, populateAbfsInputStreamContext(
-          parameters.map(OpenFileParameters::getOptions)),
+              populateAbfsInputStreamContext(
+                  parameters.map(OpenFileParameters::getOptions)),
           eTag, tracingContext);
->>>>>>> dcddc6a5
     }
   }
 
