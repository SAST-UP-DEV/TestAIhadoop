/**
 * Licensed to the Apache Software Foundation (ASF) under one
 * or more contributor license agreements.  See the NOTICE file
 * distributed with this work for additional information
 * regarding copyright ownership.  The ASF licenses this file
 * to you under the Apache License, Version 2.0 (the
 * "License"); you may not use this file except in compliance
 * with the License.  You may obtain a copy of the License at
 *
 *     http://www.apache.org/licenses/LICENSE-2.0
 *
 * Unless required by applicable law or agreed to in writing, software
 * distributed under the License is distributed on an "AS IS" BASIS,
 * WITHOUT WARRANTIES OR CONDITIONS OF ANY KIND, either express or implied.
 * See the License for the specific language governing permissions and
 * limitations under the License.
 */

package org.apache.hadoop.fs.azurebfs.services;

import java.io.IOException;
import java.io.UncheckedIOException;
import java.net.HttpURLConnection;
import java.net.URL;
import java.net.UnknownHostException;
import java.util.List;

import org.slf4j.Logger;
import org.slf4j.LoggerFactory;

import org.apache.hadoop.fs.azurebfs.AbfsStatistic;
import org.apache.hadoop.fs.azurebfs.constants.AbfsHttpConstants;
import org.apache.hadoop.fs.azurebfs.contracts.exceptions.AbfsRestOperationException;
import org.apache.hadoop.fs.azurebfs.contracts.exceptions.AzureBlobFileSystemException;
import org.apache.hadoop.fs.azurebfs.contracts.exceptions.InvalidAbfsRestOperationException;
import org.apache.hadoop.fs.azurebfs.constants.HttpHeaderConfigurations;
<<<<<<< HEAD
import org.apache.hadoop.fs.azurebfs.utils.TracingContext;
=======
import org.apache.hadoop.fs.statistics.impl.IOStatisticsBinding;
>>>>>>> 0b04c969

/**
 * The AbfsRestOperation for Rest AbfsClient.
 */
public class AbfsRestOperation {
  // The type of the REST operation (Append, ReadFile, etc)
  private final AbfsRestOperationType operationType;
  // Blob FS client, which has the credentials, retry policy, and logs.
  private final AbfsClient client;
  // the HTTP method (PUT, PATCH, POST, GET, HEAD, or DELETE)
  private final String method;
  // full URL including query parameters
  private final URL url;
  // all the custom HTTP request headers provided by the caller
  private final List<AbfsHttpHeader> requestHeaders;

  // This is a simple operation class, where all the upload methods have a
  // request body and all the download methods have a response body.
  private final boolean hasRequestBody;

  // Used only by AbfsInputStream/AbfsOutputStream to reuse SAS tokens.
  private final String sasToken;

  private static final Logger LOG = LoggerFactory.getLogger(AbfsClient.class);

  // For uploads, this is the request entity body.  For downloads,
  // this will hold the response entity body.
  private byte[] buffer;
  private int bufferOffset;
  private int bufferLength;
  private int retryCount = 0;

  private AbfsHttpOperation result;
  private AbfsCounters abfsCounters;

  public AbfsHttpOperation getResult() {
    return result;
  }

  public void hardSetResult(int httpStatus) {
    result = AbfsHttpOperation.getAbfsHttpOperationWithFixedResult(this.url,
        this.method, httpStatus);
  }

  public URL getUrl() {
    return url;
  }

  public List<AbfsHttpHeader> getRequestHeaders() {
    return requestHeaders;
  }

  public boolean isARetriedRequest() {
    return (retryCount > 0);
  }

  String getSasToken() {
    return sasToken;
  }

  /**
   * Initializes a new REST operation.
   *
   * @param client The Blob FS client.
   * @param method The HTTP method (PUT, PATCH, POST, GET, HEAD, or DELETE).
   * @param url The full URL including query string parameters.
   * @param requestHeaders The HTTP request headers.
   */
  AbfsRestOperation(final AbfsRestOperationType operationType,
                    final AbfsClient client,
                    final String method,
                    final URL url,
                    final List<AbfsHttpHeader> requestHeaders) {
    this(operationType, client, method, url, requestHeaders, null);
  }

  /**
   * Initializes a new REST operation.
   *
   * @param client The Blob FS client.
   * @param method The HTTP method (PUT, PATCH, POST, GET, HEAD, or DELETE).
   * @param url The full URL including query string parameters.
   * @param requestHeaders The HTTP request headers.
   * @param sasToken A sasToken for optional re-use by AbfsInputStream/AbfsOutputStream.
   */
  AbfsRestOperation(final AbfsRestOperationType operationType,
                    final AbfsClient client,
                    final String method,
                    final URL url,
                    final List<AbfsHttpHeader> requestHeaders,
                    final String sasToken) {
    this.operationType = operationType;
    this.client = client;
    this.method = method;
    this.url = url;
    this.requestHeaders = requestHeaders;
    this.hasRequestBody = (AbfsHttpConstants.HTTP_METHOD_PUT.equals(method)
            || AbfsHttpConstants.HTTP_METHOD_POST.equals(method)
            || AbfsHttpConstants.HTTP_METHOD_PATCH.equals(method));
    this.sasToken = sasToken;
    this.abfsCounters = client.getAbfsCounters();
  }

  /**
   * Initializes a new REST operation.
   *
   * @param operationType The type of the REST operation (Append, ReadFile, etc).
   * @param client The Blob FS client.
   * @param method The HTTP method (PUT, PATCH, POST, GET, HEAD, or DELETE).
   * @param url The full URL including query string parameters.
   * @param requestHeaders The HTTP request headers.
   * @param buffer For uploads, this is the request entity body.  For downloads,
   *               this will hold the response entity body.
   * @param bufferOffset An offset into the buffer where the data beings.
   * @param bufferLength The length of the data in the buffer.
   * @param sasToken A sasToken for optional re-use by AbfsInputStream/AbfsOutputStream.
   */
  AbfsRestOperation(AbfsRestOperationType operationType,
                    AbfsClient client,
                    String method,
                    URL url,
                    List<AbfsHttpHeader> requestHeaders,
                    byte[] buffer,
                    int bufferOffset,
                    int bufferLength,
                    String sasToken) {
    this(operationType, client, method, url, requestHeaders, sasToken);
    this.buffer = buffer;
    this.bufferOffset = bufferOffset;
    this.bufferLength = bufferLength;
    this.abfsCounters = client.getAbfsCounters();
  }

  /**
<<<<<<< HEAD
   * @param tracingContext Tracks identifiers for request header
   * Executes the REST operation with retry, by issuing one or more
   * HTTP operations.
   */
   @VisibleForTesting
   public void execute(TracingContext tracingContext) throws AzureBlobFileSystemException {
=======
   * Execute a AbfsRestOperation. Track the Duration of a request if
   * abfsCounters isn't null.
   *
   */
  public void execute() throws AzureBlobFileSystemException {

    try {
      IOStatisticsBinding.trackDurationOfInvocation(abfsCounters,
          AbfsStatistic.getStatNameFromHttpCall(method),
          () -> completeExecute());
    } catch (AzureBlobFileSystemException aze) {
      throw aze;
    } catch (IOException e) {
      throw new UncheckedIOException("Error while tracking Duration of an "
          + "AbfsRestOperation call", e);
    }
  }

  /**
   * Executes the REST operation with retry, by issuing one or more
   * HTTP operations.
   */
  private void completeExecute() throws AzureBlobFileSystemException {
>>>>>>> 0b04c969
    // see if we have latency reports from the previous requests
    String latencyHeader = this.client.getAbfsPerfTracker().getClientLatency();
    if (latencyHeader != null && !latencyHeader.isEmpty()) {
      AbfsHttpHeader httpHeader =
              new AbfsHttpHeader(HttpHeaderConfigurations.X_MS_ABFS_CLIENT_LATENCY, latencyHeader);
      requestHeaders.add(httpHeader);
    }

    retryCount = 0;
    LOG.debug("First execution of REST operation - {}", operationType);
    while (!executeHttpOperation(retryCount, tracingContext)) {
      try {
        ++retryCount;
        tracingContext.setRetryCount(retryCount);
        LOG.debug("Retrying REST operation {}. RetryCount = {}",
            operationType, retryCount);
        Thread.sleep(client.getRetryPolicy().getRetryInterval(retryCount));
      } catch (InterruptedException ex) {
        Thread.currentThread().interrupt();
      }
    }

    if (result.getStatusCode() >= HttpURLConnection.HTTP_BAD_REQUEST) {
      throw new AbfsRestOperationException(result.getStatusCode(), result.getStorageErrorCode(),
          result.getStorageErrorMessage(), null, result);
    }

    LOG.trace("{} REST operation complete", operationType);
  }

  private void updateClientRequestHeader(AbfsHttpOperation httpOperation,
      TracingContext tracingContext) {
    tracingContext.generateClientRequestID();
    httpOperation.getConnection()
        .setRequestProperty(HttpHeaderConfigurations.X_MS_CLIENT_REQUEST_ID,
            tracingContext.toString());
  }

  /**
   * Executes a single HTTP operation to complete the REST operation.  If it
   * fails, there may be a retry.  The retryCount is incremented with each
   * attempt.
   */
  private boolean executeHttpOperation(final int retryCount,
    TracingContext tracingContext) throws AzureBlobFileSystemException {
    AbfsHttpOperation httpOperation = null;
    try {
      // initialize the HTTP request and open the connection
      httpOperation = new AbfsHttpOperation(url, method, requestHeaders);
      incrementCounter(AbfsStatistic.CONNECTIONS_MADE, 1);
      updateClientRequestHeader(httpOperation, tracingContext);

      switch(client.getAuthType()) {
        case Custom:
        case OAuth:
          LOG.debug("Authenticating request with OAuth2 access token");
          httpOperation.getConnection().setRequestProperty(HttpHeaderConfigurations.AUTHORIZATION,
              client.getAccessToken());
          break;
        case SAS:
          // do nothing; the SAS token should already be appended to the query string
          break;
        case SharedKey:
          // sign the HTTP request
          LOG.debug("Signing request with shared key");
          // sign the HTTP request
          client.getSharedKeyCredentials().signRequest(
              httpOperation.getConnection(),
              hasRequestBody ? bufferLength : 0);
          break;
      }
    } catch (IOException e) {
      LOG.debug("Auth failure: {}, {}", method, url);
      throw new AbfsRestOperationException(-1, null,
          "Auth failure: " + e.getMessage(), e);
    }

    try {
      // dump the headers
      AbfsIoUtils.dumpHeadersToDebugLog("Request Headers",
          httpOperation.getConnection().getRequestProperties());
      AbfsClientThrottlingIntercept.sendingRequest(operationType, abfsCounters);

      if (hasRequestBody) {
        // HttpUrlConnection requires
        httpOperation.sendRequest(buffer, bufferOffset, bufferLength);
        incrementCounter(AbfsStatistic.SEND_REQUESTS, 1);
        incrementCounter(AbfsStatistic.BYTES_SENT, bufferLength);
      }

      httpOperation.processResponse(buffer, bufferOffset, bufferLength);
      incrementCounter(AbfsStatistic.GET_RESPONSES, 1);
      //Only increment bytesReceived counter when the status code is 2XX.
      if (httpOperation.getStatusCode() >= HttpURLConnection.HTTP_OK
          && httpOperation.getStatusCode() <= HttpURLConnection.HTTP_PARTIAL) {
        incrementCounter(AbfsStatistic.BYTES_RECEIVED,
            httpOperation.getBytesReceived());
      } else if (httpOperation.getStatusCode() == HttpURLConnection.HTTP_UNAVAILABLE) {
        incrementCounter(AbfsStatistic.SERVER_UNAVAILABLE, 1);
      }
    } catch (UnknownHostException ex) {
      String hostname = null;
      hostname = httpOperation.getHost();
      LOG.warn("Unknown host name: %s. Retrying to resolve the host name...",
          hostname);
      if (!client.getRetryPolicy().shouldRetry(retryCount, -1)) {
        throw new InvalidAbfsRestOperationException(ex);
      }
      return false;
    } catch (IOException ex) {
      if (LOG.isDebugEnabled()) {
        LOG.debug("HttpRequestFailure: {}, {}", httpOperation.toString(), ex);
      }

      if (!client.getRetryPolicy().shouldRetry(retryCount, -1)) {
        throw new InvalidAbfsRestOperationException(ex);
      }

      return false;
    } finally {
      AbfsClientThrottlingIntercept.updateMetrics(operationType, httpOperation);
    }

    LOG.debug("HttpRequest: {}: {}", operationType, httpOperation.toString());

    if (client.getRetryPolicy().shouldRetry(retryCount, httpOperation.getStatusCode())) {
      return false;
    }

    result = httpOperation;

    return true;
  }

  /**
   * Incrementing Abfs counters with a long value.
   *
   * @param statistic the Abfs statistic that needs to be incremented.
   * @param value     the value to be incremented by.
   */
  private void incrementCounter(AbfsStatistic statistic, long value) {
    if (abfsCounters != null) {
      abfsCounters.incrementCounter(statistic, value);
    }
  }
}<|MERGE_RESOLUTION|>--- conflicted
+++ resolved
@@ -34,11 +34,8 @@
 import org.apache.hadoop.fs.azurebfs.contracts.exceptions.AzureBlobFileSystemException;
 import org.apache.hadoop.fs.azurebfs.contracts.exceptions.InvalidAbfsRestOperationException;
 import org.apache.hadoop.fs.azurebfs.constants.HttpHeaderConfigurations;
-<<<<<<< HEAD
 import org.apache.hadoop.fs.azurebfs.utils.TracingContext;
-=======
 import org.apache.hadoop.fs.statistics.impl.IOStatisticsBinding;
->>>>>>> 0b04c969
 
 /**
  * The AbfsRestOperation for Rest AbfsClient.
@@ -173,24 +170,17 @@
   }
 
   /**
-<<<<<<< HEAD
-   * @param tracingContext Tracks identifiers for request header
-   * Executes the REST operation with retry, by issuing one or more
-   * HTTP operations.
-   */
-   @VisibleForTesting
-   public void execute(TracingContext tracingContext) throws AzureBlobFileSystemException {
-=======
    * Execute a AbfsRestOperation. Track the Duration of a request if
    * abfsCounters isn't null.
    *
    */
-  public void execute() throws AzureBlobFileSystemException {
+  public void execute(TracingContext tracingContext)
+      throws AzureBlobFileSystemException {
 
     try {
       IOStatisticsBinding.trackDurationOfInvocation(abfsCounters,
           AbfsStatistic.getStatNameFromHttpCall(method),
-          () -> completeExecute());
+          () -> completeExecute(tracingContext));
     } catch (AzureBlobFileSystemException aze) {
       throw aze;
     } catch (IOException e) {
@@ -203,8 +193,8 @@
    * Executes the REST operation with retry, by issuing one or more
    * HTTP operations.
    */
-  private void completeExecute() throws AzureBlobFileSystemException {
->>>>>>> 0b04c969
+  private void completeExecute(TracingContext tracingContext)
+      throws AzureBlobFileSystemException {
     // see if we have latency reports from the previous requests
     String latencyHeader = this.client.getAbfsPerfTracker().getClientLatency();
     if (latencyHeader != null && !latencyHeader.isEmpty()) {
