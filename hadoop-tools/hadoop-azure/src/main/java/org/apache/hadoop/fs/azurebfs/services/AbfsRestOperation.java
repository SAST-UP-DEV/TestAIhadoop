--- conflicted
+++ resolved
@@ -77,11 +77,7 @@
   /**
    * This variable contains the reason of last API call within the same
    * AbfsRestOperation object.
-<<<<<<< HEAD
-   * */
-=======
-   */
->>>>>>> 358bf80c
+   */
   private String failureReason;
 
   /**
@@ -358,11 +354,7 @@
   /**
    * Creates new object of {@link AbfsHttpOperation} with the url, method, and
    * requestHeaders fields of the AbfsRestOperation object.
-<<<<<<< HEAD
-   * */
-=======
-   */
->>>>>>> 358bf80c
+   */
   @VisibleForTesting
   AbfsHttpOperation createHttpOperation() throws IOException {
     return new AbfsHttpOperation(url, method, requestHeaders);
