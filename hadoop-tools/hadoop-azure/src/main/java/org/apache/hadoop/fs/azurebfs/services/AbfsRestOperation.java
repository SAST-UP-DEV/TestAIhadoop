/**
 * Licensed to the Apache Software Foundation (ASF) under one
 * or more contributor license agreements.  See the NOTICE file
 * distributed with this work for additional information
 * regarding copyright ownership.  The ASF licenses this file
 * to you under the Apache License, Version 2.0 (the
 * "License"); you may not use this file except in compliance
 * with the License.  You may obtain a copy of the License at
 *
 *     http://www.apache.org/licenses/LICENSE-2.0
 *
 * Unless required by applicable law or agreed to in writing, software
 * distributed under the License is distributed on an "AS IS" BASIS,
 * WITHOUT WARRANTIES OR CONDITIONS OF ANY KIND, either express or implied.
 * See the License for the specific language governing permissions and
 * limitations under the License.
 */

package org.apache.hadoop.fs.azurebfs.services;

import java.io.IOException;
import java.io.UncheckedIOException;
import java.net.HttpURLConnection;
import java.net.URL;
import java.net.UnknownHostException;
import java.util.List;

import org.apache.hadoop.classification.VisibleForTesting;
import org.slf4j.Logger;
import org.slf4j.LoggerFactory;

import org.apache.hadoop.classification.VisibleForTesting;
import org.apache.hadoop.fs.azurebfs.AbfsStatistic;
import org.apache.hadoop.fs.azurebfs.constants.AbfsHttpConstants;
import org.apache.hadoop.fs.azurebfs.contracts.exceptions.AbfsRestOperationException;
import org.apache.hadoop.fs.azurebfs.contracts.exceptions.AzureBlobFileSystemException;
import org.apache.hadoop.fs.azurebfs.contracts.exceptions.InvalidAbfsRestOperationException;
import org.apache.hadoop.fs.azurebfs.constants.HttpHeaderConfigurations;
import org.apache.hadoop.fs.azurebfs.utils.TracingContext;
import org.apache.hadoop.fs.statistics.impl.IOStatisticsBinding;

/**
 * The AbfsRestOperation for Rest AbfsClient.
 */
public class AbfsRestOperation {
  // The type of the REST operation (Append, ReadFile, etc)
  private final AbfsRestOperationType operationType;
  // Blob FS client, which has the credentials, retry policy, and logs.
  private final AbfsClient client;
  // the HTTP method (PUT, PATCH, POST, GET, HEAD, or DELETE)
  private final String method;
  // full URL including query parameters
  private final URL url;
  // all the custom HTTP request headers provided by the caller
  private final List<AbfsHttpHeader> requestHeaders;

  // This is a simple operation class, where all the upload methods have a
  // request body and all the download methods have a response body.
  private final boolean hasRequestBody;

  // Used only by AbfsInputStream/AbfsOutputStream to reuse SAS tokens.
  private final String sasToken;

  private static final Logger LOG = LoggerFactory.getLogger(AbfsClient.class);

  // For uploads, this is the request entity body.  For downloads,
  // this will hold the response entity body.
  private byte[] buffer;
  private int bufferOffset;
  private int bufferLength;
  private int retryCount = 0;

  private AbfsHttpOperation result;
  private AbfsCounters abfsCounters;

  /**
   * Checks if there is non-null HTTP response.
   * @return true if there is a non-null HTTP response from the ABFS call.
   */
  public boolean hasResult() {
    return result != null;
  }

  public AbfsHttpOperation getResult() {
    return result;
  }

  public void hardSetResult(int httpStatus) {
    result = AbfsHttpOperation.getAbfsHttpOperationWithFixedResult(this.url,
        this.method, httpStatus);
  }

  public URL getUrl() {
    return url;
  }

  public List<AbfsHttpHeader> getRequestHeaders() {
    return requestHeaders;
  }

  public boolean isARetriedRequest() {
    return (retryCount > 0);
  }

  String getSasToken() {
    return sasToken;
  }

  /**
   * Initializes a new REST operation.
   *
   * @param client The Blob FS client.
   * @param method The HTTP method (PUT, PATCH, POST, GET, HEAD, or DELETE).
   * @param url The full URL including query string parameters.
   * @param requestHeaders The HTTP request headers.
   */
  AbfsRestOperation(final AbfsRestOperationType operationType,
                    final AbfsClient client,
                    final String method,
                    final URL url,
                    final List<AbfsHttpHeader> requestHeaders) {
    this(operationType, client, method, url, requestHeaders, null);
  }

  /**
   * Initializes a new REST operation.
   *
   * @param client The Blob FS client.
   * @param method The HTTP method (PUT, PATCH, POST, GET, HEAD, or DELETE).
   * @param url The full URL including query string parameters.
   * @param requestHeaders The HTTP request headers.
   * @param sasToken A sasToken for optional re-use by AbfsInputStream/AbfsOutputStream.
   */
  AbfsRestOperation(final AbfsRestOperationType operationType,
                    final AbfsClient client,
                    final String method,
                    final URL url,
                    final List<AbfsHttpHeader> requestHeaders,
                    final String sasToken) {
    this.operationType = operationType;
    this.client = client;
    this.method = method;
    this.url = url;
    this.requestHeaders = requestHeaders;
    this.hasRequestBody = (AbfsHttpConstants.HTTP_METHOD_PUT.equals(method)
            || AbfsHttpConstants.HTTP_METHOD_POST.equals(method)
            || AbfsHttpConstants.HTTP_METHOD_PATCH.equals(method));
    this.sasToken = sasToken;
    this.abfsCounters = client.getAbfsCounters();
  }

  /**
   * Initializes a new REST operation.
   *
   * @param operationType The type of the REST operation (Append, ReadFile, etc).
   * @param client The Blob FS client.
   * @param method The HTTP method (PUT, PATCH, POST, GET, HEAD, or DELETE).
   * @param url The full URL including query string parameters.
   * @param requestHeaders The HTTP request headers.
   * @param buffer For uploads, this is the request entity body.  For downloads,
   *               this will hold the response entity body.
   * @param bufferOffset An offset into the buffer where the data beings.
   * @param bufferLength The length of the data in the buffer.
   * @param sasToken A sasToken for optional re-use by AbfsInputStream/AbfsOutputStream.
   */
  AbfsRestOperation(AbfsRestOperationType operationType,
                    AbfsClient client,
                    String method,
                    URL url,
                    List<AbfsHttpHeader> requestHeaders,
                    byte[] buffer,
                    int bufferOffset,
                    int bufferLength,
                    String sasToken) {
    this(operationType, client, method, url, requestHeaders, sasToken);
    this.buffer = buffer;
    this.bufferOffset = bufferOffset;
    this.bufferLength = bufferLength;
    this.abfsCounters = client.getAbfsCounters();
  }

  /**
   * Execute a AbfsRestOperation. Track the Duration of a request if
   * abfsCounters isn't null.
   * @param tracingContext TracingContext instance to track correlation IDs
   */
  public void execute(TracingContext tracingContext)
      throws AzureBlobFileSystemException {

    try {
      IOStatisticsBinding.trackDurationOfInvocation(abfsCounters,
          AbfsStatistic.getStatNameFromHttpCall(method),
          () -> completeExecute(tracingContext));
    } catch (AzureBlobFileSystemException aze) {
      throw aze;
    } catch (IOException e) {
      throw new UncheckedIOException("Error while tracking Duration of an "
          + "AbfsRestOperation call", e);
    }
  }

  /**
   * Executes the REST operation with retry, by issuing one or more
   * HTTP operations.
   * @param tracingContext TracingContext instance to track correlation IDs
   */
  private void completeExecute(TracingContext tracingContext)
      throws AzureBlobFileSystemException {
    // see if we have latency reports from the previous requests
    String latencyHeader = this.client.getAbfsPerfTracker().getClientLatency();
    if (latencyHeader != null && !latencyHeader.isEmpty()) {
      AbfsHttpHeader httpHeader =
              new AbfsHttpHeader(HttpHeaderConfigurations.X_MS_ABFS_CLIENT_LATENCY, latencyHeader);
      requestHeaders.add(httpHeader);
    }

    retryCount = 0;
    LOG.debug("First execution of REST operation - {}", operationType);
    while (!executeHttpOperation(retryCount, tracingContext)) {
      try {
        ++retryCount;
        tracingContext.setRetryCount(retryCount);
        LOG.debug("Retrying REST operation {}. RetryCount = {}",
            operationType, retryCount);
        Thread.sleep(client.getRetryPolicy().getRetryInterval(retryCount));
      } catch (InterruptedException ex) {
        Thread.currentThread().interrupt();
      }
    }

    if (result.getStatusCode() >= HttpURLConnection.HTTP_BAD_REQUEST) {
      throw new AbfsRestOperationException(result.getStatusCode(), result.getStorageErrorCode(),
          result.getStorageErrorMessage(), null, result);
    }

    LOG.trace("{} REST operation complete", operationType);
  }

  /**
   * Sign an operation.
   * @param httpOperation operation to sign
   * @param bytesToSign how many bytes to sign for shared key auth.
   * @throws IOException failure
   */
  @VisibleForTesting
  public void signRequest(final AbfsHttpOperation httpOperation,
      int bytesToSign) throws IOException {
    switch (client.getAuthType()) {
    case Custom:
    case OAuth:
      LOG.debug("Authenticating request with OAuth2 access token");
      httpOperation.getConnection()
          .setRequestProperty(HttpHeaderConfigurations.AUTHORIZATION,
              client.getAccessToken());
      break;
    case SAS:
      // do nothing; the SAS token should already be appended to the query string
      httpOperation.setMaskForSAS(); //mask sig/oid from url for logs
      break;
    case SharedKey:
    default:
      // sign the HTTP request
      LOG.debug("Signing request with shared key");
      // sign the HTTP request
      client.getSharedKeyCredentials().signRequest(
          httpOperation.getConnection(),
          bytesToSign);
      break;
    }
  }

  /**
   * Executes a single HTTP operation to complete the REST operation.  If it
   * fails, there may be a retry.  The retryCount is incremented with each
   * attempt.
   */
  private boolean executeHttpOperation(final int retryCount,
    TracingContext tracingContext) throws AzureBlobFileSystemException {
    AbfsHttpOperation httpOperation = null;
    try {
      // initialize the HTTP request and open the connection
<<<<<<< HEAD
      httpOperation = createHttpOperation();
=======
      httpOperation = createNewHttpOperation();
>>>>>>> 569278c7
      incrementCounter(AbfsStatistic.CONNECTIONS_MADE, 1);
      tracingContext.constructHeader(httpOperation);

      signRequest(httpOperation, hasRequestBody ? bufferLength : 0);
    } catch (IOException e) {
      LOG.debug("Auth failure: {}, {}", method, url);
      throw new AbfsRestOperationException(-1, null,
          "Auth failure: " + e.getMessage(), e);
    }

    try {
      // dump the headers
      AbfsIoUtils.dumpHeadersToDebugLog("Request Headers",
          httpOperation.getConnection().getRequestProperties());
      AbfsClientThrottlingIntercept.sendingRequest(operationType, abfsCounters);

      if (hasRequestBody) {
        // HttpUrlConnection requires
        httpOperation.sendRequest(buffer, bufferOffset, bufferLength);
        incrementCounter(AbfsStatistic.SEND_REQUESTS, 1);
        incrementCounter(AbfsStatistic.BYTES_SENT, bufferLength);
      }

      httpOperation.processResponse(buffer, bufferOffset, bufferLength);
      incrementCounter(AbfsStatistic.GET_RESPONSES, 1);
      //Only increment bytesReceived counter when the status code is 2XX.
      if (httpOperation.getStatusCode() >= HttpURLConnection.HTTP_OK
          && httpOperation.getStatusCode() <= HttpURLConnection.HTTP_PARTIAL) {
        incrementCounter(AbfsStatistic.BYTES_RECEIVED,
            httpOperation.getBytesReceived());
      } else if (httpOperation.getStatusCode() == HttpURLConnection.HTTP_UNAVAILABLE) {
        incrementCounter(AbfsStatistic.SERVER_UNAVAILABLE, 1);
      }
    } catch (UnknownHostException ex) {
      String hostname = null;
      hostname = httpOperation.getHost();
      LOG.warn("Unknown host name: %s. Retrying to resolve the host name...",
          hostname);
      if (!client.getRetryPolicy().shouldRetry(retryCount, -1)) {
        throw new InvalidAbfsRestOperationException(ex);
      }
      return false;
    } catch (IOException ex) {
      if (LOG.isDebugEnabled()) {
        LOG.debug("HttpRequestFailure: {}, {}", httpOperation.toString(), ex);
      }

      if (!client.getRetryPolicy().shouldRetry(retryCount, -1)) {
        throw new InvalidAbfsRestOperationException(ex);
      }

      return false;
    } finally {
      AbfsClientThrottlingIntercept.updateMetrics(operationType, httpOperation);
    }

    LOG.debug("HttpRequest: {}: {}", operationType, httpOperation.toString());

    if (client.getRetryPolicy().shouldRetry(retryCount, httpOperation.getStatusCode())) {
      return false;
    }

    result = httpOperation;

    return true;
  }

  @VisibleForTesting
  AbfsHttpOperation createNewHttpOperation() throws IOException {
    return new AbfsHttpOperation(url, method, requestHeaders);
  }

  @VisibleForTesting
  String getMethod() {
    return method;
  }

  @VisibleForTesting
  void setResult(AbfsHttpOperation result) {
    this.result = result;
  }

  /**
   * Creates new object of {@link AbfsHttpOperation} with the url, method, and
   * requestHeaders fields of the AbfsRestOperation object.
   */
  @VisibleForTesting
  AbfsHttpOperation createHttpOperation() throws IOException {
    return new AbfsHttpOperation(url, method, requestHeaders);
  }

  /**
   * Incrementing Abfs counters with a long value.
   *
   * @param statistic the Abfs statistic that needs to be incremented.
   * @param value     the value to be incremented by.
   */
  private void incrementCounter(AbfsStatistic statistic, long value) {
    if (abfsCounters != null) {
      abfsCounters.incrementCounter(statistic, value);
    }
  }
}<|MERGE_RESOLUTION|>--- conflicted
+++ resolved
@@ -279,11 +279,7 @@
     AbfsHttpOperation httpOperation = null;
     try {
       // initialize the HTTP request and open the connection
-<<<<<<< HEAD
-      httpOperation = createHttpOperation();
-=======
       httpOperation = createNewHttpOperation();
->>>>>>> 569278c7
       incrementCounter(AbfsStatistic.CONNECTIONS_MADE, 1);
       tracingContext.constructHeader(httpOperation);
 
@@ -367,15 +363,6 @@
   }
 
   /**
-   * Creates new object of {@link AbfsHttpOperation} with the url, method, and
-   * requestHeaders fields of the AbfsRestOperation object.
-   */
-  @VisibleForTesting
-  AbfsHttpOperation createHttpOperation() throws IOException {
-    return new AbfsHttpOperation(url, method, requestHeaders);
-  }
-
-  /**
    * Incrementing Abfs counters with a long value.
    *
    * @param statistic the Abfs statistic that needs to be incremented.
