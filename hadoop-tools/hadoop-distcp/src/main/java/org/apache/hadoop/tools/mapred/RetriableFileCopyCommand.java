/**
 * Licensed to the Apache Software Foundation (ASF) under one
 * or more contributor license agreements.  See the NOTICE file
 * distributed with this work for additional information
 * regarding copyright ownership.  The ASF licenses this file
 * to you under the Apache License, Version 2.0 (the
 * "License"); you may not use this file except in compliance
 * with the License.  You may obtain a copy of the License at
 *
 *     http://www.apache.org/licenses/LICENSE-2.0
 *
 * Unless required by applicable law or agreed to in writing, software
 * distributed under the License is distributed on an "AS IS" BASIS,
 * WITHOUT WARRANTIES OR CONDITIONS OF ANY KIND, either express or implied.
 * See the License for the specific language governing permissions and
 * limitations under the License.
 */

package org.apache.hadoop.tools.mapred;

import java.io.BufferedOutputStream;
import java.io.IOException;
import java.io.OutputStream;
import java.util.EnumSet;

import org.apache.hadoop.fs.FileStatus;
import org.apache.hadoop.hdfs.DistributedFileSystem;
import org.apache.hadoop.hdfs.protocol.ErasureCodingPolicy;
import org.apache.hadoop.hdfs.protocol.HdfsFileStatus;
import org.apache.hadoop.tools.DistCpOptions;
import org.slf4j.Logger;
import org.slf4j.LoggerFactory;
import org.apache.hadoop.conf.Configuration;
import org.apache.hadoop.fs.CreateFlag;
import org.apache.hadoop.fs.FSDataInputStream;
import org.apache.hadoop.fs.FSDataOutputStream;
import org.apache.hadoop.fs.FileChecksum;
import org.apache.hadoop.fs.FileSystem;
import org.apache.hadoop.fs.Options.ChecksumOpt;
import org.apache.hadoop.fs.Path;
import org.apache.hadoop.fs.permission.FsPermission;
import org.apache.hadoop.io.IOUtils;
import org.apache.hadoop.mapreduce.Mapper;
import org.apache.hadoop.tools.CopyListingFileStatus;
import org.apache.hadoop.tools.DistCpConstants;
import org.apache.hadoop.tools.DistCpOptionSwitch;
import org.apache.hadoop.tools.DistCpOptions.FileAttribute;
import org.apache.hadoop.tools.mapred.CopyMapper.FileAction;
import org.apache.hadoop.tools.util.DistCpUtils;
import org.apache.hadoop.tools.util.RetriableCommand;
import org.apache.hadoop.tools.util.ThrottledInputStream;

import org.apache.hadoop.thirdparty.com.google.common.annotations.VisibleForTesting;

import static org.apache.hadoop.tools.mapred.CopyMapper.getFileAttributeSettings;

/**
 * This class extends RetriableCommand to implement the copy of files,
 * with retries on failure.
 */
public class RetriableFileCopyCommand extends RetriableCommand {

  private static Logger LOG = LoggerFactory.getLogger(RetriableFileCopyCommand.class);
  private boolean skipCrc = false;
  private boolean directWrite = false;
  private FileAction action;

  /**
   * Constructor, taking a description of the action.
   * @param description Verbose description of the copy operation.
   */
  public RetriableFileCopyCommand(String description, FileAction action) {
    super(description);
    this.action = action;
  }

  /**
   * Create a RetriableFileCopyCommand.
   *
   * @param skipCrc Whether to skip the crc check.
   * @param description A verbose description of the copy operation.
   * @param action We should overwrite the target file or append new data to it.
   */
  public RetriableFileCopyCommand(boolean skipCrc, String description,
      FileAction action) {
    this(description, action);
    this.skipCrc = skipCrc;
  }

  /**
   * Create a RetriableFileCopyCommand.
   *
   * @param skipCrc Whether to skip the crc check.
   * @param description A verbose description of the copy operation.
   * @param action We should overwrite the target file or append new data to it.
   * @param directWrite Whether to write directly to the target path, avoiding a
   *                    temporary file rename.
   */
  public RetriableFileCopyCommand(boolean skipCrc, String description,
          FileAction action, boolean directWrite) {
    this(skipCrc, description, action);
    this.directWrite = directWrite;
  }

  /**
   * Implementation of RetriableCommand::doExecute().
   * This is the actual copy-implementation.
   * @param arguments Argument-list to the command.
   * @return Number of bytes copied.
   * @throws Exception
   */
  @SuppressWarnings("unchecked")
  @Override
  protected Object doExecute(Object... arguments) throws Exception {
    assert arguments.length == 5 : "Unexpected argument list.";
    CopyListingFileStatus source = (CopyListingFileStatus)arguments[0];
    assert !source.isDirectory() : "Unexpected file-status. Expected file.";
    Path target = (Path)arguments[1];
    Mapper.Context context = (Mapper.Context)arguments[2];
    EnumSet<FileAttribute> fileAttributes
            = (EnumSet<FileAttribute>)arguments[3];
    FileStatus sourceStatus = (FileStatus)arguments[4];
    return doCopy(source, target, context, fileAttributes, sourceStatus);
  }

  private long doCopy(CopyListingFileStatus source, Path target,
      Mapper.Context context, EnumSet<FileAttribute> fileAttributes,
      FileStatus sourceStatus)
      throws IOException {
    LOG.info("Copying {} to {}", source.getPath(), target);

    final Configuration configuration = context.getConfiguration();
    FileSystem targetFS = target.getFileSystem(configuration);
    final boolean toAppend = action == FileAction.APPEND;
    final boolean useTempTarget = !toAppend && !directWrite;
    Path targetPath = useTempTarget ? getTempFile(target, context, targetFS) : target;

    LOG.info("Writing to {} target file path {}", useTempTarget ? "temporary"
        : "direct", targetPath);

    try {
      final Path sourcePath = source.getPath();
      final FileSystem sourceFS = sourcePath.getFileSystem(configuration);
      final FileChecksum sourceChecksum = fileAttributes
          .contains(FileAttribute.CHECKSUMTYPE) ? sourceFS
          .getFileChecksum(sourcePath) : null;

      long offset = (action == FileAction.APPEND) ?
          targetFS.getFileStatus(target).getLen() : source.getChunkOffset();
      long bytesRead = copyToFile(targetPath, targetFS, source,
          offset, context, fileAttributes, sourceChecksum, sourceStatus);

      if (!source.isSplit()) {
        DistCpUtils.compareFileLengthsAndChecksums(source.getLen(), sourceFS,
                sourcePath, sourceChecksum, targetFS,
                targetPath, skipCrc, source.getLen());
      }
      // it's not append or direct write (preferred for s3a) case, thus we first
      // write to a temporary file, then rename it to the target path.
      if (useTempTarget) {
        LOG.info("Renaming temporary target file path {} to {}", targetPath,
            target);
        target = new Path(target.toUri().getPath());
        promoteTmpToTarget(targetPath, target, targetFS);
      }
      LOG.info("Completed writing {} ({} bytes)", target, bytesRead);
      return bytesRead;
    } finally {
      // note that for append case, it is possible that we append partial data
      // and then fail. In that case, for the next retry, we either reuse the
      // partial appended data if it is good or we overwrite the whole file
      if (useTempTarget) {
        targetFS.delete(targetPath, false);
      }
    }
  }

  /**
   * @return the checksum spec of the source checksum if checksum type should be
   *         preserved
   */
  private ChecksumOpt getChecksumOpt(EnumSet<FileAttribute> fileAttributes,
      FileChecksum sourceChecksum) {
    if (fileAttributes.contains(FileAttribute.CHECKSUMTYPE)
        && sourceChecksum != null) {
      return sourceChecksum.getChecksumOpt();
    }
    return null;
  }

  @SuppressWarnings("checkstyle:parameternumber")
  private long copyToFile(Path targetPath, FileSystem targetFS,
      CopyListingFileStatus source, long sourceOffset, Mapper.Context context,
      EnumSet<FileAttribute> fileAttributes, final FileChecksum sourceChecksum,
      FileStatus sourceStatus)
      throws IOException {
    FsPermission permission = FsPermission.getFileDefault().applyUMask(
        FsPermission.getUMask(targetFS.getConf()));
    int copyBufferSize = context.getConfiguration().getInt(
        DistCpOptionSwitch.COPY_BUFFER_SIZE.getConfigLabel(),
        DistCpConstants.COPY_BUFFER_SIZE_DEFAULT);
    boolean preserveEC = getFileAttributeSettings(context)
        .contains(DistCpOptions.FileAttribute.ERASURECODINGPOLICY);

    ErasureCodingPolicy ecPolicy = null;
    if (preserveEC && sourceStatus.isErasureCoded()
        && sourceStatus instanceof HdfsFileStatus
        && targetFS instanceof DistributedFileSystem) {
      ecPolicy = ((HdfsFileStatus) sourceStatus).getErasureCodingPolicy();
    }
    final OutputStream outStream;
    if (action == FileAction.OVERWRITE) {
      // If there is an erasure coding policy set on the target directory,
      // files will be written to the target directory using the same EC policy.
      // The replication factor of the source file is ignored and not preserved.
      final short repl = getReplicationFactor(fileAttributes, source,
          targetFS, targetPath);
      final long blockSize = getBlockSize(fileAttributes, source,
          targetFS, targetPath);
      FSDataOutputStream out;
      ChecksumOpt checksumOpt = getChecksumOpt(fileAttributes, sourceChecksum);
      if (!preserveEC || ecPolicy == null) {
        out = targetFS.create(targetPath, permission,
            EnumSet.of(CreateFlag.CREATE, CreateFlag.OVERWRITE), copyBufferSize,
            repl, blockSize, context, checksumOpt);
      } else {
        DistributedFileSystem dfs = (DistributedFileSystem) targetFS;
        DistributedFileSystem.HdfsDataOutputStreamBuilder builder =
            dfs.createFile(targetPath).permission(permission).create()
                .overwrite(true).bufferSize(copyBufferSize).replication(repl)
                .blockSize(blockSize).progress(context).recursive()
                .ecPolicyName(ecPolicy.getName());
        if (checksumOpt != null) {
          builder.checksumOpt(checksumOpt);
        }
        out = builder.build();
      }
      outStream = new BufferedOutputStream(out);
    } else {
      outStream = new BufferedOutputStream(targetFS.append(targetPath,
          copyBufferSize));
    }
    return copyBytes(source, sourceOffset, outStream, copyBufferSize,
        context);
  }

  //If target file exists and unable to delete target - fail
  //If target doesn't exist and unable to create parent folder - fail
  //If target is successfully deleted and parent exists, if rename fails - fail
  private void promoteTmpToTarget(Path tmpTarget, Path target, FileSystem fs)
                                  throws IOException {
    if ((fs.exists(target) && !fs.delete(target, false))
        || (!fs.exists(target.getParent()) && !fs.mkdirs(target.getParent()))
        || !fs.rename(tmpTarget, target)) {
      throw new IOException("Failed to promote tmp-file:" + tmpTarget
                              + " to: " + target);
    }
  }

  private Path getTempFile(Path target, Mapper.Context context, FileSystem fileSystem) {
    Path targetWorkPath = new Path(context.getConfiguration().
        get(DistCpConstants.CONF_LABEL_TARGET_WORK_PATH));

    Path root = target.equals(targetWorkPath) ? targetWorkPath.getParent()
        : targetWorkPath;
<<<<<<< HEAD
    String tempFilePrefix = DistCpUtils.getTargetTempFilePrefix(target);
=======
    String tempFilePrefix = DistCpUtils.getTargetTempFilePrefix(fileSystem);
>>>>>>> 4f6f65cc
    Path tempFile = new Path(root, tempFilePrefix +
        context.getTaskAttemptID().toString() +
        "." + String.valueOf(System.currentTimeMillis()));
    LOG.info("Creating temp file: {}", tempFile);
    return new Path(tempFile.toUri().getPath());
  }

  @VisibleForTesting
  long copyBytes(CopyListingFileStatus source2, long sourceOffset,
      OutputStream outStream, int bufferSize, Mapper.Context context)
      throws IOException {
    Path source = source2.getPath();
    byte buf[] = new byte[bufferSize];
    ThrottledInputStream inStream = null;
    long totalBytesRead = 0;

    long chunkLength = source2.getChunkLength();
    boolean finished = false;
    try {
      inStream = getInputStream(source, context.getConfiguration());
      long fileLength = source2.getLen();
      int numBytesToRead  = (int) getNumBytesToRead(fileLength, sourceOffset,
              bufferSize);
      seekIfRequired(inStream, sourceOffset);
      int bytesRead = readBytes(inStream, buf, numBytesToRead);
      while (bytesRead > 0) {
        if (chunkLength > 0 &&
            (totalBytesRead + bytesRead) >= chunkLength) {
          bytesRead = (int)(chunkLength - totalBytesRead);
          finished = true;
        }
        totalBytesRead += bytesRead;
        sourceOffset += bytesRead;
        outStream.write(buf, 0, bytesRead);
        updateContextStatus(totalBytesRead, context, source2);
        if (finished) {
          break;
        }
        numBytesToRead  = (int) getNumBytesToRead(fileLength, sourceOffset,
                bufferSize);
        bytesRead = readBytes(inStream, buf, numBytesToRead);
      }
      outStream.close();
      outStream = null;
    } finally {
      IOUtils.cleanupWithLogger(LOG, outStream, inStream);
    }
    return totalBytesRead;
  }

  @VisibleForTesting
  long getNumBytesToRead(long fileLength, long position, long bufLength) {
    if (position + bufLength < fileLength) {
      return  bufLength;
    } else {
      return fileLength - position;
    }
  }

  private void updateContextStatus(long totalBytesRead, Mapper.Context context,
                                   CopyListingFileStatus source2) {
    StringBuilder message = new StringBuilder(DistCpUtils.getFormatter()
                .format(totalBytesRead * 100.0f / source2.getLen()));
    message.append("% ")
            .append(description).append(" [")
            .append(DistCpUtils.getStringDescriptionFor(totalBytesRead))
            .append('/')
        .append(DistCpUtils.getStringDescriptionFor(source2.getLen()))
            .append(']');
    context.setStatus(message.toString());
  }

  private static int readBytes(ThrottledInputStream inStream, byte[] buf,
                               int numBytes)
      throws IOException {
    try {
      return inStream.read(buf, 0, numBytes);
    } catch (IOException e) {
      throw new CopyReadException(e);
    }
  }

  private static void seekIfRequired(ThrottledInputStream inStream,
      long sourceOffset) throws IOException {
    try {
      if (sourceOffset != inStream.getPos()) {
        inStream.seek(sourceOffset);
      }
    } catch (IOException e) {
      throw new CopyReadException(e);
    }
  }

  private static ThrottledInputStream getInputStream(Path path,
      Configuration conf) throws IOException {
    try {
      FileSystem fs = path.getFileSystem(conf);
      float bandwidthMB = conf.getFloat(DistCpConstants.CONF_LABEL_BANDWIDTH_MB,
              DistCpConstants.DEFAULT_BANDWIDTH_MB);
      FSDataInputStream in = fs.open(path);
      return new ThrottledInputStream(in, bandwidthMB * 1024 * 1024);
    }
    catch (IOException e) {
      throw new CopyReadException(e);
    }
  }

  private static short getReplicationFactor(
          EnumSet<FileAttribute> fileAttributes, CopyListingFileStatus source,
          FileSystem targetFS, Path tmpTargetPath) {
    return fileAttributes.contains(FileAttribute.REPLICATION)
        ? source.getReplication()
        : targetFS.getDefaultReplication(tmpTargetPath);
  }

  /**
   * @return the block size of the source file if we need to preserve either
   *         the block size or the checksum type. Otherwise the default block
   *         size of the target FS.
   */
  private static long getBlockSize(
          EnumSet<FileAttribute> fileAttributes, CopyListingFileStatus source,
          FileSystem targetFS, Path tmpTargetPath) {
    boolean preserve = fileAttributes.contains(FileAttribute.BLOCKSIZE)
        || fileAttributes.contains(FileAttribute.CHECKSUMTYPE);
    return preserve ? source.getBlockSize() : targetFS
        .getDefaultBlockSize(tmpTargetPath);
  }

  /**
   * Special subclass of IOException. This is used to distinguish read-operation
   * failures from other kinds of IOExceptions.
   * The failure to read from source is dealt with specially, in the CopyMapper.
   * Such failures may be skipped if the DistCpOptions indicate so.
   * Write failures are intolerable, and amount to CopyMapper failure.
   */
  @SuppressWarnings("serial")
  public static class CopyReadException extends IOException {
    public CopyReadException(Throwable rootCause) {
      super(rootCause);
    }
  }
}<|MERGE_RESOLUTION|>--- conflicted
+++ resolved
@@ -263,11 +263,7 @@
 
     Path root = target.equals(targetWorkPath) ? targetWorkPath.getParent()
         : targetWorkPath;
-<<<<<<< HEAD
     String tempFilePrefix = DistCpUtils.getTargetTempFilePrefix(target);
-=======
-    String tempFilePrefix = DistCpUtils.getTargetTempFilePrefix(fileSystem);
->>>>>>> 4f6f65cc
     Path tempFile = new Path(root, tempFilePrefix +
         context.getTaskAttemptID().toString() +
         "." + String.valueOf(System.currentTimeMillis()));
